--- conflicted
+++ resolved
@@ -36,7 +36,6 @@
 #%%
 import ca_source_extraction as cse
 #%%
-<<<<<<< HEAD
 final_frate=10
 is_patches=True
 is_dendrites=False # 
@@ -45,16 +44,6 @@
 # THIS METHOd CAN GIVE POSSIBLY INCONSISTENT RESULTS ON SOMAS WHEN NOT USED WITH PATCHES    
     init_method = 'sparse_nmf' 
     alpha_snmf=None #10e2  # this controls sparsity
-=======
-final_frate = 10
-is_patches = True
-is_dendrites = True
-
-if is_dendrites == True:
-    # THIS METHOd CAN GIVE POSSIBLY INCONSISTENT RESULTS ON SOMAS WHEN NOT USED WITH PATCHES
-    init_method = 'sparse_nmf'
-    alpha_snmf = 10e2  # this controls sparsity
->>>>>>> 1fd4c3e0
 else:
     init_method = 'greedy_roi'
 #%%
@@ -95,23 +84,17 @@
     print 'Using ' + str(len(c)) + ' processes'
     dview = c[:len(c)]
 #%% FOR LOADING ALL TIFF FILES IN A FILE AND SAVING THEM ON A SINGLE MEMORY MAPPABLE FILE
-<<<<<<< HEAD
-fnames=[]
-base_folder='./movies/' # folder containing the demo files
-for file in glob.glob(os.path.join(base_folder,'*.tif')):
-    if file.endswith(".tif"):
-=======
+
+
 fnames = []
 base_folder = './movies'  # folder containing the demo files
 for file in glob.glob(os.path.join(base_folder, '*.tif')):
     if file.endswith("ie.tif"):
->>>>>>> 1fd4c3e0
-        fnames.append(os.path.abspath(file))
+        fnames.append(os.path.abspath(file))        
 fnames.sort()
 if len(fnames) == 0:
     raise Exception("Could not find any tiff file")
 
-<<<<<<< HEAD
 print fnames  
 fnames=fnames
 #%%
@@ -124,20 +107,6 @@
 idx_xy=None
 base_name='Yr'
 name_new=cse.utilities.save_memmap_each(fnames, dview=dview,base_name=base_name, resize_fact=(1, 1, downsample_factor), remove_init=0,idx_xy=idx_xy,add_to_movie=add_to_movie)
-=======
-print fnames
-fnames = fnames
-#%%
-# idx_x=slice(12,500,None)
-# idx_y=slice(12,500,None)
-# idx_xy=(idx_x,idx_y)
-downsample_factor = 1  # use .2 or .1 if file is large and you want a quick answer
-final_frate = final_frate * downsample_factor
-idx_xy = None
-base_name = 'Yr'
-name_new = cse.utilities.save_memmap_each(fnames, dview=dview, base_name=base_name, resize_fact=(
-    1, 1, downsample_factor), remove_init=0, idx_xy=idx_xy)
->>>>>>> 1fd4c3e0
 name_new.sort()
 print name_new
 #%%
@@ -149,16 +118,12 @@
 images = np.reshape(Yr.T, [T] + list(dims), order='F')
 Y = np.reshape(Yr, dims + (T,), order='F')
 #%%
-<<<<<<< HEAD
 if np.min(images)<0:
     raise Exception('Movie too negative, add_to_movie should be larger')
 #%%
 Cn = cse.utilities.local_correlations(Y[:,:,:3000])
 pl.imshow(Cn,cmap='gray')  
-=======
-Cn = cse.utilities.local_correlations(Y[:, :, :3000])
-pl.imshow(Cn, cmap='gray')
->>>>>>> 1fd4c3e0
+
 #%%
 if not is_patches:
     #%%
@@ -172,32 +137,7 @@
 
 #%%
 else:
-<<<<<<< HEAD
-    #%%
-    rf=15 # half-size of the patches in pixels. rf=25, patches are 50x50
-    stride = 4 #amounpl.it of overlap between the patches in pixels    
-    K=5 # number of neurons expected per patch
-    gSig=[7,7] # expected half size of neurons
-    merge_thresh=0.8 # merging threshold, max correlation allowed
-    p=2 #order of the autoregressive system
-    memory_fact=1; #unitless number accounting how much memory should be used. You will need to try different values to see which one would work the default is OK for a 16 GB system
-    save_results=False
-    #%% RUN ALGORITHM ON PATCHES
-    
-    
-        
-    cnmf=cse.CNMF(n_processes, k=K,gSig=gSig,merge_thresh=0.8,p=0,dview=dview,Ain=None,rf=rf,stride=stride, memory_fact=memory_fact,\
-            method_init=init_method,alpha_snmf=alpha_snmf,only_init_patch=True,gnb=1)
-    cnmf=cnmf.fit(images)
-    
-    A_tot=cnmf.A
-    C_tot=cnmf.C
-    YrA_tot=cnmf.YrA
-    b_tot=cnmf.b
-    f_tot=cnmf.f
-    sn_tot=cnmf.sn
-    
-=======
+    #%%
     rf = 14  # half-size of the patches in pixels. rf=25, patches are 50x50
     stride = 4  # amounpl.it of overlap between the patches in pixels
     K = 6  # number of neurons expected per patch
@@ -219,7 +159,6 @@
     f_tot = cnmf.f
     sn_tot = cnmf.sn
 
->>>>>>> 1fd4c3e0
     print 'Number of components:' + str(A_tot.shape[-1])
 
     #%%
