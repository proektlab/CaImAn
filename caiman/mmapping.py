#!/usr/bin/env python

import ipyparallel as parallel
from itertools import chain
import logging
import numpy as np
import os
import pathlib
import pickle
import sys
import tifffile
from typing import Any, Optional, Union

import caiman
import caiman.paths

def prepare_shape(mytuple:tuple) -> tuple:
    """ This promotes the elements inside a shape into np.uint64. It is intended to prevent overflows
        with some numpy operations that are sensitive to it, e.g. np.memmap """
    if not isinstance(mytuple, tuple):
        raise Exception("Internal error: prepare_shape() passed a non-tuple")
    return tuple(map(lambda x: np.uint64(x), mytuple))

def load_memmap(filename: str, mode: str = 'r') -> tuple[Any, tuple, int]:
    """ Load a memory mapped file created by the function save_memmap

    Args:
        filename: str
            path of the file to be loaded
        mode: str
            One of 'r', 'r+', 'w+'. How to interact with files

    Returns:
        Yr:
            memory mapped variable

        dims: tuple
            frame dimensions

        T: int
            number of frames


    Raises:
        ValueError "Unknown file extension"

    """
    logger = logging.getLogger("caiman")
    if pathlib.Path(filename).suffix != '.mmap':
        logger.error(f"Unknown extension for file {filename}")
        raise ValueError(f'Unknown file extension for file {filename} (should be .mmap)')
    # Strip path components and use CAIMAN_DATA/example_movies
    # TODO: Eventually get the code to save these in a different dir
    #fn_without_path = os.path.split(filename)[-1]
    #fpart = fn_without_path.split('_')[1:]  # The filename encodes the structure of the map
    decoded_fn = caiman.paths.decode_mmap_filename_dict(filename)
    d1		= decoded_fn['d1']
    d2		= decoded_fn['d2']
    d3		= decoded_fn['d3']
    T		= decoded_fn['T']
    order  	= decoded_fn['order']

    #d1, d2, d3, T, order = int(fpart[-9]), int(fpart[-7]), int(fpart[-5]), int(fpart[-1]), fpart[-3]

    filename = caiman.paths.fn_relocated(filename)
    Yr = np.memmap(filename, mode=mode, shape=prepare_shape((d1 * d2 * d3, T)), dtype=np.float32, order=order)
    if d3 == 1:
        return (Yr, (d1, d2), T)
    else:
        return (Yr, (d1, d2, d3), T)

def save_memmap_each(fnames: list[str],
                     dview=None,
                     base_name: str = None,
                     resize_fact=(1, 1, 1),
                     remove_init: int = 0,
                     idx_xy=None,
                     var_name_hdf5='mov',
                     xy_shifts=None,
                     is_3D=False,
                     add_to_movie: float = 0,
                     border_to_0: int = 0,
                     order: str = 'C',
                     slices=None) -> list[str]:
    """
    Create several memory mapped files using parallel processing

    Args:
        fnames: list of str
            list of path to the filenames

        dview: ipyparallel dview
            used to perform computation in parallel. If none it will be single thread

        base_name str
            BaseName for the file to be creates. If not given the file itself is used

        resize_fact: tuple
            resampling factors for each dimension x,y,time. .1 = downsample 10X

        remove_init: int
            number of samples to remove from the beginning of each chunk

        idx_xy: slice operator
            used to perform slicing of the movie (to select a subportion of the movie)

        xy_shifts: list
            x and y shifts computed by a motion correction algorithm to be applied before memory mapping

        is_3D: boolean
            whether it is 3D data

        add_to_movie: float
            if movie too negative will make it positive

        border_to_0: int
            number of pixels on the border to set to the minimum of the movie

        order: (undocumented)

        slices: (undocumented)

    Returns:
        fnames_tot: list
            paths to the created memory map files

    """

    pars = []
    if xy_shifts is None:
        xy_shifts = [None] * len(fnames)

    if not isinstance(resize_fact, list):
        resize_fact = [resize_fact] * len(fnames)

    for idx, f in enumerate(fnames):
        if base_name is not None:
            pars.append([
                caiman.paths.fn_relocated(f),
                base_name + '{:04d}'.format(idx), resize_fact[idx], remove_init, idx_xy, order,
                var_name_hdf5, xy_shifts[idx], is_3D, add_to_movie, border_to_0, slices
            ])
        else:
            pars.append([
                caiman.paths.fn_relocated(f),
                os.path.splitext(f)[0], resize_fact[idx], remove_init, idx_xy, order, var_name_hdf5,
                xy_shifts[idx], is_3D, add_to_movie, border_to_0, slices
            ])

    # Perform the job using whatever computing framework we're set to use
    if dview is not None:
        if 'multiprocessing' in str(type(dview)):
            fnames_new = dview.map_async(save_place_holder, pars).get(4294967)
        else:
            fnames_new = my_map(dview, save_place_holder, pars)
    else:
        fnames_new = list(map(save_place_holder, pars))

    return fnames_new

def save_memmap_join(mmap_fnames:list[str], base_name: str = None, n_chunks: int = 20, dview=None,
                     add_to_mov=0, save_npz=True, border_to_0=0) -> str:
    """
    Makes a large file memmap from a number of smaller files

    Args:
        mmap_fnames: list of memory mapped files

        base_name: string, will be the first portion of name to be solved

        n_chunks: number of chunks in which to subdivide when saving, smaller requires more memory

        dview: cluster handle

        add_to_mov: (undocumented)

    """
    logger = logging.getLogger("caiman")

    tot_frames = 0
    order = 'C'
    min_mov = np.inf
    for f in mmap_fnames:
        cleaner_f = caiman.paths.fn_relocated(f)
        Yr, dims, T = load_memmap(cleaner_f)
        logger.debug(f"save_memmap_join (loading data): {cleaner_f} {T}")
        tot_frames += T
        if border_to_0 > 0:
            min_mov = min(min_mov, caiman.movie(Yr[:, :, np.newaxis]).calc_min().item())
        del Yr

    d = np.prod(dims)

    if base_name is None:
        base_name = mmap_fnames[0]
        base_name = base_name[:base_name.find('_d1_')] + f'-#-{len(mmap_fnames)}'

    fname_tot = caiman.paths.memmap_frames_filename(base_name, dims, tot_frames, order)
    fname_tot = os.path.join(os.path.split(mmap_fnames[0])[0], fname_tot)
    fname_tot = caiman.paths.fn_relocated(fname_tot)
    logger.info(f"Memmap file for fname_tot: {fname_tot}")

    big_mov = np.memmap(fname_tot, mode='w+', dtype=np.float32, shape=prepare_shape((d, tot_frames)), order='C')

    step = int(d // n_chunks)
    pars = []
    for ref in range(0, d - step + 1, step):
        pars.append([fname_tot, d, tot_frames, mmap_fnames, ref, ref + step, add_to_mov, border_to_0, min_mov])

    if len(pars[-1]) != 9:
        raise Exception(
            'You cannot change the number of element in list without changing the statement below (pars[]..)')
    else:
        # last batch should include the leftover pixels
        pars[-1][-4] = d

    if dview is not None:
        if 'multiprocessing' in str(type(dview)):
            dview.map_async(save_portion, pars).get(4294967)
        else:
            my_map(dview, save_portion, pars)

    else:
        list(map(save_portion, pars))

    if save_npz:
        np.savez(caiman.paths.fn_relocated(base_name + '.npz'), mmap_fnames=mmap_fnames, fname_tot=fname_tot)

    logger.info('Deleting big mov')
    del big_mov
    sys.stdout.flush()
    return fname_tot


def my_map(dv, func, args) -> list:
    logger = logging.getLogger("caiman")

    v = dv
    rc = v.client
    # scatter 'id', so id=0,1,2 on engines 0,1,2
    dv.scatter('id', rc.ids, flatten=True)
    logger.debug(dv['id'])
    amr = v.map(func, args)

    pending = set(amr.msg_ids)
    results_all:dict = dict()
    counter = 0
    while pending:
        try:
            rc.wait(pending, 1e0)
        except parallel.TimeoutError:
            # ignore timeouterrors, since it means at least one isn't done
            pass
        # finished is the set of msg_ids that are complete
        finished = pending.difference(rc.outstanding)
        # update pending to exclude those that just finished
        pending = pending.difference(finished)
        if counter % 10 == 0:
            logger.debug(amr.progress)
        for msg_id in finished:
            # we know these are done, so don't worry about blocking
            ar = rc.get_result(msg_id)
            logger.debug(f"job id {msg_id} finished on engine {ar.engine_id}") # TODO: Abstract out the ugly bits
            logger.debug("with stdout:")
            logger.debug('    ' + ar.stdout.replace('\n', '\n    ').rstrip())
            logger.debug("and errors:")
            logger.debug('    ' + ar.stderr.replace('\n', '\n    ').rstrip())
                                                                                      # note that each job in a map always returns a list of length chunksize
                                                                                      # even if chunksize == 1
            results_all.update(ar.get_dict())
        counter += 1

    result_ordered = list(chain.from_iterable([results_all[k] for k in sorted(results_all.keys())]))
    del results_all
    return result_ordered


def save_portion(pars) -> int:
    # todo: todocument
    logger = logging.getLogger("caiman")

    use_mmap_save = False
    big_mov_fn, d, tot_frames, fnames, idx_start, idx_end, add_to_mov, border_to_0, min_mov = pars
    big_mov_fn = caiman.paths.fn_relocated(big_mov_fn)

    Ttot = 0
    Yr_tot = np.zeros((idx_end - idx_start, tot_frames), dtype=np.float32)
    logger.debug(f"Shape of Yr_tot is {Yr_tot.shape}")
    for f in fnames:
        full_f = caiman.paths.fn_relocated(f)
<<<<<<< HEAD
        logging.debug(f"Saving portion to {full_f}")
        Yr, dims, T = load_memmap(full_f)
=======
        logger.debug(f"Saving portion to {full_f}")
        Yr, _, T = load_memmap(full_f)
>>>>>>> 7c72e86f
        Yr_tot[:, Ttot:Ttot +
               T] = np.ascontiguousarray(Yr[idx_start:idx_end], dtype=np.float32) + np.float32(add_to_mov)
        Ttot = Ttot + T
        del Yr

<<<<<<< HEAD
    # determine which pixels to set to min_mov, if any
    if border_to_0 == 0:
        inds = np.arange(idx_start, idx_end, dtype=int)
        ny, nx = dims[:2]
        if len(dims) > 2:
            # planes are irrelevant
            inds %= dims[2]
        inds_x = inds % nx
        inds_y = inds // nx
        Yr_tot[(inds_x < border_to_0) | (inds_x >= nx - border_to_0), :] = min_mov
        Yr_tot[(inds_y < border_to_0) | (inds_y >= ny - border_to_0), :] = min_mov

    logging.debug(f"Index start and end are {idx_start} and {idx_end}")
=======
    logger.debug(f"Index start and end are {idx_start} and {idx_end}")
>>>>>>> 7c72e86f

    if use_mmap_save:
        big_mov = np.memmap(big_mov_fn, mode='r+', dtype=np.float32, shape=prepare_shape((d, tot_frames)), order='C')
        big_mov[idx_start:idx_end, :] = Yr_tot
        del big_mov
    else:
        with open(big_mov_fn, 'r+b') as f:
            idx_start = np.uint64(idx_start)
            tot_frames = np.uint64(tot_frames)
            f.seek(np.uint64(idx_start * np.uint64(Yr_tot.dtype.itemsize) * tot_frames))
            f.write(Yr_tot)
            computed_position = np.uint64(idx_end * np.uint64(Yr_tot.dtype.itemsize) * tot_frames)
            if f.tell() != computed_position:
                logger.critical(f"Error in mmap portion write: at position {f.tell()}")
                logger.critical(
                    f"But should be at position {idx_end} * {Yr_tot.dtype.itemsize} * {tot_frames} = {computed_position}"
                )
                f.close()
                raise Exception('Internal error in mmapping: Actual position does not match computed position')

    del Yr_tot
    logger.debug('done')
    return Ttot

def save_place_holder(pars:list) -> str:
    """ To use map reduce
    """
    # todo: todocument

    (f, base_name, resize_fact, remove_init, idx_xy, order, var_name_hdf5, xy_shifts, is_3D, add_to_movie, border_to_0, slices) = pars

    return save_memmap([f],
                       base_name=base_name,
                       resize_fact=resize_fact,
                       remove_init=remove_init,
                       idx_xy=idx_xy,
                       order=order,
                       var_name_hdf5=var_name_hdf5,
                       xy_shifts=xy_shifts,
                       is_3D=is_3D,
                       add_to_movie=add_to_movie,
                       border_to_0=border_to_0,
                       slices=slices)

def save_memmap(filenames:list[str],
                base_name:str = 'Yr',
                resize_fact:tuple = (1, 1, 1),
                remove_init:int = 0,
                idx_xy:tuple = None,
                order: str = 'F',
                var_name_hdf5: str = 'mov',
                xy_shifts: Optional[list] = None,
                is_3D: bool = False,
                add_to_movie: float = 0,
                border_to_0=0,
                dview=None,
                n_chunks: int = 100,
                slices=None) -> str:
    """ Efficiently write data from a list of tif files into a memory mappable file

    Args:
        filenames: list
            list of tif files or list of numpy arrays

        base_name: str
            the base used to build the file name. WARNING: Names containing underscores may collide with internal semantics.

        resize_fact: tuple
            x,y, and z downsampling factors (0.5 means downsampled by a factor 2)

        remove_init: int
            number of frames to remove at the beginning of each tif file
            (used for resonant scanning images if laser in rutned on trial by trial)

        idx_xy: tuple size 2 [or 3 for 3D data]
            for selecting slices of the original FOV, for instance
            idx_xy = (slice(150,350,None), slice(150,350,None))

        order: string
            whether to save the file in 'C' or 'F' order

        xy_shifts: list
            x and y shifts computed by a motion correction algorithm to be applied before memory mapping

        is_3D: boolean
            whether it is 3D data

        add_to_movie: floating-point
            value to add to each image point, typically to keep negative values out.

        border_to_0: (undocumented)

        dview:       (undocumented)

        n_chunks:    (undocumented)

        slices: slice object or list of slice objects
            slice can be used to select portion of the movies in time and x,y
            directions. For instance
            slices = [slice(0,200),slice(0,100),slice(0,100)] will take
            the first 200 frames and the 100 pixels along x and y dimensions.
    Returns:
        fname_new: the name of the mapped file, the format is such that
            the name will contain the frame dimensions and the number of frames

    """
    logger = logging.getLogger("caiman")

    if not isinstance(filenames, list):
        raise Exception('save_memmap: input should be a list of filenames')

    if slices is not None:
        slices = [slice(0, None) if sl is None else sl for sl in slices]

    if len(filenames) > 1:
        recompute_each_memmap = False
        for file__ in filenames:
            if ('order_' + order not in file__) or ('.mmap' not in file__):
                recompute_each_memmap = True


        if recompute_each_memmap or (remove_init > 0) or (idx_xy is not None)\
                or (xy_shifts is not None) or (add_to_movie != 0) or (border_to_0>0)\
                or slices is not None:

            logger.debug('Distributing memory map over many files')
            # Here we make a bunch of memmap files in the right order. Same parameters
            fname_parts = caiman.save_memmap_each(filenames,
                                              base_name=base_name,
                                              order=order,
                                              border_to_0=border_to_0,
                                              dview=dview,
                                              var_name_hdf5=var_name_hdf5,
                                              resize_fact=resize_fact,
                                              remove_init=remove_init,
                                              idx_xy=idx_xy,
                                              xy_shifts=xy_shifts,
                                              is_3D=is_3D,
                                              slices=slices,
                                              add_to_movie=add_to_movie)
        else:
            fname_parts = filenames

        # The goal is to make a single large memmap file, which we do here
        if order == 'F':
            raise Exception('You cannot merge files in F order, they must be in C order')

        fname_new = caiman.save_memmap_join(fname_parts, base_name=base_name,
                                        dview=dview, n_chunks=n_chunks)

    else:
        # TODO: can be done online
        Ttot = 0
        for idx, f in enumerate(filenames):
            if isinstance(f, str):     # Might not always be filenames.
                logger.debug(f)

            if is_3D:
                Yr = f if not (isinstance(f, str)) else tifffile.imread(f)
                if Yr.ndim == 3:
                    Yr = Yr[None, ...]
                if slices is not None:
                    Yr = Yr[tuple(slices)]
                else:
                    if idx_xy is None:         #todo remove if not used, superseded by the slices parameter
                        Yr = Yr[remove_init:]
                    elif len(idx_xy) == 2:     #todo remove if not used, superseded by the slices parameter
                        Yr = Yr[remove_init:, idx_xy[0], idx_xy[1]]
                    else:                      #todo remove if not used, superseded by the slices parameter
                        Yr = Yr[remove_init:, idx_xy[0], idx_xy[1], idx_xy[2]]

            else:
                if isinstance(f, (str, list)):
                    Yr = caiman.load(caiman.paths.fn_relocated(f), fr=1, in_memory=True, var_name_hdf5=var_name_hdf5)
                else:
                    Yr = caiman.movie(f)
                if xy_shifts is not None:
                    Yr = Yr.apply_shifts(xy_shifts, interpolation='cubic', remove_blanks=False)

                if slices is not None:
                    Yr = Yr[tuple(slices)]
                else:
                    if idx_xy is None:
                        if remove_init > 0:
                            Yr = Yr[remove_init:]
                    elif len(idx_xy) == 2:
                        Yr = Yr[remove_init:, idx_xy[0], idx_xy[1]]
                    else:
                        raise Exception('You need to set is_3D=True for 3D data)')
                        Yr = np.array(Yr)[remove_init:, idx_xy[0], idx_xy[1], idx_xy[2]]

            if border_to_0 > 0:
                if slices is not None:
                    if isinstance(slices, list):
                        raise Exception(
                            'You cannot slice in x and y and then use add_to_movie: if you only want to slice in time do not pass in a list but just a slice object'
                        )

                min_mov = Yr.calc_min()
                Yr[:, :border_to_0, :] = min_mov
                Yr[:, :, :border_to_0] = min_mov
                Yr[:, :, -border_to_0:] = min_mov
                Yr[:, -border_to_0:, :] = min_mov

            fx, fy, fz = resize_fact
            if fx != 1 or fy != 1 or fz != 1:
                if 'movie' not in str(type(Yr)):
                    Yr = caiman.movie(Yr, fr=1)
                Yr = Yr.resize(fx=fx, fy=fy, fz=fz)

            T, dims = Yr.shape[0], Yr.shape[1:]
            Yr = np.transpose(Yr, list(range(1, len(dims) + 1)) + [0])
            Yr = np.reshape(Yr, (np.prod(dims), T), order='F')
            Yr = np.ascontiguousarray(Yr, dtype=np.float32) + np.float32(0.0001) + np.float32(add_to_movie)

            if idx == 0:
                fname_tot = caiman.paths.generate_fname_tot(base_name, dims, order)
                if isinstance(f, str):
                    fname_tot = caiman.paths.fn_relocated(os.path.join(os.path.split(f)[0], fname_tot))
                if len(filenames) > 1:
                    big_mov = np.memmap(caiman.paths.fn_relocated(fname_tot),
                                        mode='w+',
                                        dtype=np.float32,
                                        shape=prepare_shape((np.prod(dims), T)),
                                        order=order)
                    big_mov[:, Ttot:Ttot + T] = Yr
                    del big_mov
                else:
                    logger.debug('SAVING WITH numpy.tofile()')
                    Yr.tofile(fname_tot)
            else:
                big_mov = np.memmap(fname_tot,
                                    dtype=np.float32,
                                    mode='r+',
                                    shape=prepare_shape((np.prod(dims), Ttot + T)),
                                    order=order)

                big_mov[:, Ttot:Ttot + T] = Yr
                del big_mov

            sys.stdout.flush()
            Ttot = Ttot + T

        fname_new = caiman.paths.fn_relocated(f'{fname_tot}_frames_{Ttot}.mmap')
        try:
            # need to explicitly remove destination on windows
            os.unlink(fname_new)
        except OSError:
            pass
        os.rename(fname_tot, fname_new)

    return fname_new

def parallel_dot_product(A: np.ndarray, b, block_size: int = 5000, dview=None, transpose=False,
                         num_blocks_per_run=20) -> np.ndarray:
    # todo: todocument
    """ Chunk matrix product between matrix and column vectors

    Args:
        A: memory mapped ndarray
            pixels x time

        b: time x comps
    """
    logger = logging.getLogger("caiman")

    pars = []
    d1, d2 = np.shape(A)
    b = pickle.dumps(b)
    logger.debug(f'parallel dot product block size: {block_size}')

    if block_size < d1:
        for idx in range(0, d1 - block_size, block_size):
            idx_to_pass = list(range(idx, idx + block_size))
            pars.append([A.filename, idx_to_pass, b, transpose])

        if (idx + block_size) < d1:
            idx_to_pass = list(range(idx + block_size, d1))
            pars.append([A.filename, idx_to_pass, b, transpose])

    else:
        idx_to_pass = list(range(d1))
        pars.append([A.filename, idx_to_pass, b, transpose])

    logger.debug('Start product')
    b = pickle.loads(b)

    if transpose:
        output = np.zeros((d2, np.shape(b)[-1]), dtype=np.float32)
    else:
        output = np.zeros((d1, np.shape(b)[-1]), dtype=np.float32)

    if dview is None:
        if transpose:
            #            b = pickle.loads(b)
            logger.debug('Transposing')
            for _, pr in enumerate(pars):
                iddx, rs = dot_place_holder(pr)
                output = output + rs
        else:
            for _, pr in enumerate(pars):
                iddx, rs = dot_place_holder(pr)
                output[iddx] = rs

    else:
        for itera in range(0, len(pars), num_blocks_per_run):

            if 'multiprocessing' in str(type(dview)):
                results = dview.map_async(dot_place_holder, pars[itera:itera + num_blocks_per_run]).get(4294967)
            else:
                results = dview.map_sync(dot_place_holder, pars[itera:itera + num_blocks_per_run])

            logger.debug('Processed:' + str([itera, itera + len(results)]))

            if transpose:
                logger.debug('Transposing')

                for _, res in enumerate(results):
                    output += res[1]

            else:
                logger.debug('Filling')
                for res in results:
                    output[res[0]] = res[1]

            if 'multiprocessing' not in str(type(dview)):
                dview.clear()

    return output

def dot_place_holder(par:list) -> tuple:
    # todo: todocument
    logger = logging.getLogger("caiman")

    A_name, idx_to_pass, b_, transpose = par
    A_, _, _ = load_memmap(A_name)
    b_ = pickle.loads(b_).astype(np.float32)

    logger.debug((idx_to_pass[-1]))
    if 'sparse' in str(type(b_)):
        if transpose:
            #            outp = (b_.tocsr()[idx_to_pass].T.dot(
            #                A_[idx_to_pass])).T.astype(np.float32)
            outp = (b_.T.tocsc()[:, idx_to_pass].dot(A_[idx_to_pass])).T.astype(np.float32)
        else:
            outp = (b_.T.dot(A_[idx_to_pass].T)).T.astype(np.float32)
    else:
        if transpose:
            outp = A_[idx_to_pass].T.dot(b_[idx_to_pass]).astype(np.float32)
        else:
            outp = A_[idx_to_pass].dot(b_).astype(np.float32)

    del b_, A_
    return idx_to_pass, outp

def save_tif_to_mmap_online(movie_iterable, save_base_name='YrOL_', order='C', add_to_movie=0, border_to_0=0) -> str:
    # todo: todocument
    logger = logging.getLogger("caiman")

    if isinstance(movie_iterable, str):         # Allow specifying a filename rather than its data rep
        with tifffile.TiffFile(movie_iterable) as tf:  # And load it if that happens
            movie_iterable = caiman.movie(tf)

    count = 0
    new_mov = []

    dims = (len(movie_iterable),) + movie_iterable[0].shape    # TODO: Don't pack length into dims

    fname_tot = caiman.paths.fn_relocated(caiman.paths.memmap_frames_filename(save_base_name, dims[1:], dims[0], order))

    big_mov = np.memmap(fname_tot,
                        mode='w+',
                        dtype=np.float32,
                        shape=prepare_shape((np.prod(dims[1:]), dims[0])),
                        order=order)

    for page in movie_iterable:
        if count % 100 == 0:
            logger.debug(count)

        if 'tifffile' in str(type(movie_iterable[0])):
            page = page.asarray()

        img = np.array(page, dtype=np.float32)
        new_img = img
        if save_base_name is not None:
            big_mov[:, count] = np.reshape(new_img, np.prod(dims[1:]), order='F')
        else:
            new_mov.append(new_img)

        if border_to_0 > 0:
            img[:border_to_0, :] = 0
            img[:, :border_to_0] = 0
            img[:, -border_to_0:] = 0
            img[-border_to_0:, :] = 0

        big_mov[:, count] = np.reshape(img + add_to_movie, np.prod(dims[1:]), order='F')

        count += 1
    big_mov.flush()
    del big_mov
    return fname_tot<|MERGE_RESOLUTION|>--- conflicted
+++ resolved
@@ -288,19 +288,13 @@
     logger.debug(f"Shape of Yr_tot is {Yr_tot.shape}")
     for f in fnames:
         full_f = caiman.paths.fn_relocated(f)
-<<<<<<< HEAD
-        logging.debug(f"Saving portion to {full_f}")
+        logger.debug(f"Saving portion to {full_f}")
         Yr, dims, T = load_memmap(full_f)
-=======
-        logger.debug(f"Saving portion to {full_f}")
-        Yr, _, T = load_memmap(full_f)
->>>>>>> 7c72e86f
         Yr_tot[:, Ttot:Ttot +
                T] = np.ascontiguousarray(Yr[idx_start:idx_end], dtype=np.float32) + np.float32(add_to_mov)
         Ttot = Ttot + T
         del Yr
 
-<<<<<<< HEAD
     # determine which pixels to set to min_mov, if any
     if border_to_0 == 0:
         inds = np.arange(idx_start, idx_end, dtype=int)
@@ -313,10 +307,7 @@
         Yr_tot[(inds_x < border_to_0) | (inds_x >= nx - border_to_0), :] = min_mov
         Yr_tot[(inds_y < border_to_0) | (inds_y >= ny - border_to_0), :] = min_mov
 
-    logging.debug(f"Index start and end are {idx_start} and {idx_end}")
-=======
     logger.debug(f"Index start and end are {idx_start} and {idx_end}")
->>>>>>> 7c72e86f
 
     if use_mmap_save:
         big_mov = np.memmap(big_mov_fn, mode='r+', dtype=np.float32, shape=prepare_shape((d, tot_frames)), order='C')
