#!/usr/bin/env python
# -*- coding: utf-8 -*-

"""
@author Andrea Giovannucci,

The functions apply_shifts_dft, register_translation, _compute_error, _compute_phasediff, and _upsampled_dft are from
SIMA (https://github.com/losonczylab/sima), licensed under the  GNU GENERAL PUBLIC LICENSE, Version 2, 1991.
These same functions were adapted from sckikit-image, licensed as follows:

Copyright (C) 2011, the scikit-image team
 All rights reserved.

 Redistribution and use in source and binary forms, with or without
 modification, are permitted provided that the following conditions are
 met:

  1. Redistributions of source code must retain the above copyright
     notice, this list of conditions and the following disclaimer.
  2. Redistributions in binary form must reproduce the above copyright
     notice, this list of conditions and the following disclaimer in
     the documentation and/or other materials provided with the
     distribution.
  3. Neither the name of skimage nor the names of its contributors may be
     used to endorse or promote products derived from this software without
     specific prior written permission.

 THIS SOFTWARE IS PROVIDED BY THE AUTHOR ``AS IS'' AND ANY EXPRESS OR
 IMPLIED WARRANTIES, INCLUDING, BUT NOT LIMITED TO, THE IMPLIED
 WARRANTIES OF MERCHANTABILITY AND FITNESS FOR A PARTICULAR PURPOSE ARE
 DISCLAIMED. IN NO EVENT SHALL THE AUTHOR BE LIABLE FOR ANY DIRECT,
 INDIRECT, INCIDENTAL, SPECIAL, EXEMPLARY, OR CONSEQUENTIAL DAMAGES
 (INCLUDING, BUT NOT LIMITED TO, PROCUREMENT OF SUBSTITUTE GOODS OR
 SERVICES; LOSS OF USE, DATA, OR PROFITS; OR BUSINESS INTERRUPTION)
 HOWEVER CAUSED AND ON ANY THEORY OF LIABILITY, WHETHER IN CONTRACT,
 STRICT LIABILITY, OR TORT (INCLUDING NEGLIGENCE OR OTHERWISE) ARISING
 IN ANY WAY OUT OF THE USE OF THIS SOFTWARE, EVEN IF ADVISED OF THE
 POSSIBILITY OF SUCH DAMAGE.

"""

from past.builtins import basestring
#%%
from builtins import zip
from builtins import map
from builtins import str
from builtins import range
from past.utils import old_div
import collections
import cv2
import gc
import h5py
import itertools
import logging
import numpy as np
from numpy.fft import ifftshift
import os
import pylab as pl
import tifffile
from typing import List, Optional

import caiman as cm
import caiman.base.movies
import caiman.motion_correction
from caiman.paths import memmap_frames_filename
from .mmapping import prepare_shape

try:
    cv2.setNumThreads(0)
except:
    pass

from cv2 import dft as fftn
from cv2 import idft as ifftn
opencv = True

try:
    import pycuda.gpuarray as gpuarray
    import pycuda.driver as cudadrv
    import atexit
    HAS_CUDA = True
except ImportError:
    HAS_CUDA = False

try:
    profile
except:
    def profile(a): return a
#%%


class MotionCorrect(object):
    """
        class implementing motion correction operations
       """

    def __init__(self, fname, min_mov=None, dview=None, max_shifts=(6, 6), niter_rig=1, splits_rig=14, num_splits_to_process_rig=None,
                 strides=(96, 96), overlaps=(32, 32), splits_els=14, num_splits_to_process_els=[7, None],
                 upsample_factor_grid=4, max_deviation_rigid=3, shifts_opencv=True, nonneg_movie=True, gSig_filt=None,
                 use_cuda=False, border_nan=True, pw_rigid=False, num_frames_split=80, var_name_hdf5='mov'):
        """
        Constructor class for motion correction operations

        Args:
           fname: str
               path to file to motion correct

           min_mov: int16 or float32
               estimated minimum value of the movie to produce an output that is positive

           dview: ipyparallel view object list
               to perform parallel computing, if NOne will operate in single thread

           max_shifts: tuple
               maximum allow rigid shift

           niter_rig':int
               maximum number of iterations rigid motion correction, in general is 1. 0
               will quickly initialize a template with the first frames

           splits_rig': int
            for parallelization split the movies in  num_splits chuncks across time

           num_splits_to_process_rig:list,
               if none all the splits are processed and the movie is saved, otherwise at each iteration
               num_splits_to_process_rig are considered

           strides: tuple
               intervals at which patches are laid out for motion correction

           overlaps: tuple
               overlap between pathes (size of patch strides+overlaps)

           pw_rigig: bool, default: False
               flag for performing motion correction when calling motion_correct

           splits_els':list
               for parallelization split the movies in  num_splits chuncks across time

           num_splits_to_process_els:list,
               if none all the splits are processed and the movie is saved  otherwise at each iteration
                num_splits_to_process_els are considered

           upsample_factor_grid:int,
               upsample factor of shifts per patches to avoid smearing when merging patches

           max_deviation_rigid:int
               maximum deviation allowed for patch with respect to rigid shift

           shifts_opencv: Bool
               apply shifts fast way (but smoothing results)

           nonneg_movie: boolean
               make the SAVED movie and template mostly nonnegative by removing min_mov from movie

           use_cuda : bool, optional
               Use skcuda.fft (if available). Default: False

           border_nan : bool or string, optional
               Specifies how to deal with borders. (True, False, 'copy', 'min')

           num_frames_split: int, default: 80
               Number of frames in each batch. Used when cosntructing the options
               through the params object

           var_name_hdf5: str, default: 'mov'
               If loading from hdf5, name of the variable to load

       Returns:
           self

        """
        if 'ndarray' in str(type(fname)):
            logging.info('Creating file for motion correction "tmp_mov_mot_corr.hdf5"')
            cm.movie(fname).save('./tmp_mov_mot_corr.hdf5')
            fname = ['./tmp_mov_mot_corr.hdf5']

        if type(fname) is not list:
            fname = [fname]

        self.fname = fname
        self.dview = dview
        self.max_shifts = max_shifts
        self.niter_rig = niter_rig
        self.splits_rig = splits_rig
        self.num_splits_to_process_rig = num_splits_to_process_rig
        self.strides = strides
        self.overlaps = overlaps
        self.splits_els = splits_els
        self.num_splits_to_process_els = num_splits_to_process_els
        self.upsample_factor_grid = upsample_factor_grid
        self.max_deviation_rigid = max_deviation_rigid
        self.shifts_opencv = shifts_opencv
        self.min_mov = min_mov
        self.nonneg_movie = nonneg_movie
        self.gSig_filt = gSig_filt
        self.use_cuda = use_cuda
        self.border_nan = border_nan
        self.pw_rigid = pw_rigid
        self.var_name_hdf5 = var_name_hdf5
        if self.use_cuda and not HAS_CUDA:
            logging.debug("pycuda is unavailable. Falling back to default FFT.")

    def motion_correct(self, template=None, save_movie=False):
        """general function for performing all types of motion correction. The
        function will perform either rigid or piecewise rigid motion correction
        depending on the attribute self.pw_rigid and will perform high pass
        spatial filtering for determining the motion (used in 1p data) if the
        attribute self.gSig_filt is not None. A template can be passed, and the
        output can be saved as a memory mapped file.

        Args:
            template: nd.array, default: None
                template provided by user for motion correction

            save_movie: bool, default: False
                flag for saving motion corrected file(s) as memory mapped file(s)

        Returns:
            self
        """
        # TODO: Review the docs here, and also why we would ever return self
        #       from a method that is not a constructor
        if self.min_mov is None:
            if self.gSig_filt is None:
                self.min_mov = np.array([cm.load(self.fname[0],
                                                 var_name_hdf5=self.var_name_hdf5,
                                                 subindices=slice(400))]).min()
            else:
                self.min_mov = np.array([high_pass_filter_space(m_, self.gSig_filt)
                    for m_ in cm.load(self.fname[0], var_name_hdf5=self.var_name_hdf5,
                                      subindices=slice(400))]).min()

        if self.pw_rigid:
            self.motion_correct_pwrigid(template=template, save_movie=save_movie)
            b0 = np.ceil(np.maximum(np.max(np.abs(self.x_shifts_els)),
                                    np.max(np.abs(self.y_shifts_els))))
        else:
            self.motion_correct_rigid(template=template, save_movie=save_movie)
            b0 = np.ceil(np.max(np.abs(self.shifts_rig)))
        self.border_to_0 = b0.astype(np.int)
        self.mmap_file = self.fname_tot_els if self.pw_rigid else self.fname_tot_rig
        return self

    def motion_correct_rigid(self, template=None, save_movie=False):
        """
        Perform rigid motion correction

        Args:
            template: ndarray 2D
                if known, one can pass a template to register the frames to

            save_movie_rigid:Bool
                save the movies vs just get the template

        Returns:
            self

        Important Fields:
            self.fname_tot_rig: name of the mmap file saved

            self.total_template_rig: template updated by iterating  over the chunks

            self.templates_rig: list of templates. one for each chunk

            self.shifts_rig: shifts in x and y per frame
        """
        logging.debug('Entering Rigid Motion Correction')
        logging.debug(-self.min_mov)  # XXX why the minus?
        self.total_template_rig = template
        self.templates_rig:List = []
        self.fname_tot_rig:List = []
        self.shifts_rig:List = []

        for fname_cur in self.fname:
            _fname_tot_rig, _total_template_rig, _templates_rig, _shifts_rig = motion_correct_batch_rigid(
                fname_cur,
                self.max_shifts,
                dview=self.dview,
                splits=self.splits_rig,
                num_splits_to_process=self.num_splits_to_process_rig,
                num_iter=self.niter_rig,
                template=self.total_template_rig,
                shifts_opencv=self.shifts_opencv,
                save_movie_rigid=save_movie,
                add_to_movie=-self.min_mov,
                nonneg_movie=self.nonneg_movie,
                gSig_filt=self.gSig_filt,
                use_cuda=self.use_cuda,
                border_nan=self.border_nan,
                var_name_hdf5=self.var_name_hdf5)
            if template is None:
                self.total_template_rig = _total_template_rig

            self.templates_rig += _templates_rig
            self.fname_tot_rig += [_fname_tot_rig]
            self.shifts_rig += _shifts_rig

        return self

    def motion_correct_pwrigid(
            self,
            save_movie=True,
            template=None,
            show_template=False):
        """Perform pw-rigid motion correction

        Args:
            template: ndarray 2D
                if known, one can pass a template to register the frames to

            save_movie:Bool
                save the movies vs just get the template

            show_template: boolean
                whether to show the updated template at each iteration

        Returns:
            self

        Important Fields:
            self.fname_tot_els: name of the mmap file saved
            self.templates_els: template updated by iterating  over the chunks
            self.x_shifts_els: shifts in x per frame per patch
            self.y_shifts_els: shifts in y per frame per patch
            self.coord_shifts_els: coordinates associated to the patch for
            values in x_shifts_els and y_shifts_els
            self.total_template_els: list of templates. one for each chunk

        Raises:
            Exception: 'Error: Template contains NaNs, Please review the parameters'
        """

        num_iter = 1
        if template is None:
            logging.info('Generating template by rigid motion correction')
            self = self.motion_correct_rigid()
            self.total_template_els = self.total_template_rig.copy()
        else:
            self.total_template_els = template

        self.fname_tot_els:List = []
        self.templates_els:List = []
        self.x_shifts_els:List = []
        self.y_shifts_els:List = []
        self.coord_shifts_els:List = []
        for name_cur in self.fname:
            for num_splits_to_process in self.num_splits_to_process_els:
                _fname_tot_els, new_template_els, _templates_els,\
                    _x_shifts_els, _y_shifts_els, _coord_shifts_els = motion_correct_batch_pwrigid(
                        name_cur, self.max_shifts, self.strides, self.overlaps, -self.min_mov,
                        dview=self.dview, upsample_factor_grid=self.upsample_factor_grid,
                        max_deviation_rigid=self.max_deviation_rigid, splits=self.splits_els,
                        num_splits_to_process=num_splits_to_process, num_iter=num_iter, template=self.total_template_els,
                        shifts_opencv=self.shifts_opencv, save_movie=save_movie, nonneg_movie=self.nonneg_movie, gSig_filt=self.gSig_filt,
                        use_cuda=self.use_cuda, border_nan=self.border_nan, var_name_hdf5=self.var_name_hdf5)
                if show_template:
                    pl.imshow(new_template_els)
                    pl.pause(.5)
                if np.isnan(np.sum(new_template_els)):
                    raise Exception(
                        'Template contains NaNs, something went wrong. Reconsider the parameters')

            if template is None:
                self.total_template_els = new_template_els

            self.fname_tot_els += [_fname_tot_els]
            self.templates_els += _templates_els
            self.x_shifts_els += _x_shifts_els
            self.y_shifts_els += _y_shifts_els
            self.coord_shifts_els += _coord_shifts_els
        return self

    def apply_shifts_movie(self, fname, rigid_shifts=True, border_nan=True):
        """
        Applies shifts found by registering one file to a different file. Useful
        for cases when shifts computed from a structural channel are applied to a
        functional channel. Currently only application of shifts through openCV is
        supported.

        Args:
            fname: str
                name of the movie to motion correct. It should not contain nans. All the loadable formats from CaImAn are acceptable

            rigid_shifts: bool
                apply rigid or pw-rigid shifts (must exist in the mc object)

        Returns:
            m_reg: caiman movie object
                caiman movie object with applied shifts (not memory mapped)
        """

        Y = cm.load(fname).astype(np.float32)

        if rigid_shifts is True:
            if self.shifts_opencv:
                m_reg = [apply_shift_iteration(img, shift, border_nan=border_nan)
                         for img, shift in zip(Y, self.shifts_rig)]
            else:
                m_reg = [apply_shifts_dft(img, (
                    sh[0], sh[1]), 0, is_freq=False, border_nan=border_nan) for img, sh in zip(
                    Y, self.shifts_rig)]
        else:
            dims_grid = tuple(np.max(np.stack(self.coord_shifts_els[0], axis=1), axis=1) - np.min(
                np.stack(self.coord_shifts_els[0], axis=1), axis=1) + 1)
            shifts_x = np.stack([np.reshape(_sh_, dims_grid, order='C').astype(
                np.float32) for _sh_ in self.x_shifts_els], axis=0)
            shifts_y = np.stack([np.reshape(_sh_, dims_grid, order='C').astype(
                np.float32) for _sh_ in self.y_shifts_els], axis=0)
            dims = Y.shape[1:]
            x_grid, y_grid = np.meshgrid(np.arange(0., dims[0]).astype(
                np.float32), np.arange(0., dims[1]).astype(np.float32))
            m_reg = [cv2.remap(img,
                               -cv2.resize(shiftY, dims) + x_grid, -cv2.resize(shiftX, dims) + y_grid, cv2.INTER_CUBIC)
                     for img, shiftX, shiftY in zip(Y, shifts_x, shifts_y)]

        return cm.movie(np.stack(m_reg, axis=0))


#%%
def apply_shift_iteration(img, shift, border_nan=False, border_type=cv2.BORDER_REFLECT):
    # todo todocument

    sh_x_n, sh_y_n = shift
    w_i, h_i = img.shape
    M = np.float32([[1, 0, sh_y_n], [0, 1, sh_x_n]])
    min_, max_ = np.nanmin(img), np.nanmax(img)
    img = np.clip(cv2.warpAffine(img, M, (h_i, w_i),
                                 flags=cv2.INTER_CUBIC, borderMode=border_type), min_, max_)
    if border_nan is not False:
        max_w, max_h, min_w, min_h = 0, 0, 0, 0
        max_h, max_w = np.ceil(np.maximum(
            (max_h, max_w), shift)).astype(np.int)
        min_h, min_w = np.floor(np.minimum(
            (min_h, min_w), shift)).astype(np.int)
        if border_nan is True:
            img[:max_h, :] = np.nan
            if min_h < 0:
                img[min_h:, :] = np.nan
            img[:, :max_w] = np.nan
            if min_w < 0:
                img[:, min_w:] = np.nan
        elif border_nan == 'min':
            img[:max_h, :] = min_
            if min_h < 0:
                img[min_h:, :] = min_
            img[:, :max_w] = min_
            if min_w < 0:
                img[:, min_w:] = min_
        elif border_nan == 'copy':
            if max_h > 0:
                img[:max_h] = img[max_h]
            if min_h < 0:
                img[min_h:] = img[min_h-1]
            if max_w > 0:
                img[:, :max_w] = img[:, max_w, np.newaxis]
            if min_w < 0:
                img[:, min_w:] = img[:, min_w-1, np.newaxis]

    return img


#%%
def apply_shift_online(movie_iterable, xy_shifts, save_base_name=None, order='F'):
    # todo todocument

    if len(movie_iterable) != len(xy_shifts):
        raise Exception('Number of shifts does not match movie length!')
    count = 0
    new_mov = []
    dims = (len(movie_iterable),) + movie_iterable[0].shape # TODO: Refactor so length is either tracked separately or is last part of tuple

    if save_base_name is not None:
        fname_tot = memmap_frames_filename(save_base_name, dims[1:], dims[0], order)
        big_mov = np.memmap(fname_tot, mode='w+', dtype=np.float32,
                            shape=prepare_shape((np.prod(dims[1:]), dims[0])), order=order)

    for page, shift in zip(movie_iterable, xy_shifts):
        if 'tifffile' in str(type(movie_iterable[0])):
            page = page.asarray()

        img = np.array(page, dtype=np.float32)
        new_img = apply_shift_iteration(img, shift)
        if save_base_name is not None:
            big_mov[:, count] = np.reshape(
                new_img, np.prod(dims[1:]), order='F')
        else:
            new_mov.append(new_img)
        count += 1

    if save_base_name is not None:
        big_mov.flush()
        del big_mov
        return fname_tot
    else:
        return np.array(new_mov)
#%%

def motion_correct_oneP_rigid(
        filename,
        gSig_filt,
        max_shifts,
        dview=None,
        splits_rig=10,
        save_movie=True,
        border_nan=True):
    '''Perform rigid motion correction on one photon imaging movies

    Args:
        filename: str
            name of the file to correct
        gSig_filt:
            size of the filter. If algorithm does not work change this parameters
        max_shifts: tuple of ints
            max shifts in x and y allowed
        dview:
            handle to cluster
        splits_rig: int
            number of chunks for parallelizing motion correction (remember that it should hold that length_movie/num_splits_to_process_rig>100)
        save_movie: bool
            whether to save the movie in memory mapped format
        border_nan : bool or string, optional
            Specifies how to deal with borders. (True, False, 'copy', 'min')        

    Returns:
        Motion correction object
    '''
    min_mov = np.array([caiman.motion_correction.high_pass_filter_space(
        m_, gSig_filt) for m_ in cm.load(filename[0], subindices=range(400))]).min()
    new_templ = None

    # TODO: needinfo how the classes works
    mc = MotionCorrect(
        filename,
        min_mov,
        dview=dview,
        max_shifts=max_shifts,
        niter_rig=1,
        splits_rig=splits_rig,
        num_splits_to_process_rig=None,
        shifts_opencv=True,
        nonneg_movie=True,
        gSig_filt=gSig_filt,
        border_nan=border_nan)

    mc.motion_correct_rigid(save_movie=save_movie, template=new_templ)

    return mc

def motion_correct_oneP_nonrigid(
        filename,
        gSig_filt,
        max_shifts,
        strides,
        overlaps,
        splits_els,
        upsample_factor_grid,
        max_deviation_rigid,
        dview=None,
        splits_rig=10,
        save_movie=True,
        new_templ=None,
        border_nan=True):
    '''Perform rigid motion correction on one photon imaging movies

    Args:
        filename: str
            name of the file to correct
        gSig_filt:
            size of the filter. If algorithm does not work change this parameters
        max_shifts: tuple of ints
            max shifts in x and y allowed
        dview:
            handle to cluster
        splits_rig: int
            number of chunks for parallelizing motion correction (remember that it should hold that length_movie/num_splits_to_process_rig>100)
        save_movie: bool
            whether to save the movie in memory mapped format
        border_nan : bool or string, optional
            specifies how to deal with borders. (True, False, 'copy', 'min')

    Returns:
        Motion correction object
    '''

    if new_templ is None:
        min_mov = np.array([cm.motion_correction.high_pass_filter_space(
            m_, gSig_filt) for m_ in cm.load(filename, subindices=range(400))]).min()
    else:
        min_mov = np.min(new_templ)

    # TODO: needinfo how the classes works
    mc = MotionCorrect(
        filename,
        min_mov,
        dview=dview,
        max_shifts=max_shifts,
        niter_rig=1,
        splits_rig=splits_rig,
        num_splits_to_process_rig=None,
        shifts_opencv=True,
        nonneg_movie=True,
        gSig_filt=gSig_filt,
        strides=strides,
        overlaps=overlaps,
        splits_els=splits_els,
        upsample_factor_grid=upsample_factor_grid,
        max_deviation_rigid=max_deviation_rigid,
        border_nan=border_nan)

    mc.motion_correct_pwrigid(save_movie=True, template=new_templ)
    return mc

def motion_correct_online_multifile(list_files, add_to_movie, order='C', **kwargs):
    # todo todocument

    kwargs['order'] = order
    all_names = []
    all_shifts = []
    all_xcorrs = []
    all_templates = []
    template = None
    kwargs_ = kwargs.copy()
    kwargs_['order'] = order
    total_frames = 0
    for file_ in list_files:
        logging.info(('Processing:' + file_))
        kwargs_['template'] = template
        kwargs_['save_base_name'] = file_[:-4]
        tffl = tifffile.TiffFile(file_)
        shifts, xcorrs, template, fname_tot = motion_correct_online(
            tffl, add_to_movie, **kwargs_)[0:4]
        all_names.append(fname_tot)
        all_shifts.append(shifts)
        all_xcorrs.append(xcorrs)
        all_templates.append(template)
        total_frames = total_frames + len(shifts)

    return all_names, all_shifts, all_xcorrs, all_templates


#%%
def motion_correct_online(movie_iterable, add_to_movie, max_shift_w=25, max_shift_h=25, save_base_name=None, order='C',
                          init_frames_template=100, show_movie=False, bilateral_blur=False, template=None, min_count=1000,
                          border_to_0=0, n_iter=1, remove_blanks=False, show_template=False, return_mov=False,
                          use_median_as_template=False):
    # todo todocument

    shifts = []  # store the amount of shift in each frame
    xcorrs = []
    if remove_blanks and n_iter == 1:
        raise Exception(
            'In order to remove blanks you need at least two iterations n_iter=2')

    if 'tifffile' in str(type(movie_iterable[0])):
        if len(movie_iterable) == 1:
            logging.warning(
                '******** WARNING ****** NEED TO LOAD IN MEMORY SINCE SHAPE OF PAGE IS THE FULL MOVIE')
            movie_iterable = movie_iterable.asarray()
            init_mov = movie_iterable[:init_frames_template]
        else:
            init_mov = [m.asarray()
                        for m in movie_iterable[:init_frames_template]]
    else:
        init_mov = movie_iterable[slice(0, init_frames_template, 1)]

    dims = (len(movie_iterable),) + movie_iterable[0].shape # TODO: Refactor so length is either tracked separately or is last part of tuple
    logging.debug("dimensions:" + str(dims))

    if use_median_as_template:
        template = bin_median(movie_iterable)

    if template is None:
        template = bin_median(init_mov)
        count = init_frames_template
        if np.percentile(template, 1) + add_to_movie < - 10:
            raise Exception(
                'Movie too negative, You need to add a larger value to the movie (add_to_movie)')
        template = np.array(template + add_to_movie, dtype=np.float32)
    else:
        if np.percentile(template, 1) < - 10:
            raise Exception(
                'Movie too negative, You need to add a larger value to the movie (add_to_movie)')
        count = min_count

    min_mov = 0
    buffer_size_frames = 100
    buffer_size_template = 100
    buffer_frames:collections.deque = collections.deque(maxlen=buffer_size_frames)
    buffer_templates:collections.deque = collections.deque(maxlen=buffer_size_template)
    max_w, max_h, min_w, min_h = 0, 0, 0, 0

    big_mov = None
    if return_mov:
        mov:Optional[List] = []
    else:
        mov = None

    for n in range(n_iter):
        if n > 0:
            count = init_frames_template

        if (save_base_name is not None) and (big_mov is None) and (n_iter == (n + 1)):

            if remove_blanks:
                dims = (dims[0], dims[1] + min_h -
                        max_h, dims[2] + min_w - max_w)

            fname_tot:Optional[str] = memmap_frames_filename(save_base_name, dims[1:], dims[0], order)
            big_mov = np.memmap(fname_tot, mode='w+', dtype=np.float32,
                                shape=prepare_shape((np.prod(dims[1:]), dims[0])), order=order)

        else:
            fname_tot = None

        shifts_tmp = []
        xcorr_tmp = []
        for idx_frame, page in enumerate(movie_iterable):

            if 'tifffile' in str(type(movie_iterable[0])):
                page = page.asarray()

            img = np.array(page, dtype=np.float32)
            img = img + add_to_movie

            new_img, template_tmp, shift, avg_corr = motion_correct_iteration(
                img, template, count, max_shift_w=max_shift_w, max_shift_h=max_shift_h, bilateral_blur=bilateral_blur)

            max_h, max_w = np.ceil(np.maximum(
                (max_h, max_w), shift)).astype(np.int)
            min_h, min_w = np.floor(np.minimum(
                (min_h, min_w), shift)).astype(np.int)

            if count < (buffer_size_frames + init_frames_template):
                template_old = template
                template = template_tmp
            else:
                template_old = template
            buffer_frames.append(new_img)

            if count % 100 == 0:
                if count >= (buffer_size_frames + init_frames_template):
                    buffer_templates.append(np.mean(buffer_frames, 0))
                    template = np.median(buffer_templates, 0)

                if show_template:
                    pl.cla()
                    pl.imshow(template, cmap='gray', vmin=250,
                              vmax=350, interpolation='none')
                    pl.pause(.001)

                logging.debug('Relative change in template:' + str(
                    old_div(np.sum(np.abs(template - template_old)), np.sum(np.abs(template)))))
                logging.debug('Iteration:' + str(count))

            if border_to_0 > 0:
                new_img[:border_to_0, :] = min_mov
                new_img[:, :border_to_0] = min_mov
                new_img[:, -border_to_0:] = min_mov
                new_img[-border_to_0:, :] = min_mov

            shifts_tmp.append(shift)
            xcorr_tmp.append(avg_corr)

            if remove_blanks and n > 0 and (n_iter == (n + 1)):

                new_img = new_img[max_h:, :]
                if min_h < 0:
                    new_img = new_img[:min_h, :]
                new_img = new_img[:, max_w:]
                if min_w < 0:
                    new_img = new_img[:, :min_w]

            if (save_base_name is not None) and (n_iter == (n + 1)):
                big_mov[:, idx_frame] = np.reshape(new_img, np.prod(dims[1:]), order='F') # type: ignore
                                                                                          # mypy cannot prove that big_mov is not still None

            if mov is not None and (n_iter == (n + 1)):
                mov.append(new_img)

            if show_movie:
                cv2.imshow('frame', old_div(new_img, 500))
                logging.info(shift)
                if not np.any(np.remainder(shift, 1) == (0, 0)):
                    cv2.waitKey(int(1. / 500 * 1000))

            count += 1
        shifts.append(shifts_tmp)
        xcorrs.append(xcorr_tmp)

    if save_base_name is not None:
        logging.debug('Flushing memory')
        big_mov.flush() # type: ignore # mypy cannot prove big_mov is not still None
        del big_mov
        gc.collect()

    if mov is not None:
        mov = np.dstack(mov).transpose([2, 0, 1])

    return shifts, xcorrs, template, fname_tot, mov


#%%
def motion_correct_iteration(img, template, frame_num, max_shift_w=25,
                             max_shift_h=25, bilateral_blur=False, diameter=10, sigmaColor=10000, sigmaSpace=0):
    # todo todocument
    h_i, w_i = template.shape
    ms_h = max_shift_h
    ms_w = max_shift_w

    if bilateral_blur:
        img = cv2.bilateralFilter(img, diameter, sigmaColor, sigmaSpace)
    templ_crop = template[max_shift_h:h_i - max_shift_h,
                          max_shift_w:w_i - max_shift_w].astype(np.float32)
    res = cv2.matchTemplate(img, templ_crop, cv2.TM_CCORR_NORMED)

    top_left = cv2.minMaxLoc(res)[3]
    avg_corr = np.max(res)
    sh_y, sh_x = top_left

    if (0 < top_left[1] < 2 * ms_h - 1) & (0 < top_left[0] < 2 * ms_w - 1):
        # if max is internal, check for subpixel shift using gaussian
        # peak registration
        log_xm1_y = np.log(res[sh_x - 1, sh_y])
        log_xp1_y = np.log(res[sh_x + 1, sh_y])
        log_x_ym1 = np.log(res[sh_x, sh_y - 1])
        log_x_yp1 = np.log(res[sh_x, sh_y + 1])
        four_log_xy = 4 * np.log(res[sh_x, sh_y])

        sh_x_n = -(sh_x - ms_h + old_div((log_xm1_y - log_xp1_y),
                                         (2 * log_xm1_y - four_log_xy + 2 * log_xp1_y)))
        sh_y_n = -(sh_y - ms_w + old_div((log_x_ym1 - log_x_yp1),
                                         (2 * log_x_ym1 - four_log_xy + 2 * log_x_yp1)))
    else:
        sh_x_n = -(sh_x - ms_h)
        sh_y_n = -(sh_y - ms_w)

    M = np.float32([[1, 0, sh_y_n], [0, 1, sh_x_n]])
    min_, max_ = np.min(img), np.max(img)
    new_img = np.clip(cv2.warpAffine(
        img, M, (w_i, h_i), flags=cv2.INTER_CUBIC, borderMode=cv2.BORDER_REFLECT), min_, max_)

    new_templ = template * frame_num / \
        (frame_num + 1) + 1. / (frame_num + 1) * new_img
    shift = [sh_x_n, sh_y_n]

    return new_img, new_templ, shift, avg_corr

#%%


@profile
def motion_correct_iteration_fast(img, template, max_shift_w=10, max_shift_h=10):
    """ For using in online realtime scenarios """
    h_i, w_i = template.shape
    ms_h = max_shift_h
    ms_w = max_shift_w

    templ_crop = template[max_shift_h:h_i - max_shift_h,
                          max_shift_w:w_i - max_shift_w].astype(np.float32)

    res = cv2.matchTemplate(img, templ_crop, cv2.TM_CCORR_NORMED)
    top_left = cv2.minMaxLoc(res)[3]

    sh_y, sh_x = top_left

    if (0 < top_left[1] < 2 * ms_h - 1) & (0 < top_left[0] < 2 * ms_w - 1):
        # if max is internal, check for subpixel shift using gaussian
        # peak registration
        log_xm1_y = np.log(res[sh_x - 1, sh_y])
        log_xp1_y = np.log(res[sh_x + 1, sh_y])
        log_x_ym1 = np.log(res[sh_x, sh_y - 1])
        log_x_yp1 = np.log(res[sh_x, sh_y + 1])
        four_log_xy = 4 * np.log(res[sh_x, sh_y])

        sh_x_n = -(sh_x - ms_h + old_div((log_xm1_y - log_xp1_y),
                                         (2 * log_xm1_y - four_log_xy + 2 * log_xp1_y)))
        sh_y_n = -(sh_y - ms_w + old_div((log_x_ym1 - log_x_yp1),
                                         (2 * log_x_ym1 - four_log_xy + 2 * log_x_yp1)))
    else:
        sh_x_n = -(sh_x - ms_h)
        sh_y_n = -(sh_y - ms_w)

    M = np.float32([[1, 0, sh_y_n], [0, 1, sh_x_n]])

    new_img = cv2.warpAffine(
        img, M, (w_i, h_i), flags=cv2.INTER_CUBIC, borderMode=cv2.BORDER_REFLECT)

    shift = [sh_x_n, sh_y_n]

    return new_img, shift

#%%


def bin_median(mat, window=10, exclude_nans=True):
    """ compute median of 3D array in along axis o by binning values

    Args:
        mat: ndarray
            input 3D matrix, time along first dimension

        window: int
            number of frames in a bin

    Returns:
        img:
            median image

    Raises:
        Exception 'Path to template does not exist:'+template
    """

    T, d1, d2 = np.shape(mat)
    if T < window:
        window = T
    num_windows = np.int(old_div(T, window))
    num_frames = num_windows * window
    if exclude_nans:
        img = np.nanmedian(np.nanmean(np.reshape(
            mat[:num_frames], (window, num_windows, d1, d2)), axis=0), axis=0)
    else:
        img = np.median(np.mean(np.reshape(
            mat[:num_frames], (window, num_windows, d1, d2)), axis=0), axis=0)

    return img

def process_movie_parallel(arg_in):
    #todo: todocument
    fname, fr, margins_out, template, max_shift_w, max_shift_h, remove_blanks, apply_smooth, save_hdf5 = arg_in

    if template is not None:
        if isinstance(template, basestring):
            if os.path.exists(template):
                template = cm.load(template, fr=1)
            else:
                raise Exception('Path to template does not exist:' + template)

    type_input = str(type(fname))
    if 'movie' in type_input:
        #        logging.info((type(fname)))
        Yr = fname

    elif 'ndarray' in type_input:
        Yr = cm.movie(np.array(fname, dtype=np.float32), fr=fr)
    elif isinstance(fname, basestring):
        Yr = cm.load(fname, fr=fr)
    else:
        raise Exception('Unknown input type:' + type_input)

    if Yr.ndim > 1:
        #        logging.info('loaded')
        if apply_smooth:
            #            logging.info('applying smoothing')
            Yr = Yr.bilateral_blur_2D(
                diameter=10, sigmaColor=10000, sigmaSpace=0)

#        print('Remove BL')
        if margins_out != 0:
            Yr = Yr[:, margins_out:-margins_out, margins_out:-
                    margins_out]  # borders create troubles

#        logging.info('motion correcting')

        Yr, shifts, xcorrs, template = Yr.motion_correct(max_shift_w=max_shift_w, max_shift_h=max_shift_h,
                                                         method='opencv', template=template, remove_blanks=remove_blanks)

        if ('movie' in type_input) or ('ndarray' in type_input):
            #            logging.debug('Returning Values')
            return Yr, shifts, xcorrs, template

        else:

            #            logging.debug('median computing')
            template = Yr.bin_median()
#            logging.debug('saving')
            idx_dot = len(fname.split('.')[-1])
            if save_hdf5:
                Yr.save(fname[:-idx_dot] + 'hdf5')
#            logging.debug('saving 2')
            np.savez(fname[:-idx_dot] + 'npz', shifts=shifts,
                     xcorrs=xcorrs, template=template)
#            logging.debug('deleting')
            del Yr
#            logging.debug('done!')
            return fname[:-idx_dot]
    else:
        return None


#%%
def motion_correct_parallel(file_names, fr=10, template=None, margins_out=0,
                            max_shift_w=5, max_shift_h=5, remove_blanks=False, apply_smooth=False, dview=None, save_hdf5=True):
    """motion correct many movies usingthe ipyparallel cluster

    Args:
        file_names: list of strings
            names of he files to be motion corrected

        fr: double
            fr parameters for calcblitz movie

        margins_out: int
            number of pixels to remove from the borders

    Returns:
        base file names of the motion corrected files:List[str]

    Raises:
        Exception
    """
    args_in = []
    for file_idx, f in enumerate(file_names):
        if type(template) is list:
            args_in.append((f, fr, margins_out, template[file_idx], max_shift_w, max_shift_h,
                            remove_blanks, apply_smooth, save_hdf5))
        else:
            args_in.append((f, fr, margins_out, template, max_shift_w,
                            max_shift_h, remove_blanks, apply_smooth, save_hdf5))

    try:
        if dview is not None:
            if 'multiprocessing' in str(type(dview)):
                file_res = dview.map_async(
                    process_movie_parallel, args_in).get(4294967)
            else:
                file_res = dview.map_sync(process_movie_parallel, args_in)
                dview.results.clear()
        else:
            file_res = list(map(process_movie_parallel, args_in))

    except:
        try:
            if (dview is not None) and 'multiprocessing' not in str(type(dview)):
                dview.results.clear()

        except UnboundLocalError:
            logging.error('could not close client')

        raise

    return file_res

#%%


def _upsampled_dft(data, upsampled_region_size,
                   upsample_factor=1, axis_offsets=None):
    """
    adapted from SIMA (https://github.com/losonczylab) and the scikit-image (http://scikit-image.org/) package.

    Unless otherwise specified by LICENSE.txt files in individual
    directories, all code is

    Copyright (C) 2011, the scikit-image team
    All rights reserved.

    Redistribution and use in source and binary forms, with or without
    modification, are permitted provided that the following conditions are
    met:

     1. Redistributions of source code must retain the above copyright
        notice, this list of conditions and the following disclaimer.
     2. Redistributions in binary form must reproduce the above copyright
        notice, this list of conditions and the following disclaimer in
        the documentation and/or other materials provided with the
        distribution.
     3. Neither the name of skimage nor the names of its contributors may be
        used to endorse or promote products derived from this software without
        specific prior written permission.

    THIS SOFTWARE IS PROVIDED BY THE AUTHOR ``AS IS'' AND ANY EXPRESS OR
    IMPLIED WARRANTIES, INCLUDING, BUT NOT LIMITED TO, THE IMPLIED
    WARRANTIES OF MERCHANTABILITY AND FITNESS FOR A PARTICULAR PURPOSE ARE
    DISCLAIMED. IN NO EVENT SHALL THE AUTHOR BE LIABLE FOR ANY DIRECT,
    INDIRECT, INCIDENTAL, SPECIAL, EXEMPLARY, OR CONSEQUENTIAL DAMAGES
    (INCLUDING, BUT NOT LIMITED TO, PROCUREMENT OF SUBSTITUTE GOODS OR
    SERVICES; LOSS OF USE, DATA, OR PROFITS; OR BUSINESS INTERRUPTION)
    HOWEVER CAUSED AND ON ANY THEORY OF LIABILITY, WHETHER IN CONTRACT,
    STRICT LIABILITY, OR TORT (INCLUDING NEGLIGENCE OR OTHERWISE) ARISING
    IN ANY WAY OUT OF THE USE OF THIS SOFTWARE, EVEN IF ADVISED OF THE
    POSSIBILITY OF SUCH DAMAGE.

    Upsampled DFT by matrix multiplication.

    This code is intended to provide the same result as if the following
    operations were performed:
        - Embed the array "data" in an array that is ``upsample_factor`` times
          larger in each dimension.  ifftshift to bring the center of the
          image to (1,1).
        - Take the FFT of the larger array.
        - Extract an ``[upsampled_region_size]`` region of the result, starting
          with the ``[axis_offsets+1]`` element.

    It achieves this result by computing the DFT in the output array without
    the need to zeropad. Much faster and memory efficient than the zero-padded
    FFT approach if ``upsampled_region_size`` is much smaller than
    ``data.size * upsample_factor``.

    Args:
        data : 2D ndarray
            The input data array (DFT of original data) to upsample.

        upsampled_region_size : integer or tuple of integers, optional
            The size of the region to be sampled.  If one integer is provided, it
            is duplicated up to the dimensionality of ``data``.

        upsample_factor : integer, optional
            The upsampling factor.  Defaults to 1.

        axis_offsets : tuple of integers, optional
            The offsets of the region to be sampled.  Defaults to None (uses
            image center)

    Returns:
        output : 2D ndarray
                The upsampled DFT of the specified region.
    """
    # if people pass in an integer, expand it to a list of equal-sized sections
    if not hasattr(upsampled_region_size, "__iter__"):
        upsampled_region_size = [upsampled_region_size, ] * data.ndim
    else:
        if len(upsampled_region_size) != data.ndim:
            raise ValueError("shape of upsampled region sizes must be equal "
                             "to input data's number of dimensions.")

    if axis_offsets is None:
        axis_offsets = [0, ] * data.ndim
    else:
        if len(axis_offsets) != data.ndim:
            raise ValueError("number of axis offsets must be equal to input "
                             "data's number of dimensions.")

    col_kernel = np.exp(
        (-1j * 2 * np.pi / (data.shape[1] * upsample_factor)) *
        (ifftshift(np.arange(data.shape[1]))[:, None] -
         np.floor(old_div(data.shape[1], 2))).dot(
             np.arange(upsampled_region_size[1])[None, :] - axis_offsets[1])
    )
    row_kernel = np.exp(
        (-1j * 2 * np.pi / (data.shape[0] * upsample_factor)) *
        (np.arange(upsampled_region_size[0])[:, None] - axis_offsets[0]).dot(
            ifftshift(np.arange(data.shape[0]))[None, :] -
            np.floor(old_div(data.shape[0], 2)))
    )

    if data.ndim > 2:
        pln_kernel = np.exp(
        (-1j * 2 * np.pi / (data.shape[2] * upsample_factor)) *
        (np.arange(upsampled_region_size[2])[:, None] - axis_offsets[2]).dot(
                ifftshift(np.arange(data.shape[2]))[None, :] -
                np.floor(old_div(data.shape[2], 2))))

    # output = np.tensordot(np.tensordot(row_kernel,data,axes=[1,0]),col_kernel,axes=[1,0])
    output = np.tensordot(row_kernel, data, axes = [1,0])
    output = np.tensordot(output, col_kernel, axes = [1,0])

    if data.ndim > 2:
        #import pdb
        #pdb.set_trace()
        output = np.tensordot(output, pln_kernel, axes = [1,1])
    #output = row_kernel.dot(data).dot(col_kernel)
    return output


def _compute_phasediff(cross_correlation_max):
    """
    Compute global phase difference between the two images (should be zero if images are non-negative).

    Args:
        cross_correlation_max : complex
            The complex value of the cross correlation at its maximum point.
    """
    return np.arctan2(cross_correlation_max.imag, cross_correlation_max.real)


def _compute_error(cross_correlation_max, src_amp, target_amp):
    """
    Compute RMS error metric between ``src_image`` and ``target_image``.

    Args:
        cross_correlation_max : complex
            The complex value of the cross correlation at its maximum point.

        src_amp : float
            The normalized average image intensity of the source image

        target_amp : float
            The normalized average image intensity of the target image
    """
    error = 1.0 - cross_correlation_max * cross_correlation_max.conj() /\
        (src_amp * target_amp)
    return np.sqrt(np.abs(error))

def init_cuda_process():
    """
    Initialize a PyCUDA context at global scope so that it can be accessed
    from processes when using multithreading
    """
    global cudactx

    cudadrv.init()
    dev = cudadrv.Device(0)
    cudactx = dev.make_context()
    atexit.register(cudactx.pop)


def close_cuda_process(n):
    """
    Cleanup cuda process
    """

    import skcuda.misc as cudamisc
    try:
        cudamisc.done_context(cudactx)
    except:
        pass

#%%

def register_translation_3d(src_image, target_image, space = "real",
                            shifts_lb = None, shifts_ub = None,
                            max_shifts = [10,10,10], upsample_factor = 1):

    """
    Simple script for registering translation in 3D using an FFT approach.
    """

    # images must be the same shape
    if src_image.shape != target_image.shape:
        raise ValueError("Error: images must really be same size for "
                         "register_translation")

    # assume complex data is already in Fourier space
    if space.lower() == 'fourier':
        src_freq = src_image
        target_freq = target_image
    # real data needs to be fft'd.
    elif space.lower() == 'real':
        src_image_cpx = np.array(
            src_image, dtype=np.complex64, copy=False)
        target_image_cpx = np.array(
            target_image, dtype=np.complex64, copy=False)
        src_freq = np.fft.fftn(src_image_cpx)
        target_freq = np.fft.fftn(target_image_cpx)

    shape = src_freq.shape
    image_product = src_freq * target_freq.conj()
    cross_correlation = np.fft.ifftn(image_product)
    CCmax = cross_correlation.max()
    new_cross_corr = np.abs(cross_correlation)
    del cross_correlation

    if (shifts_lb is not None) or (shifts_ub is not None):

        if (shifts_lb[0] < 0) and (shifts_ub[0] >= 0):
            new_cross_corr[shifts_ub[0]:shifts_lb[0], :, :] = 0
        else:
            new_cross_corr[:shifts_lb[0], :, :] = 0
            new_cross_corr[shifts_ub[0]:, :, :] = 0

        if (shifts_lb[1] < 0) and (shifts_ub[1] >= 0):
            new_cross_corr[:, shifts_ub[1]:shifts_lb[1], :] = 0
        else:
            new_cross_corr[:, :shifts_lb[1], :] = 0
            new_cross_corr[:, shifts_ub[1]:, :] = 0

        if (shifts_lb[2] < 0) and (shifts_ub[2] >= 0):
            new_cross_corr[:, :, shifts_ub[2]:shifts_lb[2]] = 0
        else:
            new_cross_corr[:, :, :shifts_lb[2]] = 0
            new_cross_corr[:, :, shifts_ub[2]:] = 0
    else:
        new_cross_corr[max_shifts[0]:-max_shifts[0], :, :] = 0
        new_cross_corr[:, max_shifts[1]:-max_shifts[1], :] = 0
        new_cross_corr[:, :, max_shifts[2]:-max_shifts[2]] = 0

    maxima = np.unravel_index(np.argmax(new_cross_corr), new_cross_corr.shape)
    midpoints = np.array([np.fix(axis_size//2) for axis_size in shape])

    shifts = np.array(maxima, dtype=np.float32)
    shifts[shifts > midpoints] -= np.array(shape)[shifts > midpoints]

    if upsample_factor > 1:

        shifts = old_div(np.round(shifts * upsample_factor), upsample_factor)
        upsampled_region_size = np.ceil(upsample_factor * 1.5)
        # Center of output array at dftshift + 1
        dftshift = np.fix(old_div(upsampled_region_size, 2.0))
        upsample_factor = np.array(upsample_factor, dtype=np.float64)
        normalization = (src_freq.size * upsample_factor ** 2)
        # Matrix multiply DFT around the current shift estimate
        sample_region_offset = dftshift - shifts * upsample_factor

        cross_correlation = _upsampled_dft(image_product.conj(),
                                           upsampled_region_size,
                                           upsample_factor,
                                           sample_region_offset).conj()
        cross_correlation /= normalization
        # Locate maximum and map back to original pixel grid
        maxima = np.array(np.unravel_index(
            np.argmax(np.abs(cross_correlation)),
            cross_correlation.shape),
            dtype=np.float64)
        maxima -= dftshift
        shifts = shifts + old_div(maxima, upsample_factor)
        CCmax = cross_correlation.max()

    for dim in range(src_freq.ndim):
        if shape[dim] == 1:
            shifts[dim] = 0

    return shifts, src_freq, _compute_phasediff(CCmax)

#%%

def register_translation(src_image, target_image, upsample_factor=1,
                         space="real", shifts_lb=None, shifts_ub=None, max_shifts=(10, 10),
                         use_cuda=False):
    """

    adapted from SIMA (https://github.com/losonczylab) and the
    scikit-image (http://scikit-image.org/) package.


    Unless otherwise specified by LICENSE.txt files in individual
    directories, all code is

    Copyright (C) 2011, the scikit-image team
    All rights reserved.

    Redistribution and use in source and binary forms, with or without
    modification, are permitted provided that the following conditions are
    met:

     1. Redistributions of source code must retain the above copyright
        notice, this list of conditions and the following disclaimer.
     2. Redistributions in binary form must reproduce the above copyright
        notice, this list of conditions and the following disclaimer in
        the documentation and/or other materials provided with the
        distribution.
     3. Neither the name of skimage nor the names of its contributors may be
        used to endorse or promote products derived from this software without
        specific prior written permission.

    THIS SOFTWARE IS PROVIDED BY THE AUTHOR ``AS IS'' AND ANY EXPRESS OR
    IMPLIED WARRANTIES, INCLUDING, BUT NOT LIMITED TO, THE IMPLIED
    WARRANTIES OF MERCHANTABILITY AND FITNESS FOR A PARTICULAR PURPOSE ARE
    DISCLAIMED. IN NO EVENT SHALL THE AUTHOR BE LIABLE FOR ANY DIRECT,
    INDIRECT, INCIDENTAL, SPECIAL, EXEMPLARY, OR CONSEQUENTIAL DAMAGES
    (INCLUDING, BUT NOT LIMITED TO, PROCUREMENT OF SUBSTITUTE GOODS OR
    SERVICES; LOSS OF USE, DATA, OR PROFITS; OR BUSINESS INTERRUPTION)
    HOWEVER CAUSED AND ON ANY THEORY OF LIABILITY, WHETHER IN CONTRACT,
    STRICT LIABILITY, OR TORT (INCLUDING NEGLIGENCE OR OTHERWISE) ARISING
    IN ANY WAY OUT OF THE USE OF THIS SOFTWARE, EVEN IF ADVISED OF THE
    POSSIBILITY OF SUCH DAMAGE.
    Efficient subpixel image translation registration by cross-correlation.

    This code gives the same precision as the FFT upsampled cross-correlation
    in a fraction of the computation time and with reduced memory requirements.
    It obtains an initial estimate of the cross-correlation peak by an FFT and
    then refines the shift estimation by upsampling the DFT only in a small
    neighborhood of that estimate by means of a matrix-multiply DFT.

    Args:
        src_image : ndarray
            Reference image.

        target_image : ndarray
            Image to register.  Must be same dimensionality as ``src_image``.

        upsample_factor : int, optional
            Upsampling factor. Images will be registered to within
            ``1 / upsample_factor`` of a pixel. For example
            ``upsample_factor == 20`` means the images will be registered
            within 1/20th of a pixel.  Default is 1 (no upsampling)

        space : string, one of "real" or "fourier"
            Defines how the algorithm interprets input data.  "real" means data
            will be FFT'd to compute the correlation, while "fourier" data will
            bypass FFT of input data.  Case insensitive.

        use_cuda : bool, optional
            Use skcuda.fft (if available). Default: False

    Returns:
        shifts : ndarray
            Shift vector (in pixels) required to register ``target_image`` with
            ``src_image``.  Axis ordering is consistent with numpy (e.g. Z, Y, X)

        error : float
            Translation invariant normalized RMS error between ``src_image`` and
            ``target_image``.

        phasediff : float
            Global phase difference between the two images (should be
            zero if images are non-negative).

    Raises:
     NotImplementedError "Error: register_translation only supports "
                                  "subpixel registration for 2D images"

     ValueError "Error: images must really be same size for "
                         "register_translation"

     ValueError "Error: register_translation only knows the \"real\" "
                         "and \"fourier\" values for the ``space`` argument."

    References:
    .. [1] Manuel Guizar-Sicairos, Samuel T. Thurman, and James R. Fienup,
           "Efficient subpixel image registration algorithms,"
           Optics Letters 33, 156-158 (2008).
    """
    # images must be the same shape
    if src_image.shape != target_image.shape:
        raise ValueError("Error: images must really be same size for "
                         "register_translation")

    # only 2D data makes sense right now
    if src_image.ndim != 2 and upsample_factor > 1:
        raise NotImplementedError("Error: register_translation only supports "
                                  "subpixel registration for 2D images")

    if HAS_CUDA and use_cuda:
        from skcuda.fft import Plan
        from skcuda.fft import fft as cudafft
        from skcuda.fft import ifft as cudaifft
        try:
            cudactx
        except NameError:
            init_cuda_process()

    # assume complex data is already in Fourier space
    if space.lower() == 'fourier':
        src_freq = src_image
        target_freq = target_image
    # real data needs to be fft'd.
    elif space.lower() == 'real':
        if HAS_CUDA and use_cuda:
            # src_image_cpx = np.array(src_image, dtype=np.complex128, copy=False)
            # target_image_cpx = np.array(target_image, dtype=np.complex128, copy=False)

            image_gpu = gpuarray.to_gpu(np.stack((src_image, target_image)).astype(np.complex128))
            freq_gpu = gpuarray.empty((2, src_image.shape[0], src_image.shape[1]), dtype=np.complex128)
            # src_image_gpu = gpuarray.to_gpu(src_image_cpx)
            # src_freq_gpu = gpuarray.empty(src_image_cpx.shape, np.complex128)

            # target_image_gpu = gpuarray.to_gpu(target_image_cpx)
            # target_freq_gpu = gpuarray.empty(target_image_cpx.shape, np.complex128)

            plan = Plan(src_image.shape, np.complex128, np.complex128, batch=2)
            # cudafft(src_image_gpu, src_freq_gpu, plan, scale=True)
            # cudafft(target_image_gpu, target_freq_gpu, plan, scale=True)
            cudafft(image_gpu, freq_gpu, plan, scale=True)
            # src_freq = src_freq_gpu.get()
            # target_freq = target_freq_gpu.get()
            freq = freq_gpu.get()
            src_freq = freq[0, :, :]
            target_freq = freq[1, :, :]

            # del(src_image_gpu)
            # del(src_freq_gpu)
            # del(target_image_gpu)
            # del(target_freq_gpu)
            del(image_gpu)
            del(freq_gpu)
        elif opencv:
            src_freq_1 = fftn(
                src_image, flags=cv2.DFT_COMPLEX_OUTPUT + cv2.DFT_SCALE)
            src_freq = src_freq_1[:, :, 0] + 1j * src_freq_1[:, :, 1]
            src_freq = np.array(src_freq, dtype=np.complex128, copy=False)
            target_freq_1 = fftn(
                target_image, flags=cv2.DFT_COMPLEX_OUTPUT + cv2.DFT_SCALE)
            target_freq = target_freq_1[:, :, 0] + 1j * target_freq_1[:, :, 1]
            target_freq = np.array(
                target_freq, dtype=np.complex128, copy=False)
        else:
            src_image_cpx = np.array(
                src_image, dtype=np.complex128, copy=False)
            target_image_cpx = np.array(
                target_image, dtype=np.complex128, copy=False)
            src_freq = np.fft.fftn(src_image_cpx)
            target_freq = fftn(target_image_cpx)

    else:
        raise ValueError("Error: register_translation only knows the \"real\" "
                         "and \"fourier\" values for the ``space`` argument.")

    # Whole-pixel shift - Compute cross-correlation by an IFFT
    shape = src_freq.shape
    image_product = src_freq * target_freq.conj()
    if HAS_CUDA and use_cuda:
        image_product_gpu = gpuarray.to_gpu(image_product)
        cross_correlation_gpu = gpuarray.empty(
            image_product.shape, np.complex128)
        iplan = Plan(image_product.shape, np.complex128, np.complex128)
        cudaifft(image_product_gpu, cross_correlation_gpu, iplan, scale=True)
        cross_correlation = cross_correlation_gpu.get()
    elif opencv:

        image_product_cv = np.dstack(
            [np.real(image_product), np.imag(image_product)])
        cross_correlation = fftn(
            image_product_cv, flags=cv2.DFT_INVERSE + cv2.DFT_SCALE)
        cross_correlation = cross_correlation[:,
                                              :, 0] + 1j * cross_correlation[:, :, 1]
    else:
        cross_correlation = ifftn(image_product)

    # Locate maximum
    new_cross_corr = np.abs(cross_correlation)

    if (shifts_lb is not None) or (shifts_ub is not None):

        if (shifts_lb[0] < 0) and (shifts_ub[0] >= 0):
            new_cross_corr[shifts_ub[0]:shifts_lb[0], :] = 0
        else:
            new_cross_corr[:shifts_lb[0], :] = 0
            new_cross_corr[shifts_ub[0]:, :] = 0

        if (shifts_lb[1] < 0) and (shifts_ub[1] >= 0):
            new_cross_corr[:, shifts_ub[1]:shifts_lb[1]] = 0
        else:
            new_cross_corr[:, :shifts_lb[1]] = 0
            new_cross_corr[:, shifts_ub[1]:] = 0
    else:

        new_cross_corr[max_shifts[0]:-max_shifts[0], :] = 0

        new_cross_corr[:, max_shifts[1]:-max_shifts[1]] = 0

    maxima = np.unravel_index(np.argmax(new_cross_corr),
                              cross_correlation.shape)
    midpoints = np.array([np.fix(old_div(axis_size, 2))
                          for axis_size in shape])

    shifts = np.array(maxima, dtype=np.float64)
    shifts[shifts > midpoints] -= np.array(shape)[shifts > midpoints]

    if upsample_factor == 1:

        src_amp = old_div(np.sum(np.abs(src_freq) ** 2), src_freq.size)
        target_amp = old_div(
            np.sum(np.abs(target_freq) ** 2), target_freq.size)
        CCmax = cross_correlation.max()
    # If upsampling > 1, then refine estimate with matrix multiply DFT
    else:
        # Initial shift estimate in upsampled grid
        shifts = old_div(np.round(shifts * upsample_factor), upsample_factor)
        upsampled_region_size = np.ceil(upsample_factor * 1.5)
        # Center of output array at dftshift + 1
        dftshift = np.fix(old_div(upsampled_region_size, 2.0))
        upsample_factor = np.array(upsample_factor, dtype=np.float64)
        normalization = (src_freq.size * upsample_factor ** 2)
        # Matrix multiply DFT around the current shift estimate
        sample_region_offset = dftshift - shifts * upsample_factor

        cross_correlation = _upsampled_dft(image_product.conj(),
                                           upsampled_region_size,
                                           upsample_factor,
                                           sample_region_offset).conj()
        cross_correlation /= normalization
        # Locate maximum and map back to original pixel grid
        maxima = np.array(np.unravel_index(
            np.argmax(np.abs(cross_correlation)),
            cross_correlation.shape),
            dtype=np.float64)
        maxima -= dftshift
        shifts = shifts + old_div(maxima, upsample_factor)
        CCmax = cross_correlation.max()
        src_amp = _upsampled_dft(src_freq * src_freq.conj(),
                                 1, upsample_factor)[0, 0]
        src_amp /= normalization
        target_amp = _upsampled_dft(target_freq * target_freq.conj(),
                                    1, upsample_factor)[0, 0]
        target_amp /= normalization

    # If its only one row or column the shift along that dimension has no
    # effect. We set to zero.
    for dim in range(src_freq.ndim):
        if shape[dim] == 1:
            shifts[dim] = 0

    return shifts, src_freq, _compute_phasediff(CCmax)

#%%

def apply_shifts_dft(src_freq, shifts, diffphase, is_freq=True, border_nan=True):
    """
    adapted from SIMA (https://github.com/losonczylab) and the
    scikit-image (http://scikit-image.org/) package.


    Unless otherwise specified by LICENSE.txt files in individual
    directories, all code is

    Copyright (C) 2011, the scikit-image team
    All rights reserved.

    Redistribution and use in source and binary forms, with or without
    modification, are permitted provided that the following conditions are
    met:

     1. Redistributions of source code must retain the above copyright
        notice, this list of conditions and the following disclaimer.
     2. Redistributions in binary form must reproduce the above copyright
        notice, this list of conditions and the following disclaimer in
        the documentation and/or other materials provided with the
        distribution.
     3. Neither the name of skimage nor the names of its contributors may be
        used to endorse or promote products derived from this software without
        specific prior written permission.

    THIS SOFTWARE IS PROVIDED BY THE AUTHOR ``AS IS'' AND ANY EXPRESS OR
    IMPLIED WARRANTIES, INCLUDING, BUT NOT LIMITED TO, THE IMPLIED
    WARRANTIES OF MERCHANTABILITY AND FITNESS FOR A PARTICULAR PURPOSE ARE
    DISCLAIMED. IN NO EVENT SHALL THE AUTHOR BE LIABLE FOR ANY DIRECT,
    INDIRECT, INCIDENTAL, SPECIAL, EXEMPLARY, OR CONSEQUENTIAL DAMAGES
    (INCLUDING, BUT NOT LIMITED TO, PROCUREMENT OF SUBSTITUTE GOODS OR
    SERVICES; LOSS OF USE, DATA, OR PROFITS; OR BUSINESS INTERRUPTION)
    HOWEVER CAUSED AND ON ANY THEORY OF LIABILITY, WHETHER IN CONTRACT,
    STRICT LIABILITY, OR TORT (INCLUDING NEGLIGENCE OR OTHERWISE) ARISING
    IN ANY WAY OUT OF THE USE OF THIS SOFTWARE, EVEN IF ADVISED OF THE
    POSSIBILITY OF SUCH DAMAGE.
    Args:
        apply shifts using inverse dft
        src_freq: ndarray
            if is_freq it is fourier transform image else original image
        shifts: shifts to apply
        diffphase: comes from the register_translation output
    """

    is3D = len(src_freq.shape) == 3
    if not is_freq:
        if is3D:
            src_freq = np.fft.fftn(src_freq)
        else:
            src_freq = np.dstack([np.real(src_freq), np.imag(src_freq)])
            src_freq = fftn(src_freq, flags=cv2.DFT_COMPLEX_OUTPUT + cv2.DFT_SCALE)
            src_freq = src_freq[:, :, 0] + 1j * src_freq[:, :, 1]
            src_freq = np.array(src_freq, dtype=np.complex128, copy=False)

    if not is3D:
        shifts = shifts[::-1]
        nc, nr = np.shape(src_freq)
        Nr = ifftshift(np.arange(-np.fix(nr/2.), np.ceil(nr/2.)))
        Nc = ifftshift(np.arange(-np.fix(nc/2.), np.ceil(nc/2.)))
        Nr, Nc = np.meshgrid(Nr, Nc)
        Greg = src_freq * np.exp(1j * 2 * np.pi *
                                 (-shifts[0] * 1. * Nr / nr - shifts[1] * 1. * Nc / nc))
    else:
        #shifts = np.array([*shifts[:-1][::-1],shifts[-1]])
        shifts = np.array(list(shifts[:-1][::-1]) + [shifts[-1]])
        nc, nr, nd = np.array(np.shape(src_freq), dtype=float)
        Nr = ifftshift(np.arange(-np.fix(nr / 2.), np.ceil(nr / 2.)))
        Nc = ifftshift(np.arange(-np.fix(nc / 2.), np.ceil(nc / 2.)))
        Nd = ifftshift(np.arange(-np.fix(nd / 2.), np.ceil(nd / 2.)))
        Nr, Nc, Nd = np.meshgrid(Nr, Nc, Nd)
        Greg = src_freq * np.exp(-1j * 2 * np.pi *
                                 (-shifts[0] * Nr / nr - shifts[1] * Nc / nc -
                                  shifts[2] * Nd / nd))

    Greg = Greg.dot(np.exp(1j * diffphase))
    if is3D:
        new_img = np.real(np.fft.ifftn(Greg))
    else:
        Greg = np.dstack([np.real(Greg), np.imag(Greg)])
        new_img = ifftn(Greg)[:, :, 0]

    if border_nan is not False:
        max_w, max_h, min_w, min_h = 0, 0, 0, 0
        max_h, max_w = np.ceil(np.maximum(
            (max_h, max_w), shifts[:2])).astype(np.int)
        min_h, min_w = np.floor(np.minimum(
            (min_h, min_w), shifts[:2])).astype(np.int)
        if is3D:
            max_d = np.ceil(np.maximum(0, shifts[2])).astype(np.int)
            min_d = np.floor(np.minimum(0, shifts[2])).astype(np.int)
        if border_nan is True:
            new_img[:max_h, :] = np.nan
            if min_h < 0:
                new_img[min_h:, :] = np.nan
            new_img[:, :max_w] = np.nan
            if min_w < 0:
                new_img[:, min_w:] = np.nan
            if is3D:
                new_img[:, :, :max_d] = np.nan
                if min_d < 0:
                    new_img[:, :, min_d:] = np.nan
        elif border_nan == 'min':
            min_ = np.nanmin(new_img)
            new_img[:max_h, :] = min_
            if min_h < 0:
                new_img[min_h:, :] = min_
            new_img[:, :max_w] = min_
            if min_w < 0:
                new_img[:, min_w:] = min_
            if is3D:
                new_img[:, :, :max_d] = min_
                if min_d < 0:
                    new_img[:, :, min_d:] = min_
        elif border_nan == 'copy':
            new_img[:max_h] = new_img[max_h]
            if min_h < 0:
                new_img[min_h:] = new_img[min_h-1]
            if max_w > 0:
                new_img[:, :max_w] = new_img[:, max_w, np.newaxis]
            if min_w < 0:
                new_img[:, min_w:] = new_img[:, min_w-1, np.newaxis]
            if is3D:
                new_img[:, :, :max_d] = new_img[:, :, max_d]
                if min_d < 0:
                    new_img[:, :, min_d:] = new_img[:, :, min_d-1]

    return new_img


#%%
def sliding_window(image, overlaps, strides):
    """ efficiently and lazily slides a window across the image

    Args: 
        img:ndarray 2D
            image that needs to be slices

        windowSize: tuple
            dimension of the patch

        strides: tuple
            stride in wach dimension

     Returns:
         iterator containing five items
              dim_1, dim_2 coordinates in the patch grid
              x, y: bottom border of the patch in the original matrix

              patch: the patch
     """
    windowSize = np.add(overlaps, strides)
    range_1 = list(range(
        0, image.shape[0] - windowSize[0], strides[0])) + [image.shape[0] - windowSize[0]]
    range_2 = list(range(
        0, image.shape[1] - windowSize[1], strides[1])) + [image.shape[1] - windowSize[1]]
    for dim_1, x in enumerate(range_1):
        for dim_2, y in enumerate(range_2):
            # yield the current window
            yield (dim_1, dim_2, x, y, image[x:x + windowSize[0], y:y + windowSize[1]])

def iqr(a):
    return np.percentile(a, 75) - np.percentile(a, 25)

def create_weight_matrix_for_blending(img, overlaps, strides):
    """ create a matrix that is used to normalize the intersection of the stiched patches

    Args:
        img: original image, ndarray

        shapes, overlaps, strides:  tuples
            shapes, overlaps and strides of the patches

    Returns:
        weight_mat: normalizing weight matrix
    """
    shapes = np.add(strides, overlaps)

    max_grid_1, max_grid_2 = np.max(
        np.array([it[:2] for it in sliding_window(img, overlaps, strides)]), 0)

    for grid_1, grid_2, _, _, _ in sliding_window(img, overlaps, strides):

        weight_mat = np.ones(shapes)

        if grid_1 > 0:
            weight_mat[:overlaps[0], :] = np.linspace(
                0, 1, overlaps[0])[:, None]
        if grid_1 < max_grid_1:
            weight_mat[-overlaps[0]:,
                       :] = np.linspace(1, 0, overlaps[0])[:, None]
        if grid_2 > 0:
            weight_mat[:, :overlaps[1]] = weight_mat[:, :overlaps[1]
                                                     ] * np.linspace(0, 1, overlaps[1])[None, :]
        if grid_2 < max_grid_2:
            weight_mat[:, -overlaps[1]:] = weight_mat[:, -
                                                      overlaps[1]:] * np.linspace(1, 0, overlaps[1])[None, :]

        yield weight_mat

def high_pass_filter_space(img_orig, gSig_filt):
    ksize = tuple([(3 * i) // 2 * 2 + 1 for i in gSig_filt])
    ker = cv2.getGaussianKernel(ksize[0], gSig_filt[0])
    ker2D = ker.dot(ker.T)
    nz = np.nonzero(ker2D >= ker2D[:, 0].max())
    zz = np.nonzero(ker2D < ker2D[:, 0].max())
    ker2D[nz] -= ker2D[nz].mean()
    ker2D[zz] = 0
    return cv2.filter2D(np.array(img_orig, dtype=np.float32), -1, ker2D, borderType=cv2.BORDER_REFLECT)

def tile_and_correct(img, template, strides, overlaps, max_shifts, newoverlaps=None, newstrides=None, upsample_factor_grid=4,
                     upsample_factor_fft=10, show_movie=False, max_deviation_rigid=2, add_to_movie=0, shifts_opencv=False, gSig_filt=None,
                     use_cuda=False, border_nan=True):
    """ perform piecewise rigid motion correction iteration, by
        1) dividing the FOV in patches
        2) motion correcting each patch separately
        3) upsampling the motion correction vector field
        4) stiching back together the corrected subpatches

    Args:
        img: ndaarray 2D
            image to correct

        template: ndarray
            reference image

        strides: tuple
            strides of the patches in which the FOV is subdivided

        overlaps: tuple
            amount of pixel overlaping between patches along each dimension

        max_shifts: tuple
            max shifts in x and y

        newstrides:tuple
            strides between patches along each dimension when upsampling the vector fields

        newoverlaps:tuple
            amount of pixel overlaping between patches along each dimension when upsampling the vector fields

        upsample_factor_grid: int
            if newshapes or newstrides are not specified this is inferred upsampling by a constant factor the cvector field

        upsample_factor_fft: int
            resolution of fractional shifts

        show_movie: boolean whether to visualize the original and corrected frame during motion correction

        max_deviation_rigid: int
            maximum deviation in shifts of each patch from the rigid shift (should not be large)

        add_to_movie: if movie is too negative the correction might have some issues. In this case it is good to add values so that it is non negative most of the times

        filt_sig_size: tuple
            standard deviation and size of gaussian filter to center filter data in case of one photon imaging data

        use_cuda : bool, optional
            Use skcuda.fft (if available). Default: False

        border_nan : bool or string, optional
            specifies how to deal with borders. (True, False, 'copy', 'min')

    Returns:
        (new_img, total_shifts, start_step, xy_grid)
            new_img: ndarray, corrected image


    """

    img = img.astype(np.float64).copy()
    template = template.astype(np.float64).copy()

    if gSig_filt is not None:

        img_orig = img.copy()
        img = high_pass_filter_space(img_orig, gSig_filt)

    img = img + add_to_movie
    template = template + add_to_movie

    # compute rigid shifts
    rigid_shts, sfr_freq, diffphase = register_translation(
        img, template, upsample_factor=upsample_factor_fft, max_shifts=max_shifts, use_cuda=use_cuda)

    if max_deviation_rigid == 0:

        if shifts_opencv:
            if gSig_filt is not None:
                img = img_orig

            new_img = apply_shift_iteration(
                img, (-rigid_shts[0], -rigid_shts[1]), border_nan=border_nan)

        else:

            if gSig_filt is not None:
                raise Exception(
                    'The use of FFT and filtering options have not been tested. Set opencv=True')

            new_img = apply_shifts_dft(
                sfr_freq, (-rigid_shts[0], -rigid_shts[1]), diffphase, border_nan=border_nan)

        return new_img - add_to_movie, (-rigid_shts[0], -rigid_shts[1]), None, None
    else:
        # extract patches
        templates = [
            it[-1] for it in sliding_window(template, overlaps=overlaps, strides=strides)]
        xy_grid = [(it[0], it[1]) for it in sliding_window(
            template, overlaps=overlaps, strides=strides)]
        num_tiles = np.prod(np.add(xy_grid[-1], 1))
        imgs = [it[-1]
                for it in sliding_window(img, overlaps=overlaps, strides=strides)]
        dim_grid = tuple(np.add(xy_grid[-1], 1))

        if max_deviation_rigid is not None:

            lb_shifts = np.ceil(np.subtract(
                rigid_shts, max_deviation_rigid)).astype(int)
            ub_shifts = np.floor(
                np.add(rigid_shts, max_deviation_rigid)).astype(int)

        else:

            lb_shifts = None
            ub_shifts = None

        # extract shifts for each patch
        shfts_et_all = [register_translation(
            a, b, c, shifts_lb=lb_shifts, shifts_ub=ub_shifts, max_shifts=max_shifts, use_cuda=use_cuda) for a, b, c in zip(
            imgs, templates, [upsample_factor_fft] * num_tiles)]
        shfts = [sshh[0] for sshh in shfts_et_all]
        diffs_phase = [sshh[2] for sshh in shfts_et_all]
        # create a vector field
        shift_img_x = np.reshape(np.array(shfts)[:, 0], dim_grid)
        shift_img_y = np.reshape(np.array(shfts)[:, 1], dim_grid)
        diffs_phase_grid = np.reshape(np.array(diffs_phase), dim_grid)

        if shifts_opencv:
            if gSig_filt is not None:
                img = img_orig

            dims = img.shape
            x_grid, y_grid = np.meshgrid(np.arange(0., dims[1]).astype(
                np.float32), np.arange(0., dims[0]).astype(np.float32))
            m_reg = cv2.remap(img, cv2.resize(shift_img_y.astype(np.float32), dims[::-1]) + x_grid,
                              cv2.resize(shift_img_x.astype(np.float32), dims[::-1]) + y_grid,
                              cv2.INTER_CUBIC, borderMode=cv2.BORDER_REPLICATE)
                             # borderValue=add_to_movie)
            total_shifts = [
                    (-x, -y) for x, y in zip(shift_img_x.reshape(num_tiles), shift_img_y.reshape(num_tiles))]
            return m_reg - add_to_movie, total_shifts, None, None

        # create automatically upsample parameters if not passed
        if newoverlaps is None:
            newoverlaps = overlaps
        if newstrides is None:
            newstrides = tuple(
                np.round(np.divide(strides, upsample_factor_grid)).astype(np.int))

        newshapes = np.add(newstrides, newoverlaps)

        imgs = [it[-1]
                for it in sliding_window(img, overlaps=newoverlaps, strides=newstrides)]

        xy_grid = [(it[0], it[1]) for it in sliding_window(
            img, overlaps=newoverlaps, strides=newstrides)]

        start_step = [(it[2], it[3]) for it in sliding_window(
            img, overlaps=newoverlaps, strides=newstrides)]

        dim_new_grid = tuple(np.add(xy_grid[-1], 1))

        shift_img_x = cv2.resize(
            shift_img_x, dim_new_grid[::-1], interpolation=cv2.INTER_CUBIC)
        shift_img_y = cv2.resize(
            shift_img_y, dim_new_grid[::-1], interpolation=cv2.INTER_CUBIC)
        diffs_phase_grid_us = cv2.resize(
            diffs_phase_grid, dim_new_grid[::-1], interpolation=cv2.INTER_CUBIC)

        num_tiles = np.prod(dim_new_grid)

        max_shear = np.percentile(
            [np.max(np.abs(np.diff(ssshh, axis=xxsss))) for ssshh, xxsss in itertools.product(
                [shift_img_x, shift_img_y], [0, 1])], 75)

        total_shifts = [
            (-x, -y) for x, y in zip(shift_img_x.reshape(num_tiles), shift_img_y.reshape(num_tiles))]
        total_diffs_phase = [
            dfs for dfs in diffs_phase_grid_us.reshape(num_tiles)]

        if shifts_opencv:
            if gSig_filt is not None:
                img = img_orig
                imgs = [
                    it[-1] for it in sliding_window(img, overlaps=newoverlaps, strides=newstrides)]

            imgs = [apply_shift_iteration(im, sh, border_nan=border_nan)
                    for im, sh in zip(imgs, total_shifts)]

        else:
            if gSig_filt is not None:
                raise Exception(
                    'The use of FFT and filtering options have not been tested. Set opencv=True')

            imgs = [apply_shifts_dft(im, (
                sh[0], sh[1]), dffphs, is_freq=False, border_nan=border_nan) for im, sh, dffphs in zip(
                imgs, total_shifts, total_diffs_phase)]

        normalizer = np.zeros_like(img) * np.nan
        new_img = np.zeros_like(img) * np.nan

        weight_matrix = create_weight_matrix_for_blending(
            img, newoverlaps, newstrides)

        if max_shear < 0.5:
            for (x, y), (_, _), im, (_, _), weight_mat in zip(start_step, xy_grid, imgs, total_shifts, weight_matrix):

                prev_val_1 = normalizer[x:x + newshapes[0], y:y + newshapes[1]]

                normalizer[x:x + newshapes[0], y:y + newshapes[1]] = np.nansum(
                    np.dstack([~np.isnan(im) * 1 * weight_mat, prev_val_1]), -1)
                prev_val = new_img[x:x + newshapes[0], y:y + newshapes[1]]
                new_img[x:x + newshapes[0], y:y + newshapes[1]
                        ] = np.nansum(np.dstack([im * weight_mat, prev_val]), -1)

            new_img = old_div(new_img, normalizer)

        else:  # in case the difference in shift between neighboring patches is larger than 0.5 pixels we do not interpolate in the overlaping area
            half_overlap_x = np.int(newoverlaps[0] / 2)
            half_overlap_y = np.int(newoverlaps[1] / 2)
            for (x, y), (idx_0, idx_1), im, (_, _), weight_mat in zip(start_step, xy_grid, imgs, total_shifts, weight_matrix):

                if idx_0 == 0:
                    x_start = x
                else:
                    x_start = x + half_overlap_x

                if idx_1 == 0:
                    y_start = y
                else:
                    y_start = y + half_overlap_y

                x_end = x + newshapes[0]
                y_end = y + newshapes[1]
                new_img[x_start:x_end,
                        y_start:y_end] = im[x_start - x:, y_start - y:]

        if show_movie:
            img = apply_shifts_dft(
                sfr_freq, (-rigid_shts[0], -rigid_shts[1]), diffphase, border_nan=border_nan)
            img_show = np.vstack([new_img, img])

            img_show = cv2.resize(img_show, None, fx=1, fy=1)

            cv2.imshow('frame', old_div(img_show, np.percentile(template, 99)))
            cv2.waitKey(int(1. / 500 * 1000))

        else:
            try:
                cv2.destroyAllWindows()
            except:
                pass
        return new_img - add_to_movie, total_shifts, start_step, xy_grid
#%%

def compute_flow_single_frame(frame, templ, pyr_scale=.5, levels=3, winsize=100, iterations=15, poly_n=5,
                              poly_sigma=1.2 / 5, flags=0):
    flow = cv2.calcOpticalFlowFarneback(
        templ, frame, None, pyr_scale, levels, winsize, iterations, poly_n, poly_sigma, flags)
    return flow
#%%


def compute_metrics_motion_correction(fname, final_size_x, final_size_y, swap_dim, pyr_scale=.5, levels=3,
                                      winsize=100, iterations=15, poly_n=5, poly_sigma=1.2 / 5, flags=0,
                                      play_flow=False, resize_fact_flow=.2, template=None):
    #todo: todocument
    # cv2.OPTFLOW_FARNEBACK_GAUSSIAN
    import scipy
    vmin, vmax = -1, 1
    m = cm.load(fname)

    max_shft_x = np.int(np.ceil((np.shape(m)[1] - final_size_x) / 2))
    max_shft_y = np.int(np.ceil((np.shape(m)[2] - final_size_y) / 2))
    max_shft_x_1 = - ((np.shape(m)[1] - max_shft_x) - (final_size_x))
    max_shft_y_1 = - ((np.shape(m)[2] - max_shft_y) - (final_size_y))
    if max_shft_x_1 == 0:
        max_shft_x_1 = None

    if max_shft_y_1 == 0:
        max_shft_y_1 = None
    logging.info([max_shft_x, max_shft_x_1, max_shft_y, max_shft_y_1])
    m = m[:, max_shft_x:max_shft_x_1, max_shft_y:max_shft_y_1]
    if np.sum(np.isnan(m)) > 0:
        logging.info(m.shape)
        logging.warning('Movie contains NaN')
        raise Exception('Movie contains NaN')

    logging.debug('Local correlations..')
    img_corr = m.local_correlations(eight_neighbours=True, swap_dim=swap_dim)
    logging.debug(m.shape)
    if template is None:
        tmpl = cm.motion_correction.bin_median(m)
    else:
        tmpl = template

    logging.debug('Compute Smoothness.. ')
    smoothness = np.sqrt(
        np.sum(np.sum(np.array(np.gradient(np.mean(m, 0)))**2, 0)))
    smoothness_corr = np.sqrt(
        np.sum(np.sum(np.array(np.gradient(img_corr))**2, 0)))

    logging.debug('Compute correlations.. ')
    correlations = []
    count = 0
    for fr in m:
        if count % 100 == 0:
            logging.debug(count)

        count += 1
        correlations.append(scipy.stats.pearsonr(
            fr.flatten(), tmpl.flatten())[0])

    logging.info('Compute optical flow .. ')

    m = m.resize(1, 1, resize_fact_flow)
    norms = []
    flows = []
    count = 0
    for fr in m:
        if count % 100 == 0:
            logging.debug(count)

        count += 1
        flow = cv2.calcOpticalFlowFarneback(
            tmpl, fr, None, pyr_scale, levels, winsize, iterations, poly_n, poly_sigma, flags)

        if play_flow:
            pl.subplot(1, 3, 1)
            pl.cla()
            pl.imshow(fr, vmin=0, vmax=300, cmap='gray')
            pl.title('movie')
            pl.subplot(1, 3, 3)
            pl.cla()
            pl.imshow(flow[:, :, 1], vmin=vmin, vmax=vmax)
            pl.title('y_flow')

            pl.subplot(1, 3, 2)
            pl.cla()
            pl.imshow(flow[:, :, 0], vmin=vmin, vmax=vmax)
            pl.title('x_flow')
            pl.pause(.05)

        n = np.linalg.norm(flow)
        flows.append(flow)
        norms.append(n)

    np.savez(fname[:-4] + '_metrics', flows=flows, norms=norms, correlations=correlations, smoothness=smoothness,
             tmpl=tmpl, smoothness_corr=smoothness_corr, img_corr=img_corr)
    return tmpl, correlations, flows, norms, smoothness


#%%
def motion_correct_batch_rigid(fname, max_shifts, dview=None, splits=56, num_splits_to_process=None, num_iter=1,
                               template=None, shifts_opencv=False, save_movie_rigid=False, add_to_movie=None,
                               nonneg_movie=False, gSig_filt=None, subidx=slice(None, None, 1), use_cuda=False,
                               border_nan=True, var_name_hdf5='mov'):
    """
    Function that perform memory efficient hyper parallelized rigid motion corrections while also saving a memory mappable file

    Args:
        fname: str
            name of the movie to motion correct. It should not contain nans. All the loadable formats from CaImAn are acceptable

        max_shifts: tuple
            x and y maximum allowd shifts

        dview: ipyparallel view
            used to perform parallel computing

        splits: int
            number of batches in which the movies is subdivided

        num_splits_to_process: int
            number of batches to process. when not None, the movie is not saved since only a random subset of batches will be processed

        num_iter: int
            number of iterations to perform. The more iteration the better will be the template.

        template: ndarray
            if a good approximation of the template to register is available, it can be used

        shifts_opencv: boolean
             toggle the shifts applied with opencv, if yes faster but induces some smoothing

        save_movie_rigid: boolean
             toggle save movie

        subidx: slice
            Indices to slice

        use_cuda : bool, optional
            Use skcuda.fft (if available). Default: False

    Returns:
         fname_tot_rig: str

         total_template:ndarray

         templates:list
              list of produced templates, one per batch

         shifts: list
              inferred rigid shifts to correct the movie

    Raises:
        Exception 'The movie contains nans. Nans are not allowed!'

    """
    corrected_slicer = slice(subidx.start, subidx.stop, subidx.step * 10)
    m = cm.load(fname, var_name_hdf5=var_name_hdf5, subindices=corrected_slicer)
    
    if m.shape[0] < 300:
        m = cm.load(fname, var_name_hdf5=var_name_hdf5, subindices=corrected_slicer)
    elif m.shape[0] < 500:
        corrected_slicer = slice(subidx.start, subidx.stop, subidx.step * 5)
        m = cm.load(fname, var_name_hdf5=var_name_hdf5, subindices=corrected_slicer)
    else:
        corrected_slicer = slice(subidx.start, subidx.stop, subidx.step * 30)
        m = cm.load(fname, var_name_hdf5=var_name_hdf5, subindices=corrected_slicer)
    
    if len(m.shape) < 3:
        m = cm.load(fname, var_name_hdf5=var_name_hdf5)
        m = m[corrected_slicer]
        logging.warning("Your original file was saved as a single page " +
                        "file. Consider saving it in multiple smaller files" +
                        "with size smaller than 4GB (if it is a .tif file)")
    if template is None:
        if gSig_filt is not None:
            m = cm.movie(
                np.array([high_pass_filter_space(m_, gSig_filt) for m_ in m]))

        template = caiman.motion_correction.bin_median(
            m.motion_correct(max_shifts[1], max_shifts[0], template=None)[0])

    new_templ = template
    if add_to_movie is None:
        add_to_movie = -np.min(template)

    if np.isnan(add_to_movie):
        logging.error('The movie contains NaNs. NaNs are not allowed!')
        raise Exception('The movie contains NaNs. NaNs are not allowed!')
    else:
        logging.debug('Adding to movie ' + str(add_to_movie))

    save_movie = False
    fname_tot_rig = None
    res_rig:List = []
    for iter_ in range(num_iter):
        logging.debug(iter_)
        old_templ = new_templ.copy()
        if iter_ == num_iter - 1:
            save_movie = save_movie_rigid
            logging.debug('saving!')

        fname_tot_rig, res_rig = motion_correction_piecewise(fname, splits, strides=None, overlaps=None,
                                                             add_to_movie=add_to_movie, template=old_templ, max_shifts=max_shifts, max_deviation_rigid=0,
                                                             dview=dview, save_movie=save_movie, base_name=os.path.split(
                                                                 fname)[-1][:-4] + '_rig_', subidx = subidx,
                                                             num_splits=num_splits_to_process, shifts_opencv=shifts_opencv, nonneg_movie=nonneg_movie, gSig_filt=gSig_filt,
                                                             use_cuda=use_cuda, border_nan=border_nan, var_name_hdf5=var_name_hdf5)

        new_templ = np.nanmedian(np.dstack([r[-1] for r in res_rig]), -1)
        if gSig_filt is not None:
            new_templ = high_pass_filter_space(new_templ, gSig_filt)

        logging.debug((old_div(np.linalg.norm(new_templ - old_templ), np.linalg.norm(old_templ))))

    total_template = new_templ
    templates = []
    shifts:List = []
    for rr in res_rig:
        shift_info, idxs, tmpl = rr
        templates.append(tmpl)
        shifts += [[sh[0][0], sh[0][1]] for sh in shift_info[:len(idxs)]]

    return fname_tot_rig, total_template, templates, shifts

def motion_correct_batch_pwrigid(fname, max_shifts, strides, overlaps, add_to_movie, newoverlaps=None, newstrides=None,
                                 dview=None, upsample_factor_grid=4, max_deviation_rigid=3,
                                 splits=56, num_splits_to_process=None, num_iter=1,
                                 template=None, shifts_opencv=False, save_movie=False, nonneg_movie=False, gSig_filt=None,
                                 use_cuda=False, border_nan=True, var_name_hdf5='mov'):
    """
    Function that perform memory efficient hyper parallelized rigid motion corrections while also saving a memory mappable file

    Args:
        fname: str
            name of the movie to motion correct. It should not contain nans. All the loadable formats from CaImAn are acceptable

        strides: tuple
            strides of patches along x and y

        overlaps:
            overlaps of patches along x and y. exmaple. If strides = (64,64) and overlaps (32,32) patches will be (96,96)

        newstrides: tuple
            overlaps after upsampling

        newoverlaps: tuple
            strides after upsampling

        max_shifts: tuple
            x and y maximum allowd shifts

        dview: ipyparallel view
            used to perform parallel computing

        splits: int
            number of batches in which the movies is subdivided

        num_splits_to_process: int
            number of batches to process. when not None, the movie is not saved since only a random subset of batches will be processed

        num_iter: int
            number of iterations to perform. The more iteration the better will be the template.

        template: ndarray
            if a good approximation of the template to register is available, it can be used

        shifts_opencv: boolean
             toggle the shifts applied with opencv, if yes faster but induces some smoothing

        save_movie_rigid: boolean
             toggle save movie

        use_cuda : bool, optional
            Use skcuda.fft (if available). Default: False

    Returns:
        fname_tot_rig: str

        total_template:ndarray

        templates:list
            list of produced templates, one per batch

        shifts: list
            inferred rigid shifts to corrrect the movie

    Raises:
        Exception 'You need to initialize the template with a good estimate. See the motion'
                        '_correct_batch_rigid function'
    """
    if template is None:
        raise Exception('You need to initialize the template with a good estimate. See the motion'
                        '_correct_batch_rigid function')
    else:
        new_templ = template

    if np.isnan(add_to_movie):
        logging.error('The template contains NaNs. NaNs are not allowed!')
        raise Exception('The template contains NaNs. NaNs are not allowed!')
    else:
        logging.debug('Adding to movie ' + str(add_to_movie))

    for iter_ in range(num_iter):
        logging.debug(iter_)
        old_templ = new_templ.copy()

        if iter_ == num_iter - 1:
            save_movie = save_movie
            if save_movie:
                logging.debug('saving mmap of ' + fname)

        fname_tot_els, res_el = motion_correction_piecewise(fname, splits, strides, overlaps,
                                                            add_to_movie=add_to_movie, template=old_templ, max_shifts=max_shifts,
                                                            max_deviation_rigid=max_deviation_rigid,
                                                            newoverlaps=newoverlaps, newstrides=newstrides,
                                                            upsample_factor_grid=upsample_factor_grid, order='F', dview=dview, save_movie=save_movie,
                                                            base_name=os.path.split(fname)[-1][:-4] + '_els_', num_splits=num_splits_to_process,
                                                            shifts_opencv=shifts_opencv, nonneg_movie=nonneg_movie, gSig_filt=gSig_filt,
                                                            use_cuda=use_cuda, border_nan=border_nan, var_name_hdf5=var_name_hdf5)

        new_templ = np.nanmedian(np.dstack([r[-1] for r in res_el]), -1)
        if gSig_filt is not None:
            new_templ = high_pass_filter_space(new_templ, gSig_filt)

    total_template = new_templ
    templates = []
    x_shifts = []
    y_shifts = []
    coord_shifts = []
    for rr in res_el:
        shift_info_chunk, idxs_chunk, tmpl_chunk = rr
        templates.append(tmpl_chunk)
        for shift_info, _ in zip(shift_info_chunk, idxs_chunk):
            total_shift, _, xy_grid = shift_info
            x_shifts.append(np.array([sh[0] for sh in total_shift]))
            y_shifts.append(np.array([sh[1] for sh in total_shift]))
            coord_shifts.append(xy_grid)

    return fname_tot_els, total_template, templates, x_shifts, y_shifts, coord_shifts


#%% in parallel
def tile_and_correct_wrapper(params):
    """Does motion correction on specified image frames

    Returns:
    shift_info:
    idxs:
    mean_img: mean over all frames of corrected image (to get individ frames, use out_fname to write them to disk)

    Notes:
    Also writes corrected frames to the mmap file specified by out_fname (if not None)

    """
    # todo todocument


    try:
        cv2.setNumThreads(0)
    except:
        pass  # 'Open CV is naturally single threaded'

    img_name, out_fname, idxs, shape_mov, template, strides, overlaps, max_shifts,\
        add_to_movie, max_deviation_rigid, upsample_factor_grid, newoverlaps, newstrides, \
        shifts_opencv, nonneg_movie, gSig_filt, is_fiji, use_cuda, border_nan, var_name_hdf5 = params

    name, extension = os.path.splitext(img_name)[:2]
    extension = extension.lower()
    shift_info = []
<<<<<<< HEAD
    if extension == '.tif' or extension == '.tiff':  # check if tiff file
#        with tifffile.TiffFile(img_name) as tffl:
#            imgs = tffl.asarray(img_name, key=idxs)
        imgs = cm.load(img_name, subindices=idxs)

    elif extension == '.sbx':  # check if sbx file
        imgs = caiman.base.movies.sbxread(img_name, idxs[0], len(idxs))
    elif extension == '.sima' or extension == '.hdf5' or extension == '.h5':
        imgs = cm.load(img_name, subindices=list(idxs))
    elif extension == '.avi':
        imgs = cm.load(img_name, subindices=np.array(idxs))
=======
>>>>>>> 47b3c789

#    if extension == '.tif' or extension == '.tiff':  # check if tiff file
##        with tifffile.TiffFile(img_name) as tffl:
##            imgs = tffl.asarray(img_name, key=idxs)
#        imgs = cm.load(img_name, subindices=idxs)
#
#    elif extension == '.sbx':  # check if sbx file
#        imgs = cm.base.movies.sbxread(img_name, idxs[0], len(idxs))
#    elif extension == '.sima' or extension == '.hdf5' or extension == '.h5':
#        imgs = cm.load(img_name, subindices=list(idxs),
#                       var_name_hdf5=var_name_hdf5)
#    elif extension == '.avi':
#        imgs = cm.load(img_name, subindices=np.array(idxs))

    imgs = cm.load(img_name, subindices=idxs)
    mc = np.zeros(imgs.shape, dtype=np.float32)
    for count, img in enumerate(imgs):
        if count % 10 == 0:
            logging.debug(count)
        mc[count], total_shift, start_step, xy_grid = tile_and_correct(img, template, strides, overlaps, max_shifts,
                                                                       add_to_movie=add_to_movie, newoverlaps=newoverlaps,
                                                                       newstrides=newstrides,
                                                                       upsample_factor_grid=upsample_factor_grid,
                                                                       upsample_factor_fft=10, show_movie=False,
                                                                       max_deviation_rigid=max_deviation_rigid,
                                                                       shifts_opencv=shifts_opencv, gSig_filt=gSig_filt,
                                                                       use_cuda=use_cuda, border_nan=border_nan)
        shift_info.append([total_shift, start_step, xy_grid])

    if out_fname is not None:
        outv = np.memmap(out_fname, mode='r+', dtype=np.float32,
                         shape=prepare_shape(shape_mov), order='F')
        if nonneg_movie:
            bias = np.float32(add_to_movie)
        else:
            bias = 0
        outv[:, idxs] = np.reshape(
            mc.astype(np.float32), (len(imgs), -1), order='F').T + bias
    new_temp = np.nanmean(mc, 0)
    new_temp[np.isnan(new_temp)] = np.nanmin(new_temp)
    return shift_info, idxs, new_temp

def motion_correction_piecewise(fname, splits, strides, overlaps, add_to_movie=0, template=None,
                                max_shifts=(12, 12), max_deviation_rigid=3, newoverlaps=None, newstrides=None,
                                upsample_factor_grid=4, order='F', dview=None, save_movie=True,
                                base_name=None, subidx = None, num_splits=None, shifts_opencv=False, nonneg_movie=False, gSig_filt=None,
                                use_cuda=False, border_nan=True, var_name_hdf5='mov'):
    """

    """
    # todo todocument
    name, extension = os.path.splitext(fname)[:2]
    extension = extension.lower()
    is_fiji = False

<<<<<<< HEAD
    if extension == '.tif' or extension == '.tiff':  # check if tiff file
        with tifffile.TiffFile(fname) as tf:
            T = len(tf.pages)
            if T == 1:  # Fiji-generated TIF
                is_fiji = True
                try:
                    T, d1, d2 = tf[0].shape
                except:
                    T, d1, d2 = tf.asarray().shape
                    tf.close()
            else:
                d1, d2 = tf.pages[0].shape

    elif extension == '.sbx':  # check if sbx file

        shape = caiman.base.movies.sbxshape(name)
        d1 = shape[1]
        d2 = shape[0]
        T = shape[2]

    elif extension == '.sima':  # check if sbx file
        import sima
        dataset = sima.ImagingDataset.load(fname)
        shape = dataset.sequences[0].shape
        d1 = shape[2]
        d2 = shape[3]
        T = shape[0]
        del dataset
    elif extension == '.npy':
        raise Exception('Numpy not supported at the moment')

    elif extension in ('.hdf5', '.h5'):
        with h5py.File(fname) as fl:
            fkeys = list(fl.keys())
            if len(fkeys)==1:
                fsiz = fl[fkeys[0]].shape
            elif 'mov' in fkeys:
                fsiz = fl['mov'].shape
            elif 'imaging' in fkeys:
                fsiz = fl['imaging'].shape
            else:
                print(fkeys)
                raise Exception('Unsupported file key')
            if len(fsiz) == 3:
                T, d1, d2 = fsiz
            elif len(fsiz) == 5:
                T, _, d1, d2, _ = fsiz
            else:
                print(fsiz)
                raise Exception('Unsupported file shape')

    elif extension == '.avi':
        cap = cv2.VideoCapture(fname)
        try:
            T = int(cap.get(cv2.CAP_PROP_FRAME_COUNT))
            d2 = int(cap.get(cv2.CAP_PROP_FRAME_WIDTH))
            d1 = int(cap.get(cv2.CAP_PROP_FRAME_HEIGHT))
        except:
            logging.debug('Roll back top opencv 2')
            T = int(cap.get(cv2.cv.CV_CAP_PROP_FRAME_COUNT))
            d2 = int(cap.get(cv2.cv.CV_CAP_PROP_FRAME_WIDTH))
            d1 = int(cap.get(cv2.cv.CV_CAP_PROP_FRAME_HEIGHT))
        cap.release()

    else:
        raise Exception(
            'Unsupported file extension for parallel motion correction')
=======
#    if extension == '.tif' or extension == '.tiff':  # check if tiff file
#        with tifffile.TiffFile(fname) as tf:
#            T = len(tf.pages)
#            if T == 1:  # Fiji-generated TIF
#                is_fiji = True
#                try:
#                    T, d1, d2 = tf[0].shape
#                except:
#                    T, d1, d2 = tf.asarray().shape
#                    tf.close()
#            else:
#                d1, d2 = tf.pages[0].shape
#
#    elif extension == '.sbx':  # check if sbx file
#
#        shape = cm.base.movies.sbxshape(name)
#        d1 = shape[1]
#        d2 = shape[0]
#        T = shape[2]
#
#    elif extension == '.sima':  # check if sbx file
#        import sima
#        dataset = sima.ImagingDataset.load(fname)
#        shape = dataset.sequences[0].shape
#        d1 = shape[2]
#        d2 = shape[3]
#        T = shape[0]
#        del dataset
#    elif extension == '.npy':
#        raise Exception('Numpy not supported at the moment')
#
#    elif extension in ('.hdf5', '.h5'):
#        with h5py.File(fname) as fl:
#            fkeys = list(fl.keys())
#            if len(fkeys)==1:
#                fsiz = fl[fkeys[0]].shape
#            elif var_name_hdf5 in fkeys:
#                fsiz = fl[var_name_hdf5].shape
#            elif 'mov' in fkeys:
#                fsiz = fl['mov'].shape
#            elif 'imaging' in fkeys:
#                fsiz = fl['imaging'].shape
#            else:
#                print(fkeys)
#                raise Exception('Unsupported file key')
#            if len(fsiz) == 3:
#                T, d1, d2 = fsiz
#            elif len(fsiz) == 5:
#                T, _, d1, d2, _ = fsiz
#            else:
#                print(fsiz)
#                raise Exception('Unsupported file shape')
#
#    elif extension == '.avi':
#        cap = cv2.VideoCapture(fname)
#        try:
#            T = int(cap.get(cv2.CAP_PROP_FRAME_COUNT))
#            d2 = int(cap.get(cv2.CAP_PROP_FRAME_WIDTH))
#            d1 = int(cap.get(cv2.CAP_PROP_FRAME_HEIGHT))
#        except:
#            logging.debug('Roll back top opencv 2')
#            T = int(cap.get(cv2.cv.CV_CAP_PROP_FRAME_COUNT))
#            d2 = int(cap.get(cv2.cv.CV_CAP_PROP_FRAME_WIDTH))
#            d1 = int(cap.get(cv2.cv.CV_CAP_PROP_FRAME_HEIGHT))
#        cap.release()
#
#    else:
#        raise Exception(
#            'Unsupported file extension for parallel motion correction')

    dims, T = cm.source_extraction.cnmf.utilities.get_file_size(fname, var_name_hdf5=var_name_hdf5)
    d1, d2 = dims
>>>>>>> 47b3c789

    if type(splits) is int:
        if subidx is None:
            rng = range(T)
        else:
            rng = range(T)[subidx]

        idxs = np.array_split(list(rng), splits)

    else:
        idxs = splits
        save_movie = False
    if template is None:
        raise Exception('Not implemented')

    shape_mov = (d1 * d2, T)

    dims = d1, d2
    if num_splits is not None:
        idxs = np.array(idxs)[np.random.randint(0, len(idxs), num_splits)]
        save_movie = False
        #logging.warning('**** MOVIE NOT SAVED BECAUSE num_splits is not None ****')

    if save_movie:
        if base_name is None:
            base_name = os.path.split(fname)[1][:-4]
        fname_tot = memmap_frames_filename(base_name, dims, T, order)
        fname_tot = os.path.join(os.path.split(fname)[0], fname_tot)
        np.memmap(fname_tot, mode='w+', dtype=np.float32,
                  shape=prepare_shape(shape_mov), order=order)
        logging.info('Saving file as {}'.format(fname_tot))
    else:
        fname_tot = None

    pars = []
    for idx in idxs:
        pars.append([fname, fname_tot, idx, shape_mov, template, strides, overlaps, max_shifts, np.array(
            add_to_movie, dtype=np.float32), max_deviation_rigid, upsample_factor_grid,
            newoverlaps, newstrides, shifts_opencv, nonneg_movie, gSig_filt, is_fiji,
            use_cuda, border_nan, var_name_hdf5])

    if dview is not None:
        logging.info('** Starting parallel motion correction **')
        if HAS_CUDA and use_cuda:
            res = dview.map(tile_and_correct_wrapper,pars)
            dview.map(close_cuda_process, range(len(pars)))
        elif 'multiprocessing' in str(type(dview)):
            res = dview.map_async(tile_and_correct_wrapper, pars).get(4294967)
        else:
            res = dview.map_sync(tile_and_correct_wrapper, pars)
        logging.info('** Finished parallel motion correction **')
    else:
        res = list(map(tile_and_correct_wrapper, pars))

    return fname_tot, res<|MERGE_RESOLUTION|>--- conflicted
+++ resolved
@@ -2419,20 +2419,6 @@
     name, extension = os.path.splitext(img_name)[:2]
     extension = extension.lower()
     shift_info = []
-<<<<<<< HEAD
-    if extension == '.tif' or extension == '.tiff':  # check if tiff file
-#        with tifffile.TiffFile(img_name) as tffl:
-#            imgs = tffl.asarray(img_name, key=idxs)
-        imgs = cm.load(img_name, subindices=idxs)
-
-    elif extension == '.sbx':  # check if sbx file
-        imgs = caiman.base.movies.sbxread(img_name, idxs[0], len(idxs))
-    elif extension == '.sima' or extension == '.hdf5' or extension == '.h5':
-        imgs = cm.load(img_name, subindices=list(idxs))
-    elif extension == '.avi':
-        imgs = cm.load(img_name, subindices=np.array(idxs))
-=======
->>>>>>> 47b3c789
 
 #    if extension == '.tif' or extension == '.tiff':  # check if tiff file
 ##        with tifffile.TiffFile(img_name) as tffl:
@@ -2488,75 +2474,6 @@
     extension = extension.lower()
     is_fiji = False
 
-<<<<<<< HEAD
-    if extension == '.tif' or extension == '.tiff':  # check if tiff file
-        with tifffile.TiffFile(fname) as tf:
-            T = len(tf.pages)
-            if T == 1:  # Fiji-generated TIF
-                is_fiji = True
-                try:
-                    T, d1, d2 = tf[0].shape
-                except:
-                    T, d1, d2 = tf.asarray().shape
-                    tf.close()
-            else:
-                d1, d2 = tf.pages[0].shape
-
-    elif extension == '.sbx':  # check if sbx file
-
-        shape = caiman.base.movies.sbxshape(name)
-        d1 = shape[1]
-        d2 = shape[0]
-        T = shape[2]
-
-    elif extension == '.sima':  # check if sbx file
-        import sima
-        dataset = sima.ImagingDataset.load(fname)
-        shape = dataset.sequences[0].shape
-        d1 = shape[2]
-        d2 = shape[3]
-        T = shape[0]
-        del dataset
-    elif extension == '.npy':
-        raise Exception('Numpy not supported at the moment')
-
-    elif extension in ('.hdf5', '.h5'):
-        with h5py.File(fname) as fl:
-            fkeys = list(fl.keys())
-            if len(fkeys)==1:
-                fsiz = fl[fkeys[0]].shape
-            elif 'mov' in fkeys:
-                fsiz = fl['mov'].shape
-            elif 'imaging' in fkeys:
-                fsiz = fl['imaging'].shape
-            else:
-                print(fkeys)
-                raise Exception('Unsupported file key')
-            if len(fsiz) == 3:
-                T, d1, d2 = fsiz
-            elif len(fsiz) == 5:
-                T, _, d1, d2, _ = fsiz
-            else:
-                print(fsiz)
-                raise Exception('Unsupported file shape')
-
-    elif extension == '.avi':
-        cap = cv2.VideoCapture(fname)
-        try:
-            T = int(cap.get(cv2.CAP_PROP_FRAME_COUNT))
-            d2 = int(cap.get(cv2.CAP_PROP_FRAME_WIDTH))
-            d1 = int(cap.get(cv2.CAP_PROP_FRAME_HEIGHT))
-        except:
-            logging.debug('Roll back top opencv 2')
-            T = int(cap.get(cv2.cv.CV_CAP_PROP_FRAME_COUNT))
-            d2 = int(cap.get(cv2.cv.CV_CAP_PROP_FRAME_WIDTH))
-            d1 = int(cap.get(cv2.cv.CV_CAP_PROP_FRAME_HEIGHT))
-        cap.release()
-
-    else:
-        raise Exception(
-            'Unsupported file extension for parallel motion correction')
-=======
 #    if extension == '.tif' or extension == '.tiff':  # check if tiff file
 #        with tifffile.TiffFile(fname) as tf:
 #            T = len(tf.pages)
@@ -2629,7 +2546,6 @@
 
     dims, T = cm.source_extraction.cnmf.utilities.get_file_size(fname, var_name_hdf5=var_name_hdf5)
     d1, d2 = dims
->>>>>>> 47b3c789
 
     if type(splits) is int:
         if subidx is None:
