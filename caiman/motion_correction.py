#!/usr/bin/env python

"""

The functions apply_shifts_dft, register_translation, _compute_error, _compute_phasediff, and _upsampled_dft are from
SIMA (https://github.com/losonczylab/sima), licensed under the  GNU GENERAL PUBLIC LICENSE, Version 2, 1991.
These same functions were adapted from sckikit-image, licensed as follows:

Copyright (C) 2011, the scikit-image team
 All rights reserved.

 Redistribution and use in source and binary forms, with or without
 modification, are permitted provided that the following conditions are
 met:

  1. Redistributions of source code must retain the above copyright
     notice, this list of conditions and the following disclaimer.
  2. Redistributions in binary form must reproduce the above copyright
     notice, this list of conditions and the following disclaimer in
     the documentation and/or other materials provided with the
     distribution.
  3. Neither the name of skimage nor the names of its contributors may be
     used to endorse or promote products derived from this software without
     specific prior written permission.

 THIS SOFTWARE IS PROVIDED BY THE AUTHOR ``AS IS'' AND ANY EXPRESS OR
 IMPLIED WARRANTIES, INCLUDING, BUT NOT LIMITED TO, THE IMPLIED
 WARRANTIES OF MERCHANTABILITY AND FITNESS FOR A PARTICULAR PURPOSE ARE
 DISCLAIMED. IN NO EVENT SHALL THE AUTHOR BE LIABLE FOR ANY DIRECT,
 INDIRECT, INCIDENTAL, SPECIAL, EXEMPLARY, OR CONSEQUENTIAL DAMAGES
 (INCLUDING, BUT NOT LIMITED TO, PROCUREMENT OF SUBSTITUTE GOODS OR
 SERVICES; LOSS OF USE, DATA, OR PROFITS; OR BUSINESS INTERRUPTION)
 HOWEVER CAUSED AND ON ANY THEORY OF LIABILITY, WHETHER IN CONTRACT,
 STRICT LIABILITY, OR TORT (INCLUDING NEGLIGENCE OR OTHERWISE) ARISING
 IN ANY WAY OUT OF THE USE OF THIS SOFTWARE, EVEN IF ADVISED OF THE
 POSSIBILITY OF SUCH DAMAGE.
"""

import collections
import cv2
import gc
import itertools
import logging
import matplotlib.pyplot as plt
import numpy as np
from numpy.fft import ifftshift
import os
import scipy
import scipy.interpolate
<<<<<<< HEAD
from skimage.transform import resize as resize_sk
from skimage.transform import warp as warp_sk
import sys
import tifffile
from tqdm import tqdm
from typing import Optional, Sequence
=======
from skimage.transform import resize as resize_sk, rescale as rescale_sk, warp as warp_sk
import sys
import tifffile
from tqdm import tqdm
from typing import Optional, Literal, Union
>>>>>>> 857ae12c

import caiman
import caiman.base.movies
import caiman.mmapping
import caiman.motion_correction
import caiman.paths

try:
    cv2.setNumThreads(0)
except:
    pass

try:
    profile
except:
    def profile(a): return a

class MotionCorrect(object):
    """
        class implementing motion correction operations
       """

    def __init__(self, fname, min_mov=None, dview=None, max_shifts=(6, 6), niter_rig=1, splits_rig=14, num_splits_to_process_rig=None,
                 strides=(96, 96), overlaps=(32, 32), splits_els=14, num_splits_to_process_els=None,
                 upsample_factor_grid=4, max_deviation_rigid=3, shifts_opencv=True, nonneg_movie=True, gSig_filt=None,
<<<<<<< HEAD
                 use_cuda=False, border_nan=True, pw_rigid=False, num_frames_split=80, var_name_hdf5='mov',is3D=False,
                 indices=(slice(None), slice(None)), interp_shifts_precisely=False):
=======
                 use_cuda=False, border_nan=True, pw_rigid=False, num_frames_split=80, var_name_hdf5='mov', is3D=False,
                 indices=(slice(None), slice(None)), shifts_interpolate=False):
>>>>>>> 857ae12c
        """
        Constructor class for motion correction operations

        Args:
           fname: str
               path to file to motion correct

           min_mov: int16 or float32
               estimated minimum value of the movie to produce an output that is positive

           dview: ipyparallel view object list
               to perform parallel computing, if NOne will operate in single thread

           max_shifts: tuple
               maximum allow rigid shift

           niter_rig:int
               maximum number of iterations rigid motion correction, in general is 1. 0
               will quickly initialize a template with the first frames

           splits_rig: int
            for parallelization split the movies in  num_splits chunks across time

           num_splits_to_process_rig: list,
               if none all the splits are processed and the movie is saved, otherwise at each iteration
               num_splits_to_process_rig are considered

           strides: tuple
               intervals at which patches are laid out for motion correction

           overlaps: tuple
               overlap between patches (size of patch strides+overlaps)

           splits_els':list
               for parallelization split the movies in  num_splits chunks across time

           num_splits_to_process_els: UNUSED, deprecated
               Legacy parameter, does not do anything

           upsample_factor_grid:int,
               upsample factor of shifts per patches to avoid smearing when merging patches

           max_deviation_rigid:int
               maximum deviation allowed for patch with respect to rigid shift

           shifts_opencv: bool
               apply shifts fast way (but smoothing results)

           nonneg_movie: bool
               make the SAVED movie and template mostly nonnegative by removing min_mov from movie

           gSig_filt: list[int], default None
               if specified, indicates the shape of a Gaussian kernel used to perform high-pass spatial filtering of the video frames before performing motion correction. Useful for data with high background to emphasize landmarks. 

           use_cuda : bool (DEPRECATED)
               cuda is no longer supported for motion correction; this kwarg will be removed in a future version of Caiman

           border_nan : bool or string, optional
               Specifies how to deal with borders. (True, False, 'copy', 'min')
               TODO: make this just the bool, and make another variable called
                     border_strategy to hold the how

           pw_rigid: bool, default: False
               flag for performing elastic motion correction when calling motion_correct

           num_frames_split: int, default: 80
               Number of frames in each batch. Used when constructing the options
               through the params object

           var_name_hdf5: str, default: 'mov'
               If loading from hdf5, name of the variable to load

           is3D: bool, default: False
               Flag for 3D motion correction

           indices: tuple(slice), default: (slice(None), slice(None))
               Use that to apply motion correction only on a part of the FOV
            
           shifts_interpolate: bool, default: False
               use patch locations to interpolate shifts rather than just upscaling to size of image (for pw_rigid only)

       Returns:
           self

        """
        logger = logging.getLogger("caiman")
        if 'ndarray' in str(type(fname)) or isinstance(fname, caiman.base.movies.movie):
            mc_tempfile = caiman.paths.fn_relocated('tmp_mov_mot_corr.hdf5')
            if os.path.isfile(mc_tempfile):
                os.remove(mc_tempfile)
            logger.info(f"Creating file for motion correction: {mc_tempfile}")
            caiman.movie(fname).save(mc_tempfile)
            fname = [mc_tempfile]

        if not isinstance(fname, list):
            fname = [fname]

        if isinstance(gSig_filt, tuple):
            gSig_filt = list(gSig_filt) # There are some serializers down the line that choke otherwise

        self.fname = fname
        self.dview = dview
        self.max_shifts = max_shifts
        self.niter_rig = niter_rig
        self.splits_rig = splits_rig
        self.num_splits_to_process_rig = num_splits_to_process_rig
        self.strides = strides
        self.overlaps = overlaps
        self.splits_els = splits_els
        self.upsample_factor_grid = upsample_factor_grid
        self.max_deviation_rigid = max_deviation_rigid
        self.shifts_opencv = bool(shifts_opencv)
        self.min_mov = min_mov
        self.nonneg_movie = nonneg_movie
        self.gSig_filt = gSig_filt
        self.use_cuda = bool(use_cuda)
        self.border_nan = border_nan # FIXME (see comments)
        self.pw_rigid = bool(pw_rigid)
        self.var_name_hdf5 = var_name_hdf5
        self.is3D = bool(is3D)
        self.indices = indices
<<<<<<< HEAD
        self.interp_shifts_precisely = interp_shifts_precisely
        if self.use_cuda and not HAS_CUDA:
            logger.debug("pycuda is unavailable. Falling back to default FFT.")
=======
        self.shifts_interpolate = shifts_interpolate
        if self.use_cuda:
            logger.warn("cuda is no longer supported; this kwarg will be removed in a future version of caiman")
>>>>>>> 857ae12c

    def motion_correct(self, template=None, save_movie=False):
        """general function for performing all types of motion correction. The
        function will perform either rigid or piecewise rigid motion correction
        depending on the attribute self.pw_rigid and will perform high pass
        spatial filtering for determining the motion (used in 1p data) if the
        attribute self.gSig_filt is not None. A template can be passed, and the
        output can be saved as a memory mapped file.

        Args:
            template: ndarray, default: None
                template provided by user for motion correction

            save_movie: bool, default: False
                flag for saving motion corrected file(s) as memory mapped file(s)

        Returns:
            self
        """
        # TODO: Review the docs here, and also why we would ever return self
        #       from a method that is not a constructor
        if self.min_mov is None:
            if self.gSig_filt is None:
                iterator = caiman.base.movies.load_iter(self.fname[0],
                                                    var_name_hdf5=self.var_name_hdf5)
                mi = np.inf
                for _ in range(400):
                    try:
                        mi = min(mi, next(iterator).min()[()])
                    except StopIteration:
                        break
                self.min_mov = mi
            else:
                self.min_mov = np.array([high_pass_filter_space(m_, self.gSig_filt)
                    for m_ in caiman.load(self.fname[0], var_name_hdf5=self.var_name_hdf5,
                                      subindices=slice(400))]).min()

        if self.pw_rigid:
            self.motion_correct_pwrigid(template=template, save_movie=save_movie)
            if self.is3D:
                # TODO - error at this point after saving
                b0 = np.ceil(np.max([np.max(np.abs(self.x_shifts_els)),
                                     np.max(np.abs(self.y_shifts_els)),
                                     np.max(np.abs(self.z_shifts_els))]))
            else:
                b0 = np.ceil(np.maximum(np.max(np.abs(self.x_shifts_els)),
                                    np.max(np.abs(self.y_shifts_els))))
        else:
            self.motion_correct_rigid(template=template, save_movie=save_movie)
            b0 = np.ceil(np.max(np.abs(self.shifts_rig)))
        self.border_to_0 = b0.astype(int)
        self.mmap_file = self.fname_tot_els if self.pw_rigid else self.fname_tot_rig
        return self

    def motion_correct_rigid(self, template: Optional[np.ndarray] = None, save_movie=False) -> None:
        """
        Perform rigid motion correction

        Args:
            template: ndarray 2D (or 3D)
                if known, one can pass a template to register the frames to

            save_movie_rigid:Bool
                save the movies vs just get the template

        Important Fields:
            self.fname_tot_rig: name of the mmap file saved

            self.total_template_rig: template updated by iterating  over the chunks

            self.templates_rig: list of templates. one for each chunk

            self.shifts_rig: shifts in x and y (and z if 3D) per frame
        """
        logger = logging.getLogger("caiman")

        logger.debug('Entering Rigid Motion Correction')
        logger.debug(f"{self.min_mov=}")
        self.total_template_rig = template
        self.templates_rig:list = []
        self.fname_tot_rig:list = []
        self.shifts_rig:list = []

        for fname_cur in self.fname:
            _fname_tot_rig, _total_template_rig, _templates_rig, _shifts_rig = motion_correct_batch_rigid(
                fname_cur,
                self.max_shifts,
                dview=self.dview,
                splits=self.splits_rig,
                num_splits_to_process=self.num_splits_to_process_rig,
                num_iter=self.niter_rig,
                template=self.total_template_rig,
                shifts_opencv=self.shifts_opencv,
                save_movie_rigid=save_movie,
                add_to_movie=-self.min_mov,
                nonneg_movie=self.nonneg_movie,
                gSig_filt=self.gSig_filt,
                use_cuda=self.use_cuda,
                border_nan=self.border_nan,
                var_name_hdf5=self.var_name_hdf5,
                is3D=self.is3D,
                indices=self.indices,
<<<<<<< HEAD
                interp_shifts_precisely=self.interp_shifts_precisely)
=======
                shifts_interpolate=self.shifts_interpolate)
>>>>>>> 857ae12c
            if template is None:
                self.total_template_rig = _total_template_rig

            self.templates_rig += _templates_rig
            self.fname_tot_rig += [_fname_tot_rig]
            self.shifts_rig += _shifts_rig

    def motion_correct_pwrigid(self, save_movie:bool=True, template: Optional[np.ndarray] = None, show_template:bool=False) -> None:
        """Perform pw-rigid motion correction

        Args:
            save_movie:Bool
                save the movies vs just get the template

            template: ndarray 2D (or 3D)
                if known, one can pass a template to register the frames to

            show_template: bool
                whether to show the updated template at each iteration

        Important Fields:
            self.fname_tot_els: name of the mmap file saved
            self.templates_els: template updated by iterating  over the chunks
            self.x_shifts_els: shifts in x per frame per patch
            self.y_shifts_els: shifts in y per frame per patch
            self.z_shifts_els: shifts in z per frame per patch (if 3D)
            self.coord_shifts_els: coordinates associated to the patch for
            values in x_shifts_els and y_shifts_els (and z_shifts_els if 3D)
            self.total_template_els: list of templates. one for each chunk

        Raises:
            Exception: 'Error: Template contains NaNs, Please review the parameters'
        """
        logger = logging.getLogger("caiman")

        num_iter = 1
        if template is None:
            logger.info('Generating template by rigid motion correction')
            self.motion_correct_rigid()
            self.total_template_els = self.total_template_rig.copy()
        else:
            self.total_template_els = template

        self.fname_tot_els:list = []
        self.templates_els:list = []
        self.x_shifts_els:list = []
        self.y_shifts_els:list = []
        if self.is3D:
            self.z_shifts_els:list = []

        self.coord_shifts_els:list = []
        for name_cur in self.fname:
            _fname_tot_els, new_template_els, _templates_els,\
                _x_shifts_els, _y_shifts_els, _z_shifts_els, _coord_shifts_els = motion_correct_batch_pwrigid(
                    name_cur, self.max_shifts, self.strides, self.overlaps, -self.min_mov,
                    dview=self.dview, upsample_factor_grid=self.upsample_factor_grid,
                    max_deviation_rigid=self.max_deviation_rigid, splits=self.splits_els,
                    num_splits_to_process=None, num_iter=num_iter, template=self.total_template_els,
                    shifts_opencv=self.shifts_opencv, save_movie=save_movie, nonneg_movie=self.nonneg_movie, gSig_filt=self.gSig_filt,
                    use_cuda=self.use_cuda, border_nan=self.border_nan, var_name_hdf5=self.var_name_hdf5, is3D=self.is3D,
<<<<<<< HEAD
                    indices=self.indices, interp_shifts_precisely=self.interp_shifts_precisely)
=======
                    indices=self.indices, shifts_interpolate=self.shifts_interpolate)
>>>>>>> 857ae12c
            if not self.is3D:
                if show_template:
                    plt.imshow(new_template_els)
                    plt.pause(.5)  #TODO: figure out if pausing half-second is necessary
            if np.isnan(np.sum(new_template_els)):
                raise Exception(
                    'Template contains NaNs, something went wrong. Reconsider the parameters')

            if template is None:
                self.total_template_els = new_template_els

            self.fname_tot_els += [_fname_tot_els]
            self.templates_els += _templates_els
            self.x_shifts_els += _x_shifts_els
            self.y_shifts_els += _y_shifts_els
            if self.is3D:
                self.z_shifts_els += _z_shifts_els
            self.coord_shifts_els += _coord_shifts_els

    def apply_shifts_movie(self, fname, rigid_shifts: Optional[bool] = None, save_memmap:bool=False,
                           save_base_name:str='MC', order: Literal['C', 'F'] = 'F', remove_min:bool=True):
        """
        Applies shifts found by registering one file to a different file. Useful
        for cases when shifts computed from a structural channel are applied to a
        functional channel. Currently only application of shifts through openCV is
        supported. Returns either caiman.movie or the path to a memory mapped file.

        Args:
            fname: str of list[str]
                name(s) of the movie to motion correct. It should not contain
                nans. All the loadable formats from CaImAn are acceptable

            rigid_shifts: bool (True)
                apply rigid or pw-rigid shifts (must exist in the mc object)
                deprecated (read directly from mc.pw_rigid)

            save_memmap: bool (False)
                flag for saving the resulting file in memory mapped form

            save_base_name: str ['MC']
                base name for memory mapped file name

            order: 'F' or 'C' ['F']
                order of resulting memory mapped file

            remove_min: bool (True)
                If minimum value is negative, subtract it from the data

        Returns:
            m_reg: caiman movie object
                caiman movie object with applied shifts (not memory mapped)
        """
        logger = logging.getLogger("caiman")

        Y = caiman.load(fname).astype(np.float32)
        if remove_min: 
            ymin = Y.min()
            if ymin < 0:
                Y -= Y.min()

        if rigid_shifts is not None:
            logger.warning('The rigid_shifts flag is deprecated and it is ' +
                            'being ignored. The value is read directly from' +
                            ' mc.pw_rigid and is currently set to the opposite' +
                            f' of {self.pw_rigid}')
        
        if self.pw_rigid is False:
            if self.is3D:
                m_reg = (apply_shifts_dft(img, (sh[0], sh[1], sh[2]), 0,
                                          is_freq=False, border_nan=self.border_nan)
                         for img, sh in zip(Y, self.shifts_rig))
            elif self.shifts_opencv:
                m_reg = (apply_shift_iteration(img, shift, border_nan=self.border_nan)
                         for img, shift in zip(Y, self.shifts_rig))
            else:
                m_reg = (apply_shifts_dft(img, (
                    sh[0], sh[1]), 0, is_freq=False, border_nan=self.border_nan) for img, sh in zip(
                    Y, self.shifts_rig))
        else:
            # take potential upsampling into account when recreating patch grid
            dims = Y.shape[1:]
            patch_centers = get_patch_centers(dims, overlaps=self.overlaps, strides=self.strides,
                                              shifts_opencv=self.shifts_opencv, upsample_factor_grid=self.upsample_factor_grid)
            if self.is3D:
<<<<<<< HEAD
                xyz_grid = [(it[0], it[1], it[2]) for it in sliding_window_3d(
                            Y[0], self.overlaps, self.strides)]
                dims_grid = tuple(np.add(xyz_grid[-1], 1))
                shifts_x = np.stack([np.reshape(_sh_, dims_grid, order='C').astype(
                    np.float32) for _sh_ in self.x_shifts_els], axis=0)
                shifts_y = np.stack([np.reshape(_sh_, dims_grid, order='C').astype(
                    np.float32) for _sh_ in self.y_shifts_els], axis=0)
                shifts_z = np.stack([np.reshape(_sh_, dims_grid, order='C').astype(
                    np.float32) for _sh_ in self.z_shifts_els], axis=0)
                dims = Y.shape[1:]
                x_grid, y_grid, z_grid = np.meshgrid(np.arange(0., dims[1]).astype(
                    np.float32), np.arange(0., dims[0]).astype(np.float32),
                    np.arange(0., dims[2]).astype(np.float32))
                if self.border_nan is not False:
                    if self.border_nan is True:
                        m_reg = (warp_sk(img, np.stack((resize_sk(shiftX.astype(np.float32), dims) + y_grid,
                                                        resize_sk(shiftY.astype(np.float32), dims) + x_grid,
                                                        resize_sk(shiftZ.astype(np.float32), dims) + z_grid), axis=0),
                                         order=3, mode='constant', cval=np.nan)
                                 for img, shiftX, shiftY, shiftZ in zip(Y, shifts_x, shifts_y, shifts_z))
                    elif self.border_nan == 'min':
                        m_reg = (warp_sk(img, np.stack((resize_sk(shiftX.astype(np.float32), dims) + y_grid,
                                                        resize_sk(shiftY.astype(np.float32), dims) + x_grid,
                                                        resize_sk(shiftZ.astype(np.float32), dims) + z_grid), axis=0),
                                         order=3, mode='constant', cval=np.min(img))
                                 for img, shiftX, shiftY, shiftZ in zip(Y, shifts_x, shifts_y, shifts_z))
                    elif self.border_nan == 'copy':
                        m_reg = (warp_sk(img, np.stack((resize_sk(shiftX.astype(np.float32), dims) + y_grid,
                                                        resize_sk(shiftY.astype(np.float32), dims) + x_grid,
                                                        resize_sk(shiftZ.astype(np.float32), dims) + z_grid), axis=0),
                                         order=3, mode='edge')
                                 for img, shiftX, shiftY, shiftZ in zip(Y, shifts_x, shifts_y, shifts_z))
                else:
                    m_reg = (warp_sk(img, np.stack((resize_sk(shiftX.astype(np.float32), dims) + y_grid,
                                     resize_sk(shiftY.astype(np.float32), dims) + x_grid,
                                     resize_sk(shiftZ.astype(np.float32), dims) + z_grid), axis=0),
                                     order=3, mode='constant')
                             for img, shiftX, shiftY, shiftZ in zip(Y, shifts_x, shifts_y, shifts_z))
                                     # borderValue=add_to_movie)                                 # borderValue=add_to_movie)
            else:
                xy_grid = [(it[0], it[1]) for it in sliding_window(Y[0], self.overlaps, self.strides)]
                dims_grid = tuple(np.max(np.stack(xy_grid, axis=1), axis=1) - np.min(
                    np.stack(xy_grid, axis=1), axis=1) + 1)
                shifts_x = np.stack([np.reshape(_sh_, dims_grid, order='C').astype(
                    np.float32) for _sh_ in self.x_shifts_els], axis=0)
                shifts_y = np.stack([np.reshape(_sh_, dims_grid, order='C').astype(
                    np.float32) for _sh_ in self.y_shifts_els], axis=0)
                dims = Y.shape[1:]
                x_grid, y_grid = np.meshgrid(np.arange(0., dims[1]).astype(
                    np.float32), np.arange(0., dims[0]).astype(np.float32))
                if self.border_nan is not False:
                    if self.border_nan is True:
                        m_reg = (cv2.remap(img, -cv2.resize(shiftY, dims[::-1]) + x_grid,
                                           -cv2.resize(shiftX, dims[::-1]) + y_grid,
                                           cv2.INTER_CUBIC, borderMode=cv2.BORDER_CONSTANT,
                                           borderValue=np.nan)
                                 for img, shiftX, shiftY in zip(Y, shifts_x, shifts_y))

                    elif self.border_nan == 'min':
                        m_reg = (cv2.remap(img, -cv2.resize(shiftY, dims[::-1]) + x_grid,
                                           -cv2.resize(shiftX, dims[::-1]) + y_grid,
                                           cv2.INTER_CUBIC, borderMode=cv2.BORDER_CONSTANT,
                                           borderValue=np.min(img))
                                 for img, shiftX, shiftY in zip(Y, shifts_x, shifts_y))
                    elif self.border_nan == 'copy':
                        m_reg = (cv2.remap(img, -cv2.resize(shiftY, dims[::-1]) + x_grid,
                                           -cv2.resize(shiftX, dims[::-1]) + y_grid,
                                           cv2.INTER_CUBIC, borderMode=cv2.BORDER_REPLICATE)
                                 for img, shiftX, shiftY in zip(Y, shifts_x, shifts_y))
                else:
                    m_reg = (cv2.remap(img, -cv2.resize(shiftY, dims[::-1]) + x_grid,
                                       -cv2.resize(shiftX, dims[::-1]) + y_grid,
                                       cv2.INTER_CUBIC, borderMode=cv2.BORDER_CONSTANT,
                                       borderValue=0.0)
                             for img, shiftX, shiftY in zip(Y, shifts_x, shifts_y))
        t = len(Y)
=======
                # x_shifts_els and y_shifts_els are switched intentionally
                m_reg = [
                    apply_pw_shifts_remap_3d(img, shifts_y=-x_shifts, shifts_x=-y_shifts, shifts_z=-z_shifts,
                                             patch_centers=patch_centers, border_nan=self.border_nan,
                                             shifts_interpolate=self.shifts_interpolate)
                    for img, x_shifts, y_shifts, z_shifts in zip(Y, self.x_shifts_els, self.y_shifts_els, self.z_shifts_els)
                ]

            else:
                # x_shifts_els and y_shifts_els are switched intentionally
                m_reg = [
                    apply_pw_shifts_remap_2d(img, shifts_y=-x_shifts, shifts_x=-y_shifts, patch_centers=patch_centers,
                                             border_nan=self.border_nan, shifts_interpolate=self.shifts_interpolate)
                    for img, x_shifts, y_shifts in zip(Y, self.x_shifts_els, self.y_shifts_els)
                ]

>>>>>>> 857ae12c
        del Y
        #m_reg = np.stack(m_reg, axis=0)
        if save_memmap:
            for i, frame in tqdm(enumerate(m_reg), total=t, desc='Applying to full movie...', unit='frame'):
                if i == 0:
                    dims = frame.shape
                    fname_tot = caiman.paths.memmap_frames_filename(save_base_name, dims, t, order)
                    big_mov = np.memmap(fname_tot, mode='w+', dtype=np.float32,
                                        shape=caiman.mmapping.prepare_shape((np.prod(dims), t)), order=order)
                big_mov[:, i] = np.ravel(frame, order='F')
            big_mov.flush()
            del big_mov
            return fname_tot
        else:
            return caiman.movie(np.stack(list(m_reg), axis=0))

def apply_shift_iteration(img, shift, border_nan=False, border_type=cv2.BORDER_REFLECT):
    # todo todocument

    sh_x_n, sh_y_n = shift
    w_i, h_i = img.shape
    M = np.array([[1, 0, sh_y_n], [0, 1, sh_x_n]], dtype=np.float32)
    min_, max_ = np.nanmin(img), np.nanmax(img)
    img = np.clip(cv2.warpAffine(img, M, (h_i, w_i),
                                 flags=cv2.INTER_CUBIC, borderMode=border_type), min_, max_)
    if border_nan is not False:
        max_w, max_h, min_w, min_h = 0, 0, 0, 0
        max_h, max_w = np.ceil(np.maximum(
            (max_h, max_w), shift)).astype(int)
        min_h, min_w = np.floor(np.minimum(
            (min_h, min_w), shift)).astype(int)
        if border_nan is True:
            img[:max_h, :] = np.nan
            if min_h < 0:
                img[min_h:, :] = np.nan
            img[:, :max_w] = np.nan
            if min_w < 0:
                img[:, min_w:] = np.nan
        elif border_nan == 'min':
            img[:max_h, :] = min_
            if min_h < 0:
                img[min_h:, :] = min_
            img[:, :max_w] = min_
            if min_w < 0:
                img[:, min_w:] = min_
        elif border_nan == 'copy':
            if max_h > 0:
                img[:max_h] = img[max_h]
            if min_h < 0:
                img[min_h:] = img[min_h-1]
            if max_w > 0:
                img[:, :max_w] = img[:, max_w, np.newaxis]
            if min_w < 0:
                img[:, min_w:] = img[:, min_w-1, np.newaxis]
        else:
            logging.warning(f'Unknown value of border_nan ({border_nan}); treating as False')

    return img

def apply_shift_online(movie_iterable, xy_shifts, save_base_name=None, order: Literal['C', 'F'] = 'F'):
    """
    Applies rigid shifts to a loaded movie. Useful when processing a dataset
    with CaImAn online and you want to obtain the registered movie after
    processing is finished or when operating with dual channels.
    When save_base_name is None the registered file is returned as a caiman
    movie. Otherwise a memory mapped file is saved.
    Currently only rigid shifts are supported supported.

    Args:
        movie_iterable: caiman.movie or np.array
            Movie to be registered in T x X x Y format

        xy_shifts: list
            list of shifts to be applied

        save_base_name: str or None
            prefix for memory mapped file otherwise registered file is returned
            to memory

        order: 'F' or 'C'
            order of memory mapped file

    Returns:
        name of registered memory mapped file if save_base_name is not None,
        otherwise registered file
    """
    # todo use for non rigid shifts

    if len(movie_iterable) != len(xy_shifts):
        raise Exception('Number of shifts does not match movie length!')
    count = 0
    new_mov = []
    dims = (len(movie_iterable),) + movie_iterable[0].shape  # TODO: Refactor so length is either tracked separately or is last part of tuple

    if save_base_name is not None:
        fname_tot = caiman.paths.memmap_frames_filename(save_base_name, dims[1:], dims[0], order)
        fname_tot = caiman.paths.fn_relocated(fname_tot)
        big_mov = np.memmap(fname_tot, mode='w+', dtype=np.float32,
                            shape=caiman.mmapping.prepare_shape((np.prod(dims[1:]), dims[0])), order=order)

    for page, shift in zip(movie_iterable, xy_shifts):
        if 'tifffile' in str(type(movie_iterable[0])):
            page = page.asarray()

        img = np.array(page, dtype=np.float32)
        new_img = apply_shift_iteration(img, shift)
        if save_base_name is not None:
            big_mov[:, count] = np.reshape(
                new_img, np.prod(dims[1:]), order='F')
        else:
            new_mov.append(new_img)
        count += 1

    if save_base_name is not None:
        big_mov.flush()
        del big_mov
        return fname_tot
    else:
        return np.array(new_mov)

def motion_correct_oneP_rigid(
        filename,
        gSig_filt,
        max_shifts,
        dview=None,
        splits_rig=10,
        save_movie=True,
        border_nan=True):
    '''Perform rigid motion correction on one photon imaging movies

    Args:
        filename: str
            name of the file to correct
        gSig_filt:
            size of the filter. If algorithm does not work change this parameters
        max_shifts: tuple of ints
            max shifts in x and y allowed
        dview:
            handle to cluster
        splits_rig: int
            number of chunks for parallelizing motion correction (remember that it should hold that length_movie/num_splits_to_process_rig>100)
        save_movie: bool
            whether to save the movie in memory mapped format
        border_nan : bool or string, optional
            Specifies how to deal with borders. (True, False, 'copy', 'min')        

    Returns:
        Motion correction object
    '''
    min_mov = np.array([caiman.motion_correction.high_pass_filter_space(
        m_, gSig_filt) for m_ in caiman.load(filename[0], subindices=range(400))]).min()
    new_templ = None

    # TODO: needinfo how the classes works
    mc = MotionCorrect(
        filename,
        min_mov,
        dview=dview,
        max_shifts=max_shifts,
        niter_rig=1,
        splits_rig=splits_rig,
        num_splits_to_process_rig=None,
        shifts_opencv=True,
        nonneg_movie=True,
        gSig_filt=gSig_filt,
        border_nan=border_nan,
        is3D=False)

    mc.motion_correct_rigid(save_movie=save_movie, template=new_templ)

    return mc

def motion_correct_oneP_nonrigid(
        filename,
        gSig_filt,
        max_shifts,
        strides,
        overlaps,
        splits_els,
        upsample_factor_grid,
        max_deviation_rigid,
        dview=None,
        splits_rig=10,
        save_movie=True,
        new_templ=None,
        border_nan=True):
    '''Perform rigid motion correction on one photon imaging movies

    Args:
        filename: str
            name of the file to correct
        gSig_filt:
            size of the filter. If algorithm does not work change this parameters
        max_shifts: tuple of ints
            max shifts in x and y allowed
        dview:
            handle to cluster
        splits_rig: int
            number of chunks for parallelizing motion correction (remember that it should hold that length_movie/num_splits_to_process_rig>100)
        save_movie: bool
            whether to save the movie in memory mapped format
        border_nan : bool or string, optional
            specifies how to deal with borders. (True, False, 'copy', 'min')

    Returns:
        Motion correction object
    '''

    if new_templ is None:
        min_mov = np.array([caiman.motion_correction.high_pass_filter_space(
            m_, gSig_filt) for m_ in caiman.load(filename, subindices=range(400))]).min()
    else:
        min_mov = np.min(new_templ)

    # TODO: needinfo how the classes works
    mc = MotionCorrect(
        filename,
        min_mov,
        dview=dview,
        max_shifts=max_shifts,
        niter_rig=1,
        splits_rig=splits_rig,
        num_splits_to_process_rig=None,
        shifts_opencv=True,
        nonneg_movie=True,
        gSig_filt=gSig_filt,
        strides=strides,
        overlaps=overlaps,
        splits_els=splits_els,
        upsample_factor_grid=upsample_factor_grid,
        max_deviation_rigid=max_deviation_rigid,
        border_nan=border_nan,
        is3D=False)

    mc.motion_correct_pwrigid(save_movie=True, template=new_templ)
    return mc

def motion_correct_online_multifile(list_files, add_to_movie, order='C', **kwargs):
    logger = logging.getLogger("caiman")
    # todo todocument

    kwargs['order'] = order
    all_names = []
    all_shifts = []
    all_xcorrs = []
    all_templates = []
    template = None
    kwargs_ = kwargs.copy()
    kwargs_['order'] = order
    total_frames = 0
    for file_ in list_files:
        logger.info('Processing: {file_}')
        kwargs_['template'] = template
        kwargs_['save_base_name'] = os.path.splitext(file_)[0]
        tffl = tifffile.TiffFile(file_)
        shifts, xcorrs, template, fname_tot = motion_correct_online(
            tffl, add_to_movie, **kwargs_)[0:4]
        all_names.append(fname_tot)
        all_shifts.append(shifts)
        all_xcorrs.append(xcorrs)
        all_templates.append(template)
        total_frames = total_frames + len(shifts)

    return all_names, all_shifts, all_xcorrs, all_templates

def motion_correct_online(movie_iterable, add_to_movie, max_shift_w=25, max_shift_h=25, save_base_name=None, order: Literal['F', 'C']='C',
                          init_frames_template=100, show_movie=False, bilateral_blur=False, template=None, min_count=1000,
                          border_to_0=0, n_iter=1, remove_blanks=False, show_template=False, return_mov=False,
                          use_median_as_template=False):
    # todo todocument
    logger = logging.getLogger("caiman")

    shifts = []  # store the amount of shift in each frame
    xcorrs = []
    if remove_blanks and n_iter == 1:
        raise Exception(
            'In order to remove blanks you need at least two iterations n_iter=2')

    if 'tifffile' in str(type(movie_iterable[0])):
        if len(movie_iterable) == 1:
            logger.warning(
                '******** WARNING ****** NEED TO LOAD IN MEMORY SINCE SHAPE OF PAGE IS THE FULL MOVIE')
            movie_iterable = movie_iterable.asarray()
            init_mov = movie_iterable[:init_frames_template]
        else:
            init_mov = [m.asarray()
                        for m in movie_iterable[:init_frames_template]]
    else:
        init_mov = movie_iterable[slice(0, init_frames_template, 1)]

    dims = (len(movie_iterable),) + movie_iterable[0].shape # TODO: Refactor so length is either tracked separately or is last part of tuple
    logger.debug(f"dimensions: {dims}")

    if use_median_as_template:
        template = bin_median(movie_iterable)

    if template is None:
        template = bin_median(init_mov)
        count = init_frames_template
        if np.percentile(template, 1) + add_to_movie < - 10:
            raise Exception(
                'Movie too negative, You need to add a larger value to the movie (add_to_movie)')
        template = np.array(template + add_to_movie, dtype=np.float32)
    else:
        if np.percentile(template, 1) < - 10:
            raise Exception(
                'Movie too negative, You need to add a larger value to the movie (add_to_movie)')
        count = min_count

    min_mov = 0
    buffer_size_frames = 100
    buffer_size_template = 100
    buffer_frames:collections.deque = collections.deque(maxlen=buffer_size_frames)
    buffer_templates:collections.deque = collections.deque(maxlen=buffer_size_template)
    max_w, max_h, min_w, min_h = 0, 0, 0, 0

    big_mov = None
    if return_mov:
        mov:Optional[list] = []
    else:
        mov = None

    for n in range(n_iter):
        if n > 0:
            count = init_frames_template

        if (save_base_name is not None) and (big_mov is None) and (n_iter == (n + 1)):

            if remove_blanks:
                dims = (dims[0], dims[1] + min_h -
                        max_h, dims[2] + min_w - max_w)

            fname_tot:Optional[str] = caiman.paths.memmap_frames_filename(save_base_name, dims[1:], dims[0], order)
            big_mov = np.memmap(fname_tot, mode='w+', dtype=np.float32,
                                shape=caiman.mmapping.prepare_shape((np.prod(dims[1:]), dims[0])), order=order)

        else:
            fname_tot = None

        shifts_tmp = []
        xcorr_tmp = []
        for idx_frame, page in enumerate(movie_iterable):

            if 'tifffile' in str(type(movie_iterable[0])):
                page = page.asarray()

            img = np.array(page, dtype=np.float32)
            img = img + add_to_movie

            new_img, template_tmp, shift, avg_corr = motion_correct_iteration(
                img, template, count, max_shift_w=max_shift_w, max_shift_h=max_shift_h, bilateral_blur=bilateral_blur)

            max_h, max_w = np.ceil(np.maximum(
                (max_h, max_w), shift)).astype(int)
            min_h, min_w = np.floor(np.minimum(
                (min_h, min_w), shift)).astype(int)

            if count < (buffer_size_frames + init_frames_template):
                template_old = template
                template = template_tmp
            else:
                template_old = template
            buffer_frames.append(new_img)

            if count % 100 == 0:
                if count >= (buffer_size_frames + init_frames_template):
                    buffer_templates.append(np.mean(buffer_frames, 0))
                    template = np.median(buffer_templates, 0)

                if show_template:
                    plt.cla()
                    plt.imshow(template, cmap='gray', vmin=250,
                              vmax=350, interpolation='none')
                    plt.pause(.001)

                logger.debug('Relative change in template:' + str(
                    np.sum(np.abs(template - template_old)) / np.sum(np.abs(template))))
                logger.debug('Iteration:' + str(count))

            if border_to_0 > 0:
                new_img[:border_to_0, :] = min_mov
                new_img[:, :border_to_0] = min_mov
                new_img[:, -border_to_0:] = min_mov
                new_img[-border_to_0:, :] = min_mov

            shifts_tmp.append(shift)
            xcorr_tmp.append(avg_corr)

            if remove_blanks and n > 0 and (n_iter == (n + 1)):

                new_img = new_img[max_h:, :]
                if min_h < 0:
                    new_img = new_img[:min_h, :]
                new_img = new_img[:, max_w:]
                if min_w < 0:
                    new_img = new_img[:, :min_w]

            if (save_base_name is not None) and (n_iter == (n + 1)):
                big_mov[:, idx_frame] = np.reshape(new_img, np.prod(dims[1:]), order='F') # type: ignore
                                                                                          # mypy cannot prove that big_mov is not still None

            if mov is not None and (n_iter == (n + 1)):
                mov.append(new_img)

            if show_movie:
                cv2.imshow('frame', new_img / 500)
                logger.info(shift)
                if not np.any(np.remainder(shift, 1) == (0, 0)):
                    cv2.waitKey(int(1. / 500 * 1000))

            count += 1
        shifts.append(shifts_tmp)
        xcorrs.append(xcorr_tmp)

    if save_base_name is not None:
        logger.debug('Flushing memory')
        big_mov.flush() # type: ignore # mypy cannot prove big_mov is not still None
        del big_mov
        gc.collect()

    if mov is not None:
        mov = np.dstack(mov).transpose([2, 0, 1])

    return shifts, xcorrs, template, fname_tot, mov

def motion_correct_iteration(img, template, frame_num, max_shift_w=25,
                             max_shift_h=25, bilateral_blur=False, diameter=10, sigmaColor=10000, sigmaSpace=0):
    # todo todocument
    h_i, w_i = template.shape
    ms_h = max_shift_h
    ms_w = max_shift_w

    if bilateral_blur:
        img = cv2.bilateralFilter(img, diameter, sigmaColor, sigmaSpace)
    templ_crop = template[max_shift_h:h_i - max_shift_h,
                          max_shift_w:w_i - max_shift_w].astype(np.float32)
    res = cv2.matchTemplate(img, templ_crop, cv2.TM_CCORR_NORMED)

    top_left = cv2.minMaxLoc(res)[3]
    avg_corr = np.max(res)
    sh_y, sh_x = top_left

    if (0 < top_left[1] < 2 * ms_h - 1) & (0 < top_left[0] < 2 * ms_w - 1):
        # if max is internal, check for subpixel shift using gaussian
        # peak registration
        log_xm1_y = np.log(res[sh_x - 1, sh_y])
        log_xp1_y = np.log(res[sh_x + 1, sh_y])
        log_x_ym1 = np.log(res[sh_x, sh_y - 1])
        log_x_yp1 = np.log(res[sh_x, sh_y + 1])
        four_log_xy = 4 * np.log(res[sh_x, sh_y])

        sh_x_n = -(sh_x - ms_h + ((log_xm1_y - log_xp1_y) /
                                   (2 * log_xm1_y - four_log_xy + 2 * log_xp1_y)))
        sh_y_n = -(sh_y - ms_w + ((log_x_ym1 - log_x_yp1) /
                                   (2 * log_x_ym1 - four_log_xy + 2 * log_x_yp1)))
    else:
        sh_x_n = -(sh_x - ms_h)
        sh_y_n = -(sh_y - ms_w)

    M = np.float32([[1, 0, sh_y_n], [0, 1, sh_x_n]])
    min_, max_ = np.min(img), np.max(img)
    new_img = np.clip(cv2.warpAffine(
        img, M, (w_i, h_i), flags=cv2.INTER_CUBIC, borderMode=cv2.BORDER_REFLECT), min_, max_)

    new_templ = template * frame_num / \
        (frame_num + 1) + 1. / (frame_num + 1) * new_img
    shift = [sh_x_n, sh_y_n]

    return new_img, new_templ, shift, avg_corr

@profile
def motion_correct_iteration_fast(img, template, max_shift_w=10, max_shift_h=10):
    """ For using in online realtime scenarios """
    h_i, w_i = template.shape
    ms_h = max_shift_h
    ms_w = max_shift_w

    templ_crop = template[max_shift_h:h_i - max_shift_h,
                          max_shift_w:w_i - max_shift_w].astype(np.float32)

    res = cv2.matchTemplate(img, templ_crop, cv2.TM_CCORR_NORMED)
    top_left = cv2.minMaxLoc(res)[3]

    sh_y, sh_x = top_left

    if (0 < top_left[1] < 2 * ms_h - 1) & (0 < top_left[0] < 2 * ms_w - 1):
        # if max is internal, check for subpixel shift using gaussian
        # peak registration
        log_xm1_y = np.log(res[sh_x - 1, sh_y])
        log_xp1_y = np.log(res[sh_x + 1, sh_y])
        log_x_ym1 = np.log(res[sh_x, sh_y - 1])
        log_x_yp1 = np.log(res[sh_x, sh_y + 1])
        four_log_xy = 4 * np.log(res[sh_x, sh_y])

        sh_x_n = -(sh_x - ms_h + ((log_xm1_y - log_xp1_y) /
                                   (2 * log_xm1_y - four_log_xy + 2 * log_xp1_y)))
        sh_y_n = -(sh_y - ms_w + ((log_x_ym1 - log_x_yp1) /
                                   (2 * log_x_ym1 - four_log_xy + 2 * log_x_yp1)))
    else:
        sh_x_n = -(sh_x - ms_h)
        sh_y_n = -(sh_y - ms_w)

    M = np.float32([[1, 0, sh_y_n], [0, 1, sh_x_n]])

    new_img = cv2.warpAffine(
        img, M, (w_i, h_i), flags=cv2.INTER_CUBIC, borderMode=cv2.BORDER_REFLECT)

    shift = [sh_x_n, sh_y_n]

    return new_img, shift

def bin_median(mat, window=10, exclude_nans=True):
    """ compute median of 3D array in along axis o by binning values

    Args:
        mat: ndarray
            input 3D matrix, time along first dimension

        window: int
            number of frames in a bin

    Returns:
        img:
            median image
    """

    T, d1, d2 = np.shape(mat)
    if T < window:
        window = T
    num_windows = int(T // window)
    num_frames = num_windows * window
    if exclude_nans:
        img = np.nanmedian(np.nanmean(np.reshape(
            mat[:num_frames], (window, num_windows, d1, d2)), axis=0), axis=0)
    else:
        img = np.median(np.mean(np.reshape(
            mat[:num_frames], (window, num_windows, d1, d2)), axis=0), axis=0)

    return img

def bin_median_3d(mat, window=10, exclude_nans=True):
    """ compute median of 4D array in along axis o by binning values

    Args:
        mat: ndarray
            input 4D matrix, (T, h, w, z)

        window: int
            number of frames in a bin

    Returns:
        img:
            median image
    """

    T, d1, d2, d3 = np.shape(mat)
    if T < window:
        window = T
    num_windows = int(T // window)
    num_frames = num_windows * window
    if exclude_nans:
        img = np.nanmedian(np.nanmean(np.reshape(
            mat[:num_frames], (window, num_windows, d1, d2, d3)), axis=0), axis=0)
    else:
        img = np.median(np.mean(np.reshape(
            mat[:num_frames], (window, num_windows, d1, d2, d3)), axis=0), axis=0)

    return img

def process_movie_parallel(arg_in):
    #todo: todocument
    logger = logging.getLogger("caiman")
    fname, fr, margins_out, template, max_shift_w, max_shift_h, remove_blanks, apply_smooth, save_hdf5 = arg_in

    if template is not None:
        if isinstance(template, str):
            if os.path.exists(template):
                template = caiman.load(template, fr=1)
            else:
                raise Exception('Path to template does not exist:' + template)

    type_input = str(type(fname))
    if 'movie' in type_input:
        Yr = fname

    elif 'ndarray' in type_input:
        Yr = caiman.movie(np.array(fname, dtype=np.float32), fr=fr)
    elif isinstance(fname, str):
        Yr = caiman.load(fname, fr=fr)
    else:
        raise Exception('Unknown input type:' + type_input)

    if Yr.ndim > 1:
        if apply_smooth:
            Yr = Yr.bilateral_blur_2D(
                diameter=10, sigmaColor=10000, sigmaSpace=0)

        if margins_out != 0:
            Yr = Yr[:, margins_out:-margins_out, margins_out:-
                    margins_out]  # borders create troubles

        Yr, shifts, xcorrs, template = Yr.motion_correct(max_shift_w=max_shift_w, max_shift_h=max_shift_h,
                                                         method='opencv', template=template, remove_blanks=remove_blanks)

        if ('movie' in type_input) or ('ndarray' in type_input):
            return Yr, shifts, xcorrs, template

        else:

            #            logger.debug('median computing')
            template = Yr.bin_median()
            idx_dot = len(fname.split('.')[-1])
            if save_hdf5:
                Yr.save(fname[:-idx_dot] + 'hdf5')
            np.savez(fname[:-idx_dot] + 'npz', shifts=shifts,
                     xcorrs=xcorrs, template=template)
            del Yr
            return fname[:-idx_dot]
    else:
        return None

def motion_correct_parallel(file_names, fr=10, template=None, margins_out=0,
                            max_shift_w=5, max_shift_h=5, remove_blanks=False, apply_smooth=False, dview=None, save_hdf5=True):
    """motion correct many movies usingthe ipyparallel cluster

    Args:
        file_names: list of strings
            names of he files to be motion corrected

        fr: double
            fr parameters for calcblitz movie

        margins_out: int
            number of pixels to remove from the borders

    Returns:
        base file names of the motion corrected files:list[str]
    """
    logger = logging.getLogger("caiman")
    args_in = []
    for file_idx, f in enumerate(file_names):
        if isinstance(template, list):
            args_in.append((f, fr, margins_out, template[file_idx], max_shift_w, max_shift_h,
                            remove_blanks, apply_smooth, save_hdf5))
        else:
            args_in.append((f, fr, margins_out, template, max_shift_w,
                            max_shift_h, remove_blanks, apply_smooth, save_hdf5))

    try:
        if dview is not None:
            if 'multiprocessing' in str(type(dview)):
                file_res = dview.map_async(
                    process_movie_parallel, args_in).get(4294967)
            else:
                file_res = dview.map_sync(process_movie_parallel, args_in)
                dview.results.clear()
        else:
            file_res = list(map(process_movie_parallel, args_in))

    except:
        try:
            if (dview is not None) and 'multiprocessing' not in str(type(dview)):
                dview.results.clear()

        except UnboundLocalError:
            logger.error('could not close client')

        raise

    return file_res

def _upsampled_dft(data, upsampled_region_size,
                   upsample_factor=1, axis_offsets=None):
    """
    adapted from SIMA (https://github.com/losonczylab) and the scikit-image (http://scikit-image.org/) package.

    Unless otherwise specified by LICENSE.txt files in individual
    directories, all code is

    Copyright (C) 2011, the scikit-image team
    All rights reserved.

    Redistribution and use in source and binary forms, with or without
    modification, are permitted provided that the following conditions are
    met:

     1. Redistributions of source code must retain the above copyright
        notice, this list of conditions and the following disclaimer.
     2. Redistributions in binary form must reproduce the above copyright
        notice, this list of conditions and the following disclaimer in
        the documentation and/or other materials provided with the
        distribution.
     3. Neither the name of skimage nor the names of its contributors may be
        used to endorse or promote products derived from this software without
        specific prior written permission.

    THIS SOFTWARE IS PROVIDED BY THE AUTHOR ``AS IS'' AND ANY EXPRESS OR
    IMPLIED WARRANTIES, INCLUDING, BUT NOT LIMITED TO, THE IMPLIED
    WARRANTIES OF MERCHANTABILITY AND FITNESS FOR A PARTICULAR PURPOSE ARE
    DISCLAIMED. IN NO EVENT SHALL THE AUTHOR BE LIABLE FOR ANY DIRECT,
    INDIRECT, INCIDENTAL, SPECIAL, EXEMPLARY, OR CONSEQUENTIAL DAMAGES
    (INCLUDING, BUT NOT LIMITED TO, PROCUREMENT OF SUBSTITUTE GOODS OR
    SERVICES; LOSS OF USE, DATA, OR PROFITS; OR BUSINESS INTERRUPTION)
    HOWEVER CAUSED AND ON ANY THEORY OF LIABILITY, WHETHER IN CONTRACT,
    STRICT LIABILITY, OR TORT (INCLUDING NEGLIGENCE OR OTHERWISE) ARISING
    IN ANY WAY OUT OF THE USE OF THIS SOFTWARE, EVEN IF ADVISED OF THE
    POSSIBILITY OF SUCH DAMAGE.

    Upsampled DFT by matrix multiplication.

    This code is intended to provide the same result as if the following
    operations were performed:
        - Embed the array "data" in an array that is ``upsample_factor`` times
          larger in each dimension.  ifftshift to bring the center of the
          image to (1,1).
        - Take the FFT of the larger array.
        - Extract an ``[upsampled_region_size]`` region of the result, starting
          with the ``[axis_offsets+1]`` element.

    It achieves this result by computing the DFT in the output array without
    the need to zeropad. Much faster and memory efficient than the zero-padded
    FFT approach if ``upsampled_region_size`` is much smaller than
    ``data.size * upsample_factor``.

    Args:
        data : 2D ndarray
            The input data array (DFT of original data) to upsample.

        upsampled_region_size : integer or tuple of integers, optional
            The size of the region to be sampled.  If one integer is provided, it
            is duplicated up to the dimensionality of ``data``.

        upsample_factor : integer, optional
            The upsampling factor.  Defaults to 1.

        axis_offsets : tuple of integers, optional
            The offsets of the region to be sampled.  Defaults to None (uses
            image center)

    Returns:
        output : 2D ndarray
                The upsampled DFT of the specified region.
    """
    # if people pass in an integer, expand it to a list of equal-sized sections
    if not hasattr(upsampled_region_size, "__iter__"):
        upsampled_region_size = [upsampled_region_size, ] * data.ndim
    else:
        if len(upsampled_region_size) != data.ndim:
            raise ValueError("shape of upsampled region sizes must be equal to input data's number of dimensions.")

    if axis_offsets is None:
        axis_offsets = [0, ] * data.ndim
    else:
        if len(axis_offsets) != data.ndim:
            raise ValueError("number of axis offsets must be equal to input data's number of dimensions.")

    col_kernel = np.exp(
        (-1j * 2 * np.pi / (data.shape[1] * upsample_factor)) *
        (ifftshift(np.arange(data.shape[1]))[:, None] -
         np.floor(data.shape[1] // 2)).dot(
             np.arange(upsampled_region_size[1])[None, :] - axis_offsets[1])
    )
    row_kernel = np.exp(
        (-1j * 2 * np.pi / (data.shape[0] * upsample_factor)) *
        (np.arange(upsampled_region_size[0])[:, None] - axis_offsets[0]).dot(
            ifftshift(np.arange(data.shape[0]))[None, :] -
            np.floor(data.shape[0] // 2))
    )

    if data.ndim > 2:
        pln_kernel = np.exp(
        (-1j * 2 * np.pi / (data.shape[2] * upsample_factor)) *
        (np.arange(upsampled_region_size[2])[:, None] - axis_offsets[2]).dot(
                ifftshift(np.arange(data.shape[2]))[None, :] -
                np.floor(data.shape[2] // 2)))

    # output = np.tensordot(np.tensordot(row_kernel,data,axes=[1,0]),col_kernel,axes=[1,0])
    output = np.tensordot(row_kernel, data, axes = [1,0])
    output = np.tensordot(output, col_kernel, axes = [1,0])

    if data.ndim > 2:
        output = np.tensordot(output, pln_kernel, axes = [1,1])
    #output = row_kernel.dot(data).dot(col_kernel)
    return output


def _compute_phasediff(cross_correlation_max):
    """
    Compute global phase difference between the two images (should be zero if images are non-negative).

    Args:
        cross_correlation_max : complex
            The complex value of the cross correlation at its maximum point.
    """
    return np.arctan2(cross_correlation_max.imag, cross_correlation_max.real)


def _compute_error(cross_correlation_max, src_amp, target_amp):
    """
    Compute RMS error metric between ``src_image`` and ``target_image``.

    Args:
        cross_correlation_max : complex
            The complex value of the cross correlation at its maximum point.

        src_amp : float
            The normalized average image intensity of the source image

        target_amp : float
            The normalized average image intensity of the target image
    """
    error = 1.0 - cross_correlation_max * cross_correlation_max.conj() /\
        (src_amp * target_amp)
    return np.sqrt(np.abs(error))

def register_translation_3d(src_image, target_image, upsample_factor = 1,
                            space = "real", shifts_lb = None, shifts_ub = None,
                            max_shifts = [10,10,10]):

    """
    Simple script for registering translation in 3D using an FFT approach.
    
    Args:
        src_image : ndarray
            Reference image.

        target_image : ndarray
            Image to register.  Must be same dimensionality as ``src_image``.

        upsample_factor : int, optional
            Upsampling factor. Images will be registered to within
            ``1 / upsample_factor`` of a pixel. For example
            ``upsample_factor == 20`` means the images will be registered
            within 1/20th of a pixel.  Default is 1 (no upsampling)

        space : string, one of "real" or "fourier"
            Defines how the algorithm interprets input data.  "real" means data
            will be FFT'd to compute the correlation, while "fourier" data will
            bypass FFT of input data.  Case insensitive.

    Returns:
        shifts : ndarray
            Shift vector (in pixels) required to register ``target_image`` with
            ``src_image``.  Axis ordering is consistent with numpy (e.g. Z, Y, X)

        error : float
            Translation invariant normalized RMS error between ``src_image`` and
            ``target_image``.

        phasediff : float
            Global phase difference between the two images (should be
            zero if images are non-negative).

    Raises:
     NotImplementedError "Error: register_translation_3d only supports "
                                  "subpixel registration for 3D images"

     ValueError "Error: images must really be same size for "
                         "register_translation_3d"

     ValueError "Error: register_translation_3d only knows the \"real\" "
                         "and \"fourier\" values for the ``space`` argument."

    """

    # images must be the same shape
    if src_image.shape != target_image.shape:
        raise ValueError("Error: images must really be same size for register_translation_3d")

    # only 3D data makes sense right now
    if src_image.ndim != 3 and upsample_factor > 1:
        raise NotImplementedError("Error: register_translation_3d only supports subpixel registration for 3D images")

    # assume complex data is already in Fourier space
    if space.lower() == 'fourier':
        src_freq = src_image
        target_freq = target_image
    # real data needs to be fft'd.
    elif space.lower() == 'real':
        src_image_cpx = np.array(
            src_image, dtype=np.complex64, copy=False)
        target_image_cpx = np.array(
            target_image, dtype=np.complex64, copy=False)
        src_freq = np.fft.fftn(src_image_cpx)
        target_freq = np.fft.fftn(target_image_cpx)
    else:
        raise ValueError('Error: register_translation_3d only knows the "real" and "fourier" values for the ``space`` argument.')

    shape = src_freq.shape
    image_product = src_freq * target_freq.conj()
    cross_correlation = np.fft.ifftn(image_product)
    new_cross_corr = np.abs(cross_correlation)

    CCmax = cross_correlation.max()

    del cross_correlation

    if (shifts_lb is not None) or (shifts_ub is not None):
        # TODO this will fail if only one is not none - should this be an "and"?
        if (shifts_lb[0] < 0) and (shifts_ub[0] >= 0):
            new_cross_corr[shifts_ub[0]:shifts_lb[0], :, :] = 0
        else:
            new_cross_corr[:shifts_lb[0], :, :] = 0
            new_cross_corr[shifts_ub[0]:, :, :] = 0

        if (shifts_lb[1] < 0) and (shifts_ub[1] >= 0):
            new_cross_corr[:, shifts_ub[1]:shifts_lb[1], :] = 0
        else:
            new_cross_corr[:, :shifts_lb[1], :] = 0
            new_cross_corr[:, shifts_ub[1]:, :] = 0

        if (shifts_lb[2] < 0) and (shifts_ub[2] >= 0):
            new_cross_corr[:, :, shifts_ub[2]:shifts_lb[2]] = 0
        else:
            new_cross_corr[:, :, :shifts_lb[2]] = 0
            new_cross_corr[:, :, shifts_ub[2]:] = 0
    else:
        new_cross_corr[max_shifts[0]:-max_shifts[0], :, :] = 0
        new_cross_corr[:, max_shifts[1]:-max_shifts[1], :] = 0
        new_cross_corr[:, :, max_shifts[2]:-max_shifts[2]] = 0

    maxima = np.unravel_index(np.argmax(new_cross_corr), new_cross_corr.shape)
    midpoints = np.array([np.fix(axis_size//2) for axis_size in shape])

    shifts = np.array(maxima, dtype=np.float32)
    shifts[shifts > midpoints] -= np.array(shape)[shifts > midpoints]


    if upsample_factor > 1:

        shifts = np.round(shifts * upsample_factor) / upsample_factor
        upsampled_region_size = np.ceil(upsample_factor * 1.5)
        # Center of output array at dftshift + 1
        dftshift = np.fix(upsampled_region_size / 2.)
        upsample_factor = np.array(upsample_factor, dtype=np.float64)
        normalization = (src_freq.size * upsample_factor ** 2)
        # Matrix multiply DFT around the current shift estimate
        sample_region_offset = dftshift - shifts * upsample_factor

        cross_correlation = _upsampled_dft(image_product.conj(),
                                           upsampled_region_size,
                                           upsample_factor,
                                           sample_region_offset).conj()
        cross_correlation /= normalization
        # Locate maximum and map back to original pixel grid
        maxima = np.array(np.unravel_index(
            np.argmax(np.abs(cross_correlation)),
            cross_correlation.shape),
            dtype=np.float64)
        maxima -= dftshift
        shifts = shifts + (maxima / upsample_factor)
        CCmax = cross_correlation.max()

    for dim in range(src_freq.ndim):
        if shape[dim] == 1:
            shifts[dim] = 0

    return shifts, src_freq, _compute_phasediff(CCmax)

def register_translation(src_image, target_image, upsample_factor=1,
                         space="real", shifts_lb=None, shifts_ub=None, max_shifts=(10, 10),
                         use_cuda=False):
    """

    adapted from SIMA (https://github.com/losonczylab) and the
    scikit-image (http://scikit-image.org/) package.


    Unless otherwise specified by LICENSE.txt files in individual
    directories, all code is

    Copyright (C) 2011, the scikit-image team
    All rights reserved.

    Redistribution and use in source and binary forms, with or without
    modification, are permitted provided that the following conditions are
    met:

     1. Redistributions of source code must retain the above copyright
        notice, this list of conditions and the following disclaimer.
     2. Redistributions in binary form must reproduce the above copyright
        notice, this list of conditions and the following disclaimer in
        the documentation and/or other materials provided with the
        distribution.
     3. Neither the name of skimage nor the names of its contributors may be
        used to endorse or promote products derived from this software without
        specific prior written permission.

    THIS SOFTWARE IS PROVIDED BY THE AUTHOR ``AS IS'' AND ANY EXPRESS OR
    IMPLIED WARRANTIES, INCLUDING, BUT NOT LIMITED TO, THE IMPLIED
    WARRANTIES OF MERCHANTABILITY AND FITNESS FOR A PARTICULAR PURPOSE ARE
    DISCLAIMED. IN NO EVENT SHALL THE AUTHOR BE LIABLE FOR ANY DIRECT,
    INDIRECT, INCIDENTAL, SPECIAL, EXEMPLARY, OR CONSEQUENTIAL DAMAGES
    (INCLUDING, BUT NOT LIMITED TO, PROCUREMENT OF SUBSTITUTE GOODS OR
    SERVICES; LOSS OF USE, DATA, OR PROFITS; OR BUSINESS INTERRUPTION)
    HOWEVER CAUSED AND ON ANY THEORY OF LIABILITY, WHETHER IN CONTRACT,
    STRICT LIABILITY, OR TORT (INCLUDING NEGLIGENCE OR OTHERWISE) ARISING
    IN ANY WAY OUT OF THE USE OF THIS SOFTWARE, EVEN IF ADVISED OF THE
    POSSIBILITY OF SUCH DAMAGE.
    Efficient subpixel image translation registration by cross-correlation.

    This code gives the same precision as the FFT upsampled cross-correlation
    in a fraction of the computation time and with reduced memory requirements.
    It obtains an initial estimate of the cross-correlation peak by an FFT and
    then refines the shift estimation by upsampling the DFT only in a small
    neighborhood of that estimate by means of a matrix-multiply DFT.

    Args:
        src_image : ndarray
            Reference image.

        target_image : ndarray
            Image to register.  Must be same dimensionality as ``src_image``.

        upsample_factor : int, optional
            Upsampling factor. Images will be registered to within
            ``1 / upsample_factor`` of a pixel. For example
            ``upsample_factor == 20`` means the images will be registered
            within 1/20th of a pixel.  Default is 1 (no upsampling)

        space : string, one of "real" or "fourier"
            Defines how the algorithm interprets input data.  "real" means data
            will be FFT'd to compute the correlation, while "fourier" data will
            bypass FFT of input data.  Case insensitive.

        use_cuda : bool (DEPRECATED)
            cuda is no longer supported for motion correction; this kwarg will be removed in a future version of Caiman

    Returns:
        shifts : ndarray
            Shift vector (in pixels) required to register ``target_image`` with
            ``src_image``.  Axis ordering is consistent with numpy (e.g. Z, Y, X)

        error : float
            Translation invariant normalized RMS error between ``src_image`` and
            ``target_image``.

        phasediff : float
            Global phase difference between the two images (should be
            zero if images are non-negative).

    Raises:
     NotImplementedError "Error: register_translation only supports "
                                  "subpixel registration for 2D images"

     ValueError "Error: images must really be same size for "
                         "register_translation"

     ValueError "Error: register_translation only knows the \"real\" "
                         "and \"fourier\" values for the ``space`` argument."

    References:
    .. [1] Manuel Guizar-Sicairos, Samuel T. Thurman, and James R. Fienup,
           "Efficient subpixel image registration algorithms,"
           Optics Letters 33, 156-158 (2008).
    """
    # images must be the same shape
    if src_image.shape != target_image.shape:
        raise ValueError("Error: images must really be same size for register_translation")

    # only 2D data makes sense right now
    if src_image.ndim != 2 and upsample_factor > 1:
        raise NotImplementedError("Error: register_translation only supports subpixel registration for 2D images")

    # assume complex data is already in Fourier space
    if space.lower() == 'fourier':
        src_freq = src_image
        target_freq = target_image
    # real data needs to be fft'd.
    elif space.lower() == 'real':
        src_freq_1 = cv2.dft(
            src_image, flags=cv2.DFT_COMPLEX_OUTPUT + cv2.DFT_SCALE)
        src_freq = src_freq_1[:, :, 0] + 1j * src_freq_1[:, :, 1]
        src_freq = np.array(src_freq, dtype=np.complex128, copy=False)
        target_freq_1 = cv2.dft(
            target_image, flags=cv2.DFT_COMPLEX_OUTPUT + cv2.DFT_SCALE)
        target_freq = target_freq_1[:, :, 0] + 1j * target_freq_1[:, :, 1]
        target_freq = np.array(
            target_freq, dtype=np.complex128, copy=False)
    else:
        raise ValueError('Error: register_translation only knows the "real" and "fourier" values for the ``space`` argument.')

    # Whole-pixel shift - Compute cross-correlation by an IFFT
    shape = src_freq.shape
    image_product = src_freq * target_freq.conj()
    image_product_cv = np.dstack([np.real(image_product), np.imag(image_product)])
    cross_correlation = cv2.dft(image_product_cv, flags=cv2.DFT_INVERSE + cv2.DFT_SCALE)
    cross_correlation = cross_correlation[:, :, 0] + 1j * cross_correlation[:, :, 1]

    # Locate maximum
    new_cross_corr = np.abs(cross_correlation)

    if (shifts_lb is not None) or (shifts_ub is not None):
        if (shifts_lb[0] < 0) and (shifts_ub[0] >= 0):
            new_cross_corr[shifts_ub[0]:shifts_lb[0], :] = 0
        else:
            new_cross_corr[:shifts_lb[0], :] = 0
            new_cross_corr[shifts_ub[0]:, :] = 0

        if (shifts_lb[1] < 0) and (shifts_ub[1] >= 0):
            new_cross_corr[:, shifts_ub[1]:shifts_lb[1]] = 0
        else:
            new_cross_corr[:, :shifts_lb[1]] = 0
            new_cross_corr[:, shifts_ub[1]:] = 0
    else:
        new_cross_corr[max_shifts[0]:-max_shifts[0], :] = 0
        new_cross_corr[:, max_shifts[1]:-max_shifts[1]] = 0

    maxima = np.unravel_index(np.argmax(new_cross_corr),
                              cross_correlation.shape)
    midpoints = np.array([np.fix(axis_size//2)
                          for axis_size in shape])

    shifts = np.array(maxima, dtype=np.float64)
    shifts[shifts > midpoints] -= np.array(shape)[shifts > midpoints]

    if upsample_factor == 1:
        src_amp = np.sum(np.abs(src_freq) ** 2) / src_freq.size
        target_amp = np.sum(np.abs(target_freq) ** 2) / target_freq.size
        CCmax = cross_correlation.max()
    # If upsampling > 1, then refine estimate with matrix multiply DFT
    else:
        # Initial shift estimate in upsampled grid
        shifts = np.round(shifts * upsample_factor) / upsample_factor
        upsampled_region_size = np.ceil(upsample_factor * 1.5)
        # Center of output array at dftshift + 1
        dftshift = np.fix(upsampled_region_size/2.)
        upsample_factor = np.array(upsample_factor, dtype=np.float64)
        normalization = (src_freq.size * upsample_factor ** 2)
        # Matrix multiply DFT around the current shift estimate
        sample_region_offset = dftshift - shifts * upsample_factor

        cross_correlation = _upsampled_dft(image_product.conj(),
                                           upsampled_region_size,
                                           upsample_factor,
                                           sample_region_offset).conj()
        cross_correlation /= normalization
        # Locate maximum and map back to original pixel grid
        maxima = np.array(np.unravel_index(
            np.argmax(np.abs(cross_correlation)),
            cross_correlation.shape),
            dtype=np.float64)
        maxima -= dftshift
        shifts = shifts + (maxima / upsample_factor)
        CCmax = cross_correlation.max()
        src_amp = _upsampled_dft(src_freq * src_freq.conj(),
                                 1, upsample_factor)[0, 0]
        src_amp /= normalization
        target_amp = _upsampled_dft(target_freq * target_freq.conj(),
                                    1, upsample_factor)[0, 0]
        target_amp /= normalization

    # If its only one row or column the shift along that dimension has no
    # effect. We set to zero.
    for dim in range(src_freq.ndim):
        if shape[dim] == 1:
            shifts[dim] = 0

    return shifts, src_freq, _compute_phasediff(CCmax)

def apply_shifts_dft(src_freq, shifts, diffphase, is_freq=True, border_nan=True):
    """
    adapted from SIMA (https://github.com/losonczylab) and the
    scikit-image (http://scikit-image.org/) package.


    Unless otherwise specified by LICENSE.txt files in individual
    directories, all code is

    Copyright (C) 2011, the scikit-image team
    All rights reserved.

    Redistribution and use in source and binary forms, with or without
    modification, are permitted provided that the following conditions are
    met:

     1. Redistributions of source code must retain the above copyright
        notice, this list of conditions and the following disclaimer.
     2. Redistributions in binary form must reproduce the above copyright
        notice, this list of conditions and the following disclaimer in
        the documentation and/or other materials provided with the
        distribution.
     3. Neither the name of skimage nor the names of its contributors may be
        used to endorse or promote products derived from this software without
        specific prior written permission.

    THIS SOFTWARE IS PROVIDED BY THE AUTHOR ``AS IS'' AND ANY EXPRESS OR
    IMPLIED WARRANTIES, INCLUDING, BUT NOT LIMITED TO, THE IMPLIED
    WARRANTIES OF MERCHANTABILITY AND FITNESS FOR A PARTICULAR PURPOSE ARE
    DISCLAIMED. IN NO EVENT SHALL THE AUTHOR BE LIABLE FOR ANY DIRECT,
    INDIRECT, INCIDENTAL, SPECIAL, EXEMPLARY, OR CONSEQUENTIAL DAMAGES
    (INCLUDING, BUT NOT LIMITED TO, PROCUREMENT OF SUBSTITUTE GOODS OR
    SERVICES; LOSS OF USE, DATA, OR PROFITS; OR BUSINESS INTERRUPTION)
    HOWEVER CAUSED AND ON ANY THEORY OF LIABILITY, WHETHER IN CONTRACT,
    STRICT LIABILITY, OR TORT (INCLUDING NEGLIGENCE OR OTHERWISE) ARISING
    IN ANY WAY OUT OF THE USE OF THIS SOFTWARE, EVEN IF ADVISED OF THE
    POSSIBILITY OF SUCH DAMAGE.
    Args:
        apply shifts using inverse dft
        src_freq: ndarray
            if is_freq it is fourier transform image else original image
        shifts: shifts to apply
        diffphase: comes from the register_translation output
    """

    is3D = len(src_freq.shape) == 3
    if not is_freq:
        if is3D:
            src_freq = np.fft.fftn(src_freq)
        else:
            src_freq = np.dstack([np.real(src_freq), np.imag(src_freq)])
            src_freq = cv2.dft(src_freq, flags=cv2.DFT_COMPLEX_OUTPUT + cv2.DFT_SCALE)
            src_freq = src_freq[:, :, 0] + 1j * src_freq[:, :, 1]
            src_freq = np.array(src_freq, dtype=np.complex128, copy=False)

    if not is3D:
        nr, nc = np.shape(src_freq)
        Nr = ifftshift(np.arange(-np.fix(nr/2.), np.ceil(nr/2.)))
        Nc = ifftshift(np.arange(-np.fix(nc/2.), np.ceil(nc/2.)))
        Nc, Nr = np.meshgrid(Nc, Nr)
        Greg = src_freq * np.exp(1j * 2 * np.pi *
                                 (-shifts[0] * Nr / nr - shifts[1] * Nc / nc))
    else:
        nr, nc, nd = np.array(np.shape(src_freq), dtype=float)
        Nr = ifftshift(np.arange(-np.fix(nr / 2.), np.ceil(nr / 2.)))
        Nc = ifftshift(np.arange(-np.fix(nc / 2.), np.ceil(nc / 2.)))
        Nd = ifftshift(np.arange(-np.fix(nd / 2.), np.ceil(nd / 2.)))
        Nc, Nr, Nd = np.meshgrid(Nc, Nr, Nd)
        Greg = src_freq * np.exp(1j * 2 * np.pi *
                                 (-shifts[0] * Nr / nr - shifts[1] * Nc / nc -
                                  shifts[2] * Nd / nd))

    Greg = Greg.dot(np.exp(1j * diffphase))
    if is3D:
        new_img = np.real(np.fft.ifftn(Greg))
    else:
        Greg = np.dstack([np.real(Greg), np.imag(Greg)])
        new_img = cv2.idft(Greg)[:, :, 0]

    if border_nan is not False:
        max_w, max_h, min_w, min_h = 0, 0, 0, 0
        max_h, max_w = np.ceil(np.maximum(
            (max_h, max_w), shifts[:2])).astype(int)
        min_h, min_w = np.floor(np.minimum(
            (min_h, min_w), shifts[:2])).astype(int)
        if is3D:
            max_d = np.ceil(np.maximum(0, shifts[2])).astype(int)
            min_d = np.floor(np.minimum(0, shifts[2])).astype(int)
        if border_nan is True:
            new_img[:max_h, :] = np.nan
            if min_h < 0:
                new_img[min_h:, :] = np.nan
            new_img[:, :max_w] = np.nan
            if min_w < 0:
                new_img[:, min_w:] = np.nan
            if is3D:
                new_img[:, :, :max_d] = np.nan
                if min_d < 0:
                    new_img[:, :, min_d:] = np.nan
        elif border_nan == 'min':
            min_ = np.nanmin(new_img)
            new_img[:max_h, :] = min_
            if min_h < 0:
                new_img[min_h:, :] = min_
            new_img[:, :max_w] = min_
            if min_w < 0:
                new_img[:, min_w:] = min_
            if is3D:
                new_img[:, :, :max_d] = min_
                if min_d < 0:
                    new_img[:, :, min_d:] = min_
        elif border_nan == 'copy':
            new_img[:max_h] = new_img[max_h]
            if min_h < 0:
                new_img[min_h:] = new_img[min_h-1]
            if max_w > 0:
                new_img[:, :max_w] = new_img[:, max_w, np.newaxis]
            if min_w < 0:
                new_img[:, min_w:] = new_img[:, min_w-1, np.newaxis]
            if is3D:
                if max_d > 0:
                    new_img[:, :, :max_d] = new_img[:, :, max_d, np.newaxis]
                if min_d < 0:
                    new_img[:, :, min_d:] = new_img[:, :, min_d-1, np.newaxis]
        else:
            logging.warning(f'Unknown value of border_nan ({border_nan}); treating as False')

    return new_img

def get_patch_edges(dims: tuple[int, ...], overlaps: tuple[int, ...], strides: tuple[int, ...],
                    ) -> tuple[list[int], ...]:
    """For each dimension, return a vector of pixels along that dimension where patches start"""
    windowSizes = np.add(overlaps, strides)
    return tuple(
        list(range(0, dim - windowSize, stride)) + [dim - windowSize]
        for dim, windowSize, stride in zip(dims, windowSizes, strides)
    )


def get_patch_centers(dims: tuple[int, ...], overlaps: tuple[int, ...], strides: tuple[int, ...],
                      shifts_opencv=False, upsample_factor_grid=1) -> tuple[list[float], ...]:
    """
    For each dimension, return a vector of patch center locations for pw_rigid correction
    shifts_opencv just overrides upsample_factor_grid (forces it to 1), this is an easy way to
    get the correct values by just providing the motion correction parameters, but
    by default no extra upsampling is done.
    """
    if not shifts_opencv and upsample_factor_grid != 1:
        # account for upsampling step
        strides = tuple(np.round(np.divide(strides, upsample_factor_grid)).astype(int))
    
    patch_edges = get_patch_edges(dims, overlaps, strides)
    windowSizes = np.add(overlaps, strides)
    return tuple([edge + (sz - 1) / 2 for edge in edges] for edges, sz in zip(patch_edges, windowSizes))


def sliding_window_dims(dims: tuple[int, ...], overlaps: tuple[int, ...], strides: tuple[int, ...]):
    """ computes dimensions for a sliding window with given image dims, overlaps, and strides

    Args: 
        dims: tuple
            the dimensions of the image

        overlaps: tuple
<<<<<<< HEAD
            overlap of patches (except possibly last one) in each dimension

        strides: tuple
            stride in each dimension
=======
            overlap of patches in each dimension, except that the last patch will be all the way
            at the bottom/right regardless of overlap

        strides: tuple
            stride in each dimension, except that the last patch will be all the way
            at the bottom/right regardless of stride
>>>>>>> 857ae12c

     Returns:
         iterator containing 3 items:
              inds: (x, y, ...) coordinates in the patch grid
              corner: (x, y, ...) location of corner of the patch in the original matrix
              size: (x, y, ...) size of patch in pixels
    """
    windowSizes = np.add(overlaps, strides)
    edge_ranges = get_patch_edges(dims, overlaps, strides)

    for patch in itertools.product(*[enumerate(r) for r in edge_ranges]):
        inds, corners = zip(*patch)
        yield (tuple(inds), tuple(corners), windowSizes)


def sliding_window(image: np.ndarray, overlaps: tuple[int, int], strides: tuple[int, int]):
    """ efficiently and lazily slides a window across the image

    Args: 
        img: ndarray 2D
            image that needs to be sliced

        overlaps: tuple
<<<<<<< HEAD
            overlap of patches (except possibly last one) in each dimension 
=======
            overlap of patches in each dimension, except that the last patch will be all the way
            at the bottom/right regardless of overlap
>>>>>>> 857ae12c

        strides: tuple
            stride in each dimension, except that the last patch will be all the way
            at the bottom/right regardless of stride

     Returns:
         iterator containing five items
              dim_1, dim_2 coordinates in the patch grid
              x, y: bottom border of the patch in the original matrix
              patch: the patch
    """
    if image.ndim != 2:
        raise ValueError('Input to sliding_window must be 2D')

    for inds, corner, size in sliding_window_dims(image.shape, overlaps, strides):
        patch = image[corner[0]:corner[0] + size[0], corner[1]:corner[1] + size[1]]
        yield inds + corner + (patch,)


def sliding_window_3d(image: np.ndarray, overlaps: tuple[int, int, int], strides: tuple[int, int, int]):
    """ efficiently and lazily slides a window across the image

    Args: 
        img: ndarray 3D
            image that needs to be sliced

        overlaps: tuple
<<<<<<< HEAD
            overlap of patches (except possibly last one) in each dimension 
=======
            overlap of patches in each dimension, except that the last patch will be all the way
            at the bottom/right regardless of overlap 
>>>>>>> 857ae12c

        strides: tuple
            stride in each dimension, except that the last patch will be all the way
            at the bottom/right regardless of stride

     Returns:
         iterator containing seven items
              dim_1, dim_2, dim_3 coordinates in the patch grid
              x, y, z: bottom border of the patch in the original matrix
              patch: the patch
     """
    if image.ndim != 3:
        raise ValueError('Input to sliding_window_3d must be 3D')

    for inds, corner, size in sliding_window_dims(image.shape, overlaps, strides):
        patch = image[corner[0]:corner[0] + size[0],
                      corner[1]:corner[1] + size[1],
                      corner[2]:corner[2] + size[2]]
        yield inds + corner + (patch,)


def interpolate_shifts(shifts, coords_orig: tuple, coords_new: tuple) -> np.ndarray:
    """
    Interpolate piecewise shifts onto new coordinates. Pixels outside the original coordinates will be filled with edge values.
    
    Args:
        shifts: ndarray or other array-like
            shifts to interpolate; must have the same number of elements as the outer product of coords_orig

        coords_orig: tuple of float vectors
            patch center coordinates along each dimension (e.g. outputs of get_patch_centers)
        
        coords_new: tuple of float vectors
            coordinates along each dimension at which to output interpolated shifts
    
    Returns:
        ndarray of interpolated shifts, of shape tuple(len(coords) for coords in coords_new)
    """
    # clip new coordinates to avoid extrapolation
    coords_new_clipped = [np.clip(coord, min(coord_orig), max(coord_orig)) for coord, coord_orig in zip(coords_new, coords_orig)]
    coords_new_stacked = np.stack(np.meshgrid(*coords_new_clipped, indexing='ij'), axis=-1)
    shifts_grid = np.reshape(shifts, tuple(len(coord) for coord in coords_orig))
    return scipy.interpolate.interpn(coords_orig, shifts_grid, coords_new_stacked, method="cubic")


def iqr(a):
    return np.percentile(a, 75) - np.percentile(a, 25)

def create_weight_matrix_for_blending(img, overlaps, strides):
    """ create a matrix that is used to normalize the intersection of the stiched patches

    Args:
        img: original image, ndarray

        shapes, overlaps, strides:  tuples
            shapes, overlaps and strides of the patches

    Returns:
        weight_mat: normalizing weight matrix
    """
    shapes = np.add(strides, overlaps)

    max_grid_1, max_grid_2 = np.max(
        np.array([it[:2] for it in sliding_window(img, overlaps, strides)]), 0)

    for grid_1, grid_2, _, _, _ in sliding_window(img, overlaps, strides):

        weight_mat = np.ones(shapes)

        if grid_1 > 0:
            weight_mat[:overlaps[0], :] = np.linspace(
                0, 1, overlaps[0])[:, None]
        if grid_1 < max_grid_1:
            weight_mat[-overlaps[0]:,
                       :] = np.linspace(1, 0, overlaps[0])[:, None]
        if grid_2 > 0:
            weight_mat[:, :overlaps[1]] = weight_mat[:, :overlaps[1]
                                                     ] * np.linspace(0, 1, overlaps[1])[None, :]
        if grid_2 < max_grid_2:
            weight_mat[:, -overlaps[1]:] = weight_mat[:, -
                                                      overlaps[1]:] * np.linspace(1, 0, overlaps[1])[None, :]

        yield weight_mat

def high_pass_filter_space(img_orig, gSig_filt=None, freq=None, order=None):
    """
    Function for high passing the image(s) with centered Gaussian if gSig_filt
    is specified or Butterworth filter if freq and order are specified

    Args:
        img_orig: 2-d or 3-d array
            input image/movie

        gSig_filt:
            size of the Gaussian filter 

        freq: float
            cutoff frequency of the Butterworth filter

        order: int
            order of the Butterworth filter

    Returns:
        img: 2-d array or 3-d movie
            image/movie after filtering            
    """
    if freq is None or order is None:  # Gaussian
        ksize = tuple([(3 * i) // 2 * 2 + 1 for i in gSig_filt])
        ker = cv2.getGaussianKernel(ksize[0], gSig_filt[0])
        ker2D = ker.dot(ker.T)
        nz = np.nonzero(ker2D >= ker2D[:, 0].max())
        zz = np.nonzero(ker2D < ker2D[:, 0].max())
        ker2D[nz] -= ker2D[nz].mean()
        ker2D[zz] = 0
        if img_orig.ndim == 2:  # image
            return cv2.filter2D(np.array(img_orig, dtype=np.float32),
                                -1, ker2D, borderType=cv2.BORDER_REFLECT)
        else:  # movie
            return caiman.movie(np.array([cv2.filter2D(np.array(img, dtype=np.float32),
                                -1, ker2D, borderType=cv2.BORDER_REFLECT) for img in img_orig]))     
    else:  # Butterworth
        rows, cols = img_orig.shape[-2:]
        xx, yy = np.meshgrid(np.arange(cols, dtype=np.float32) - cols / 2,
                             np.arange(rows, dtype=np.float32) - rows / 2, sparse=True)
        H = np.fft.ifftshift(1 - 1 / (1 + ((xx**2 + yy**2)/freq**2)**order))
        if img_orig.ndim == 2:  # image
            return cv2.idft(cv2.dft(img_orig, flags=cv2.DFT_COMPLEX_OUTPUT) *
                            H[..., None])[..., 0] / (rows*cols)
        else:  # movie
            return caiman.movie(np.array([cv2.idft(cv2.dft(img, flags=cv2.DFT_COMPLEX_OUTPUT) * 
                            H[..., None])[..., 0] for img in img_orig]) / (rows*cols))

def tile_and_correct(img, template, strides, overlaps, max_shifts, newoverlaps=None, newstrides=None, upsample_factor_grid=4,
                     upsample_factor_fft=10, show_movie=False, max_deviation_rigid=2, add_to_movie=0, shifts_opencv=False, gSig_filt=None,
<<<<<<< HEAD
                     use_cuda=False, border_nan=True, interp_shifts_precisely=False):
=======
                     use_cuda=False, border_nan=True, shifts_interpolate=False):
>>>>>>> 857ae12c
    """ perform piecewise rigid motion correction iteration, by
        1) dividing the FOV in patches
        2) motion correcting each patch separately
        3) upsampling the motion correction vector field
        4) stiching back together the corrected subpatches

    Args:
        img: ndaarray 2D
            image to correct

        template: ndarray
            reference image

        strides: tuple
            strides of the patches in which the FOV is subdivided

        overlaps: tuple
            amount of pixel overlapping between patches along each dimension

        max_shifts: tuple
            max shifts in x and y

        newoverlaps:tuple
            amount of pixel overlapping between patches along each dimension when upsampling the vector fields

        newstrides:tuple
            strides between patches along each dimension when upsampling the vector fields

        upsample_factor_grid: int
            if newshapes or newstrides are not specified this is inferred upsampling by a constant factor the cvector field

        upsample_factor_fft: int
            resolution of fractional shifts

        show_movie: bool
            whether to visualize the original and corrected frame during motion correction

        max_deviation_rigid: int
            maximum deviation in shifts of each patch from the rigid shift (should not be large)

        add_to_movie: int
            if movie is too negative the correction might have some issues. In this case it is good to add values so that it is non negative most of the times

        shifts_opencv: bool
            FIXME: (UNDOCUMENTED)

        gSig_filt: tuple
            standard deviation and size of gaussian filter to center filter data in case of one photon imaging data

        use_cuda: bool (DEPRECATED)
               cuda is no longer supported for motion correction; this kwarg will be removed in a future version of Caiman

        border_nan : bool or string, optional
            specifies how to deal with borders. (True, False, 'copy', 'min')
        
<<<<<<< HEAD
        interp_shifts_precisely: bool
=======
        shifts_interpolate: bool
>>>>>>> 857ae12c
            use patch locations to interpolate shifts rather than just upscaling to size of image. Default: False

    Returns:
        (new_img, total_shifts, start_step, xy_grid)
            new_img: ndarray, corrected image


    """
    logger = logging.getLogger("caiman")
    logger.debug("Starting tile and correct")
    img = img.astype(np.float64).copy()
    template = template.astype(np.float64).copy()

    if gSig_filt is not None:
        img_orig = img.copy()
        img = high_pass_filter_space(img_orig, gSig_filt)

    img = img + add_to_movie
    template = template + add_to_movie

    # compute rigid shifts
    rigid_shts, sfr_freq, diffphase = register_translation(
        img, template, upsample_factor=upsample_factor_fft, max_shifts=max_shifts, use_cuda=use_cuda)

    if max_deviation_rigid == 0:
        if shifts_opencv:
            if gSig_filt is not None:
                img = img_orig

            new_img = apply_shift_iteration(
                img, (-rigid_shts[0], -rigid_shts[1]), border_nan=border_nan)

        else:
            if gSig_filt is not None:
                raise Exception(
                    'The use of FFT and filtering options have not been tested. Set shifts_opencv=True or do not provide gSig_filt')

            new_img = apply_shifts_dft(
                sfr_freq, (-rigid_shts[0], -rigid_shts[1]), diffphase, border_nan=border_nan)

        return new_img - add_to_movie, (-rigid_shts[0], -rigid_shts[1]), None, None
    else:
        # extract patches
        logger.info("Extracting patches")
        xy_grid: list[tuple[int, int]] = []
        templates: list[np.ndarray] = []

        for (xind, yind, _, _, patch) in sliding_window(template, overlaps=overlaps, strides=strides):
            xy_grid.append((xind, yind))
            templates.append(patch)

        imgs = [it[-1] for it in sliding_window(img, overlaps=overlaps, strides=strides)]
        dim_grid = tuple(np.add(xy_grid[-1], 1))
        num_tiles = len(xy_grid)

        if max_deviation_rigid is not None:
            lb_shifts = np.ceil(np.subtract(
                rigid_shts, max_deviation_rigid)).astype(int)
            ub_shifts = np.floor(
                np.add(rigid_shts, max_deviation_rigid)).astype(int)
        else:
            lb_shifts = None
            ub_shifts = None

        # extract shifts for each patch
        logger.info("extracting shifts for each patch")
        shfts_et_all = [register_translation(
            a, b, c, shifts_lb=lb_shifts, shifts_ub=ub_shifts, max_shifts=max_shifts, use_cuda=use_cuda) for a, b, c in zip(
            imgs, templates, [upsample_factor_fft] * num_tiles)]
        shfts = [sshh[0] for sshh in shfts_et_all]
        diffs_phase = [sshh[2] for sshh in shfts_et_all]
        # create a vector field
        shift_img_x = np.reshape(np.array(shfts)[:, 0], dim_grid)
        shift_img_y = np.reshape(np.array(shfts)[:, 1], dim_grid)
        diffs_phase_grid = np.reshape(np.array(diffs_phase), dim_grid)

        if shifts_opencv:
            if gSig_filt is not None:
                img = img_orig

            dims = img.shape
<<<<<<< HEAD
            x_coords, y_coords = [np.arange(0., dims[dim]).astype(np.float32) for dim in (1, 0)]
            x_grid, y_grid = np.meshgrid(x_coords, y_coords)
            
            if interp_shifts_precisely:
                # get locations of patches
                patch_centers = get_patch_centers(dims, strides=strides, overlaps=overlaps)
                # the names of shift_img_x and shift_img_y are switched
                shifts_x = interpolate_shifts(shift_img_y, patch_centers, (y_coords, x_coords)).astype(np.float32)
                shifts_y = interpolate_shifts(shift_img_x, patch_centers, (y_coords, x_coords)).astype(np.float32)
            else:
                shifts_x = cv2.resize(shift_img_y.astype(np.float32), dims[::-1])
                shifts_y = cv2.resize(shift_img_x.astype(np.float32), dims[::-1])

            m_reg = cv2.remap(img, shifts_x + x_grid, shifts_y + y_grid,
                              cv2.INTER_CUBIC, borderMode=cv2.BORDER_REPLICATE)
                             # borderValue=add_to_movie)
=======
            patch_centers = get_patch_centers(dims, strides=strides, overlaps=overlaps)
            # shift_img_x and shift_img_y are switched intentionally
            m_reg = apply_pw_shifts_remap_2d(img, shifts_y=shift_img_x, shifts_x=shift_img_y,
                                             patch_centers=patch_centers, border_nan=border_nan,
                                             shifts_interpolate=shifts_interpolate)
>>>>>>> 857ae12c
            total_shifts = [
                    (-x, -y) for x, y in zip(shift_img_x.reshape(num_tiles), shift_img_y.reshape(num_tiles))]
            return m_reg - add_to_movie, total_shifts, None, None

        # create automatically upsample parameters if not passed
        if newoverlaps is None:
            newoverlaps = overlaps
        if newstrides is None:
            newstrides = tuple(
                np.round(np.divide(strides, upsample_factor_grid)).astype(int))

        newshapes = np.add(newstrides, newoverlaps)

        xy_grid: list[tuple[int, int]] = []
        start_step: list[tuple[int, int]] = []
        imgs: list[np.ndarray] = []

        for (xind, yind, xstart, ystart, patch) in sliding_window(img, overlaps=newoverlaps, strides=newstrides):
            xy_grid.append((xind, yind))
            start_step.append((xstart, ystart))
            imgs.append(patch)

        dim_new_grid = tuple(np.add(xy_grid[-1], 1))
<<<<<<< HEAD
        num_tiles = np.prod(dim_new_grid)

        if interp_shifts_precisely:
            patch_centers_orig = get_patch_centers(img.shape, strides=strides, overlaps=overlaps)
            patch_centers_new = get_patch_centers(img.shape, strides=newstrides, overlaps=newoverlaps)
            shift_img_x = interpolate_shifts(shift_img_x, patch_centers_orig, patch_centers_new)
            shift_img_y = interpolate_shifts(shift_img_y, patch_centers_orig, patch_centers_new)
            diffs_phase_grid_us = interpolate_shifts(diffs_phase_grid, patch_centers_orig, patch_centers_new)
        else:
            shift_img_x = cv2.resize(
                shift_img_x, dim_new_grid[::-1], interpolation=cv2.INTER_CUBIC)
            shift_img_y = cv2.resize(
                shift_img_y, dim_new_grid[::-1], interpolation=cv2.INTER_CUBIC)
            diffs_phase_grid_us = cv2.resize(
                diffs_phase_grid, dim_new_grid[::-1], interpolation=cv2.INTER_CUBIC)

=======
        num_tiles = len(xy_grid)

        if shifts_interpolate:
            patch_centers_orig = get_patch_centers(img.shape, strides=strides, overlaps=overlaps)
            patch_centers_new = get_patch_centers(img.shape, strides=newstrides, overlaps=newoverlaps)
            shift_img_x = interpolate_shifts(shift_img_x, patch_centers_orig, patch_centers_new)
            shift_img_y = interpolate_shifts(shift_img_y, patch_centers_orig, patch_centers_new)
            diffs_phase_grid_us = interpolate_shifts(diffs_phase_grid, patch_centers_orig, patch_centers_new)
        else:
            shift_img_x = cv2.resize(
                shift_img_x, dim_new_grid[::-1], interpolation=cv2.INTER_CUBIC)
            shift_img_y = cv2.resize(
                shift_img_y, dim_new_grid[::-1], interpolation=cv2.INTER_CUBIC)
            diffs_phase_grid_us = cv2.resize(
                diffs_phase_grid, dim_new_grid[::-1], interpolation=cv2.INTER_CUBIC)

>>>>>>> 857ae12c

        max_shear = np.percentile(
            [np.max(np.abs(np.diff(ssshh, axis=xxsss))) for ssshh, xxsss in itertools.product(
                [shift_img_x, shift_img_y], [0, 1])], 75)

        total_shifts = [
            (-x, -y) for x, y in zip(shift_img_x.reshape(num_tiles), shift_img_y.reshape(num_tiles))]
        total_diffs_phase = [
            dfs for dfs in diffs_phase_grid_us.reshape(num_tiles)]

        if gSig_filt is not None:
            raise Exception(
                'The use of FFT and filtering options have not been tested. Set shifts_opencv=True')

        imgs = [apply_shifts_dft(im, (
            sh[0], sh[1]), dffphs, is_freq=False, border_nan=border_nan) for im, sh, dffphs in zip(
            imgs, total_shifts, total_diffs_phase)]

        normalizer = np.zeros_like(img) * np.nan
        new_img = np.zeros_like(img) * np.nan

        weight_matrix = create_weight_matrix_for_blending(
            img, newoverlaps, newstrides)

        if max_shear < 0.5:
            for (x, y), (_, _), im, (_, _), weight_mat in zip(start_step, xy_grid, imgs, total_shifts, weight_matrix):

                prev_val_1 = normalizer[x:x + newshapes[0], y:y + newshapes[1]]

                normalizer[x:x + newshapes[0], y:y + newshapes[1]] = np.nansum(
                    np.dstack([~np.isnan(im) * 1 * weight_mat, prev_val_1]), -1)
                prev_val = new_img[x:x + newshapes[0], y:y + newshapes[1]]
                new_img[x:x + newshapes[0], y:y + newshapes[1]
                        ] = np.nansum(np.dstack([im * weight_mat, prev_val]), -1)

            new_img = new_img / normalizer

        else:  # if the difference in shift between neighboring patches is larger than 0.5 pixels we do not interpolate in the overlapping area
            half_overlap_x = int(newoverlaps[0] / 2)
            half_overlap_y = int(newoverlaps[1] / 2)
            for (x, y), (idx_0, idx_1), im, (_, _), weight_mat in zip(start_step, xy_grid, imgs, total_shifts, weight_matrix):

                if idx_0 == 0:
                    x_start = x
                else:
                    x_start = x + half_overlap_x

                if idx_1 == 0:
                    y_start = y
                else:
                    y_start = y + half_overlap_y

                x_end = x + newshapes[0]
                y_end = y + newshapes[1]
                new_img[x_start:x_end,
                        y_start:y_end] = im[x_start - x:, y_start - y:]

        if show_movie:
            img = apply_shifts_dft(
                sfr_freq, (-rigid_shts[0], -rigid_shts[1]), diffphase, border_nan=border_nan)
            img_show = np.vstack([new_img, img])

            img_show = cv2.resize(img_show, None, fx=1, fy=1)

            cv2.imshow('frame', img_show / np.percentile(template, 99))
            cv2.waitKey(int(1. / 500 * 1000))

        else:
            try:
                cv2.destroyAllWindows()
            except:
                pass
        return new_img - add_to_movie, total_shifts, start_step, xy_grid

def tile_and_correct_3d(img:np.ndarray, template:np.ndarray, strides:tuple, overlaps:tuple, max_shifts:tuple, newoverlaps:Optional[tuple]=None, newstrides:Optional[tuple]=None, upsample_factor_grid:int=4,
                     upsample_factor_fft:int=10, show_movie:bool=False, max_deviation_rigid:int=2, add_to_movie:int=0, shifts_opencv:bool=True, gSig_filt=None,
<<<<<<< HEAD
                     use_cuda:bool=False, border_nan:bool=True, interp_shifts_precisely:bool=False):
=======
                     use_cuda:bool=False, border_nan:bool=True, shifts_interpolate:bool=False):
>>>>>>> 857ae12c
    """ perform piecewise rigid motion correction iteration, by
        1) dividing the FOV in patches
        2) motion correcting each patch separately
        3) upsampling the motion correction vector field
        4) stiching back together the corrected subpatches

    Args:
        img: ndarray 3D
            image to correct

        template: ndarray
            reference image

        strides: tuple
            strides of the patches in which the FOV is subdivided

        overlaps: tuple
            amount of pixel overlapping between patches along each dimension

        max_shifts: tuple
            max shifts in x, y, and z

        newstrides:tuple
            strides between patches along each dimension when upsampling the vector fields

        newoverlaps:tuple
            amount of pixel overlapping between patches along each dimension when upsampling the vector fields

        upsample_factor_grid: int
            if newshapes or newstrides are not specified this is inferred upsampling by a constant factor the cvector field

        upsample_factor_fft: int
            resolution of fractional shifts

        show_movie: bool
            whether to visualize the original and corrected frame during motion correction

        max_deviation_rigid: int
            maximum deviation in shifts of each patch from the rigid shift (should not be large)

        add_to_movie: if movie is too negative the correction might have some issues. In this case it is good to add values so that it is non negative most of the times

        shifts_opencv: bool
            FIXME: (UNDOCUMENTED)

        gSig_filt: tuple
            standard deviation and size of gaussian filter to center filter data in case of one photon imaging data

        use_cuda : bool (DEPRECATED)
            cuda is no longer supported for motion correction; this kwarg will be removed in a future version of Caiman

        border_nan : bool or string, optional
            specifies how to deal with borders. (True, False, 'copy', 'min')
        
<<<<<<< HEAD
        interp_shifts_precisely: bool
=======
        shifts_interpolate: bool
>>>>>>> 857ae12c
            use patch locations to interpolate shifts rather than just upscaling to size of image. Default: False

    Returns:
        (new_img, total_shifts, start_step, xyz_grid)
            new_img: ndarray, corrected image


    """

    # TODO The clarity of this function is poor; it'd be good to refactor it towards being easier to read/understand
    img = img.astype(np.float64).copy()
    template = template.astype(np.float64).copy()

    if gSig_filt is not None:
        img_orig = img.copy()
        img = high_pass_filter_space(img_orig, gSig_filt)

    img = img + add_to_movie
    template = template + add_to_movie

    # compute rigid shifts
    rigid_shts, sfr_freq, diffphase = register_translation_3d(
        img, template, upsample_factor=upsample_factor_fft, max_shifts=max_shifts)

    if max_deviation_rigid == 0: # if rigid shifts only
        if gSig_filt is not None:
            raise Exception(
                'The use of FFT and filtering options has not been tested. Do not use gSig_filt with rigid shifts only')

        new_img = apply_shifts_dft( # TODO: check
            sfr_freq, (-rigid_shts[0], -rigid_shts[1], -rigid_shts[2]), diffphase, border_nan=border_nan)

        return new_img - add_to_movie, (-rigid_shts[0], -rigid_shts[1], -rigid_shts[2]), None, None
    else:
        # extract patches
        xyz_grid: list[tuple[int, int, int]] = []
        templates: list[np.ndarray] = []

        for (xind, yind, zind, _, _, _, patch) in sliding_window_3d(template, overlaps=overlaps, strides=strides):
            xyz_grid.append((xind, yind, zind))
            templates.append(patch)

        imgs = [it[-1] for it in sliding_window_3d(img, overlaps=overlaps, strides=strides)]
        dim_grid = tuple(np.add(xyz_grid[-1], 1))
        num_tiles = len(xyz_grid)

        if max_deviation_rigid is not None:
            lb_shifts = np.ceil(np.subtract(
                rigid_shts, max_deviation_rigid)).astype(int)
            ub_shifts = np.floor(
                np.add(rigid_shts, max_deviation_rigid)).astype(int)
        else:
            lb_shifts = None
            ub_shifts = None

        # extract shifts for each patch
        shfts_et_all = [register_translation_3d(
            a, b, c, shifts_lb=lb_shifts, shifts_ub=ub_shifts, max_shifts=max_shifts) for a, b, c in zip(
            imgs, templates, [upsample_factor_fft] * num_tiles)]
        shfts = [sshh[0] for sshh in shfts_et_all]
        diffs_phase = [sshh[2] for sshh in shfts_et_all]
        # create a vector field
        shift_img_x = np.reshape(np.array(shfts)[:, 0], dim_grid)
        shift_img_y = np.reshape(np.array(shfts)[:, 1], dim_grid)
        shift_img_z = np.reshape(np.array(shfts)[:, 2], dim_grid)
        diffs_phase_grid = np.reshape(np.array(diffs_phase), dim_grid)

        #  shifts_opencv doesn't make sense here- replace with shifts_skimage
        if shifts_opencv:
            if gSig_filt is not None:
                img = img_orig
            
            patch_centers = get_patch_centers(img.shape, strides=strides, overlaps=overlaps)
            # shift_img_x and shift_img_y are switched intentionally
            m_reg = apply_pw_shifts_remap_3d(
                img, shifts_y=shift_img_x, shifts_x=shift_img_y, shifts_z=shift_img_z,
                patch_centers=patch_centers, border_nan=border_nan,
                shifts_interpolate=shifts_interpolate)

<<<<<<< HEAD
            dims = img.shape
            x_coords, y_coords, z_coords = [np.arange(0., dims[dim]).astype(np.float32) for dim in (1, 0, 2)]
            x_grid, y_grid, z_grid = np.meshgrid(x_coords, y_coords, z_coords)

            if interp_shifts_precisely:
                # get locations of patches
                patch_centers = get_patch_centers(dims, strides=strides, overlaps=overlaps)
                # the names of shift_img_x and shift_img_y are switched
                coords_new = (y_coords, x_coords, z_coords)
                shifts_x = interpolate_shifts(shift_img_y.astype(np.float32), patch_centers, coords_new)
                shifts_y = interpolate_shifts(shift_img_x.astype(np.float32), patch_centers, coords_new)
                shifts_z = interpolate_shifts(shift_img_z.astype(np.float32), patch_centers, coords_new)
            else:
                shifts_x = resize_sk(shift_img_y.astype(np.float32), dims)
                shifts_y = resize_sk(shift_img_x.astype(np.float32), dims)
                shifts_z = resize_sk(shift_img_z.astype(np.float32), dims)
            
            inverse_map = np.stack((shifts_y + y_grid, shifts_x + x_grid, shifts_z + z_grid), axis=0)

            if border_nan is not False:
                if border_nan is True:
                    m_reg = warp_sk(img, inverse_map, order=3, mode='constant', cval=np.nan)
                elif border_nan == 'min':
                    m_reg = warp_sk(img, inverse_map, order=3, mode='constant', cval=np.min(img))
                elif border_nan == 'copy':
                    m_reg = warp_sk(img, inverse_map, order=3, mode='edge')
            else:
                m_reg = warp_sk(img, inverse_map, order=3, mode='constant')

=======
>>>>>>> 857ae12c
            total_shifts = [
                    (-x, -y, -z) for x, y, z in zip(shift_img_x.reshape(num_tiles), shift_img_y.reshape(num_tiles), shift_img_z.reshape(num_tiles))]
            return m_reg - add_to_movie, total_shifts, None, None

        # create automatically upsampled parameters if not passed
        if newoverlaps is None:
            newoverlaps = overlaps
        if newstrides is None:
            newstrides = tuple(
                np.round(np.divide(strides, upsample_factor_grid)).astype(int))

        newshapes = np.add(newstrides, newoverlaps)

        xyz_grid: list[tuple[int, int, int]] = []
        start_step: list[tuple[int, int, int]] = []
        imgs: list[np.ndarray] = []

        for (xind, yind, zind, xstart, ystart, zstart, patch) in sliding_window_3d(
            img, overlaps=newoverlaps, strides=newstrides):
            xyz_grid.append((xind, yind, zind))
            start_step.append((xstart, ystart, zstart))
            imgs.append(patch)

        dim_new_grid = tuple(np.add(xyz_grid[-1], 1))
<<<<<<< HEAD
        num_tiles = np.prod(dim_new_grid)

        if interp_shifts_precisely:
=======
        num_tiles = len(xyz_grid)

        if shifts_interpolate:
>>>>>>> 857ae12c
            patch_centers_orig = get_patch_centers(img.shape, strides=strides, overlaps=overlaps)
            patch_centers_new = get_patch_centers(img.shape, strides=newstrides, overlaps=newoverlaps)
            shift_img_x = interpolate_shifts(shift_img_x, patch_centers_orig, patch_centers_new)
            shift_img_y = interpolate_shifts(shift_img_y, patch_centers_orig, patch_centers_new)
            shift_img_z = interpolate_shifts(shift_img_z, patch_centers_orig, patch_centers_new)
            diffs_phase_grid_us = interpolate_shifts(diffs_phase_grid, patch_centers_orig, patch_centers_new)
        else:
            shift_img_x = resize_sk(
                shift_img_x, dim_new_grid[::-1], order=3)
            shift_img_y = resize_sk(
                shift_img_y, dim_new_grid[::-1], order=3)
            shift_img_z = resize_sk(
                shift_img_z, dim_new_grid[::-1], order=3)
            diffs_phase_grid_us = resize_sk(
                diffs_phase_grid, dim_new_grid[::-1], order=3)

<<<<<<< HEAD
        # what dimension shear should be looked at? shearing for 3d point scanning happens in y and z but no for plane-scanning
=======
        # what dimension shear should be looked at? shearing for 3d point scanning happens in y and z but not for plane-scanning
>>>>>>> 857ae12c
        max_shear = np.percentile(
            [np.max(np.abs(np.diff(ssshh, axis=xxsss))) for ssshh, xxsss in itertools.product(
                [shift_img_x, shift_img_y], [0, 1])], 75)

        total_shifts = [
            (-x, -y, -z) for x, y, z in zip(shift_img_x.reshape(num_tiles), shift_img_y.reshape(num_tiles), shift_img_z.reshape(num_tiles))]
        total_diffs_phase = [
            dfs for dfs in diffs_phase_grid_us.reshape(num_tiles)]

        if gSig_filt is not None:
            raise Exception(
                'The use of FFT and filtering options have not been tested. Do not use gSig_filt in this mode without shifts_opencv')

        imgs = [apply_shifts_dft(im, (
            sh[0], sh[1], sh[2]), dffphs, is_freq=False, border_nan=border_nan) for im, sh, dffphs in zip(
            imgs, total_shifts, total_diffs_phase)]

        normalizer = np.zeros_like(img) * np.nan
        new_img = np.zeros_like(img) * np.nan

        weight_matrix = create_weight_matrix_for_blending(
            img, newoverlaps, newstrides)

        if max_shear < 0.5:
            for (x, y, z), (_, _, _), im, (_, _, _), weight_mat in zip(start_step, xyz_grid, imgs, total_shifts, weight_matrix):

                prev_val_1 = normalizer[x:x + newshapes[0], y:y + newshapes[1], z:z + newshapes[2]]

                normalizer[x:x + newshapes[0], y:y + newshapes[1], z:z + newshapes[2]] = np.nansum(
                    np.dstack([~np.isnan(im) * 1 * weight_mat, prev_val_1]), -1)
                prev_val = new_img[x:x + newshapes[0], y:y + newshapes[1], z:z + newshapes[2]]
                new_img[x:x + newshapes[0], y:y + newshapes[1], z:z + newshapes[2]
                        ] = np.nansum(np.dstack([im * weight_mat, prev_val]), -1)

            new_img = new_img / normalizer

        else:  # if the difference in shift between neighboring patches is larger than 0.5 pixels we do not interpolate in the overlapping area
            half_overlap_x = int(newoverlaps[0] / 2)
            half_overlap_y = int(newoverlaps[1] / 2)
            half_overlap_z = int(newoverlaps[2] / 2)
            
            for (x, y, z), (idx_0, idx_1, idx_2), im, (_, _, _), weight_mat in zip(start_step, xyz_grid, imgs, total_shifts, weight_matrix):

                if idx_0 == 0:
                    x_start = x
                else:
                    x_start = x + half_overlap_x

                if idx_1 == 0:
                    y_start = y
                else:
                    y_start = y + half_overlap_y

                if idx_2 == 0:
                    z_start = z
                else:
                    z_start = z + half_overlap_z

                x_end = x + newshapes[0]
                y_end = y + newshapes[1]
                z_end = z + newshapes[2]
                new_img[x_start:x_end,y_start:y_end,
                        z_start:z_end] = im[x_start - x:, y_start - y:, z_start -z:]

        if show_movie:
            img = apply_shifts_dft(
                sfr_freq, (-rigid_shts[0], -rigid_shts[1], -rigid_shts[2]), diffphase, border_nan=border_nan)
            img_show = np.vstack([new_img, img])

            img_show = rescale_sk(img_show, 1)  # TODO does this actually do anything??

            cv2.imshow('frame', img_show / np.percentile(template, 99))
            cv2.waitKey(int(1. / 500 * 1000))

        else:
            try:
                cv2.destroyAllWindows()
            except:
                pass
        return new_img - add_to_movie, total_shifts, start_step, xyz_grid
    
def apply_pw_shifts_remap_2d(img: np.ndarray, shifts_y: np.ndarray, shifts_x: np.ndarray,
                             patch_centers: tuple[list[float], ...], border_nan: Union[bool, Literal['copy', 'min']],
                             shifts_interpolate=False) -> np.ndarray:
    """
    Use OpenCV remap to apply 2D piecewise shifts
    Inputs:
        img: the 2D image to apply shifts to
        shifts_y: array of y shifts for each patch (C order) (this is the actual Y i.e. the first dimension of the image)
        shifts_x: array of x shifts for each patch (C order)
        patch_centers: tuple of patch locations in each dimension.
        border_nan: how to deal with borders when remapping
        shifts_interpolate: if true, uses interpn to upsample shifts based on patch centers instead of resize
    Outputs:
        img_remapped: the remapped image
    """
    # reshape shifts_y and shifts_x based on patch grid
    patch_grid = tuple(len(centers) for centers in patch_centers)
    shift_img_y = np.reshape(shifts_y, patch_grid)
    shift_img_x = np.reshape(shifts_x, patch_grid)

    # get full image shape/coordinates
    dims = img.shape
    x_coords, y_coords = [np.arange(0., dims[dim]).astype(np.float32) for dim in (1, 0)]
    x_grid, y_grid = np.meshgrid(x_coords, y_coords)

    # up-sample shifts
    if shifts_interpolate:
        shifts_y = interpolate_shifts(shift_img_y, patch_centers, (y_coords, x_coords)).astype(np.float32)
        shifts_x = interpolate_shifts(shift_img_x, patch_centers, (y_coords, x_coords)).astype(np.float32)
    else:
        shifts_y = cv2.resize(shift_img_y.astype(np.float32), dims[::-1])
        shifts_x = cv2.resize(shift_img_x.astype(np.float32), dims[::-1])
    
    # apply to image
    if border_nan is False:
        mode = cv2.BORDER_CONSTANT
        value = 0.0
    elif border_nan is True:
        mode = cv2.BORDER_CONSTANT
        value = np.nan
    elif border_nan == 'min':
        mode = cv2.BORDER_CONSTANT
        value = np.min(img)
    elif border_nan == 'copy':
        mode = cv2.BORDER_REPLICATE
        value = 0.0
    else:
        raise ValueError(f'Unknown value of border_nan ({border_nan})')
    
    return cv2.remap(img, shifts_x + x_grid, shifts_y + y_grid, cv2.INTER_CUBIC,
                     borderMode=mode, borderValue=value)

def apply_pw_shifts_remap_3d(img: np.ndarray, shifts_y: np.ndarray, shifts_x: np.ndarray, shifts_z: np.ndarray,
                             patch_centers: tuple[list[float], ...], border_nan: Union[bool, Literal['copy', 'min']],
                             shifts_interpolate=False) -> np.ndarray:
    """
    Use skimage warp to apply 3D piecewise shifts
    Inputs:
        img: the 3D image to apply shifts to
        shifts_y: array of y shifts for each patch (C order) (this is the actual Y i.e. the first dimension of the image)
        shifts_x: array of x shifts for each patch (C order)
        shifts_z: array of z shifts for each patch (C order)
        patch_centers: tuple of patch locations in each dimension.
        border_nan: how to deal with borders when remapping
        shifts_interpolate: if true, uses interpn to upsample shifts based on patch centers instead of resize
    Outputs:
        img_remapped: the remapped image
    """
    # reshape shifts based on patch grid
    patch_grid = tuple(len(centers) for centers in patch_centers)
    shift_img_y = np.reshape(shifts_y, patch_grid)
    shift_img_x = np.reshape(shifts_x, patch_grid)
    shift_img_z = np.reshape(shifts_z, patch_grid)

    # get full image shape/coordinates
    dims = img.shape
    x_coords, y_coords, z_coords = [np.arange(0., dims[dim]).astype(np.float32) for dim in (1, 0, 2)]
    x_grid, y_grid, z_grid = np.meshgrid(x_coords, y_coords, z_coords)

    # up-sample shifts
    if shifts_interpolate:
        coords_new = (y_coords, x_coords, z_coords)
        shifts_y = interpolate_shifts(shift_img_y, patch_centers, coords_new).astype(np.float32)
        shifts_x = interpolate_shifts(shift_img_x, patch_centers, coords_new).astype(np.float32)
        shifts_z = interpolate_shifts(shift_img_z, patch_centers, coords_new).astype(np.float32)
    else:
        shifts_y = resize_sk(shift_img_y.astype(np.float32), dims)
        shifts_x = resize_sk(shift_img_x.astype(np.float32), dims)
        shifts_z = resize_sk(shift_img_z.astype(np.float32), dims)
    
    shift_map = np.stack((shifts_y + y_grid, shifts_x + x_grid, shifts_z + z_grid), axis=0)
    
    # apply to image
    if border_nan is False:
        mode = 'constant'
        value = 0.0
    elif border_nan is True:
        mode = 'constant'
        value = np.nan
    elif border_nan == 'min':
        mode = 'constant'
        value = np.min(img)
    elif border_nan == 'copy':
        mode = 'edge'
        value = 0.0
    else:
        raise ValueError(f'Unknown value of border_nan ({border_nan})')

    return warp_sk(img, shift_map, order=3, mode=mode, cval=value)


def compute_flow_single_frame(frame, templ, pyr_scale=.5, levels=3, winsize=100, iterations=15, poly_n=5,
                              poly_sigma=1.2 / 5, flags=0):
    flow = cv2.calcOpticalFlowFarneback(
        templ, frame, None, pyr_scale, levels, winsize, iterations, poly_n, poly_sigma, flags)
    return flow

def compute_metrics_motion_correction(fname, final_size_x, final_size_y, swap_dim, pyr_scale=.5, levels=3,
                                      winsize=100, iterations=15, poly_n=5, poly_sigma=1.2 / 5, flags=0,
                                      play_flow=False, resize_fact_flow=.2, template=None,
                                      opencv=True, resize_fact_play=3, fr_play=30, max_flow=1,
                                      gSig_filt=None):
    #todo: todocument
    logger = logging.getLogger("caiman")
    if os.environ.get('ENABLE_TQDM') == 'True': # TODO Find a better way to toggle this or remove the code; this is also not documented anywhere
        disable_tqdm = False
    else:
        disable_tqdm = True
        
    vmin, vmax = -max_flow, max_flow
    m = caiman.load(fname)
    if gSig_filt is not None:
        m = high_pass_filter_space(m, gSig_filt)
    mi, ma = m.min(), m.max()
    m_min = mi + (ma - mi) / 100
    m_max = mi + (ma - mi) / 4

    max_shft_x = int(np.ceil((np.shape(m)[1] - final_size_x) / 2))
    max_shft_y = int(np.ceil((np.shape(m)[2] - final_size_y) / 2))
    max_shft_x_1 = - ((np.shape(m)[1] - max_shft_x) - (final_size_x))
    max_shft_y_1 = - ((np.shape(m)[2] - max_shft_y) - (final_size_y))
    if max_shft_x_1 == 0:
        max_shft_x_1 = None

    if max_shft_y_1 == 0:
        max_shft_y_1 = None
    logger.info([max_shft_x, max_shft_x_1, max_shft_y, max_shft_y_1])
    m = m[:, max_shft_x:max_shft_x_1, max_shft_y:max_shft_y_1]
    if np.sum(np.isnan(m)) > 0:
        logger.info(m.shape)
        logger.warning('Movie contains NaN')
        raise Exception('Movie contains NaN')

    logger.debug('Local correlations..')
    img_corr = m.local_correlations(eight_neighbours=True, swap_dim=swap_dim)
    logger.debug(m.shape)
    if template is None:
        tmpl = caiman.motion_correction.bin_median(m)
    else:
        tmpl = template

    logger.debug('Compute Smoothness.. ')
    smoothness = np.sqrt(
        np.sum(np.sum(np.array(np.gradient(np.mean(m, 0)))**2, 0)))
    smoothness_corr = np.sqrt(
        np.sum(np.sum(np.array(np.gradient(img_corr))**2, 0)))

    logger.debug('Computing correlations.. ')
    correlations = []
    count = 0
    sys.stdout.flush()
    for fr in tqdm(m, desc="Correlations", disable=disable_tqdm):
        if disable_tqdm:
            if count % 100 == 0:
                logger.debug(count)
        count += 1
        correlations.append(scipy.stats.pearsonr(
            fr.flatten(), tmpl.flatten())[0])

    logger.info('Computing optical flow.. ')

    m = m.resize(1, 1, resize_fact_flow)
    norms = []
    flows = []
    count = 0
    sys.stdout.flush()
    for fr in tqdm(m, desc="Optical flow", disable=disable_tqdm):
        if disable_tqdm:
            if count % 100 == 0:
                logger.debug(count)


        count += 1
        flow = cv2.calcOpticalFlowFarneback(
            tmpl, fr, None, pyr_scale, levels, winsize, iterations, poly_n, poly_sigma, flags)

        if play_flow:
            if opencv:
                dims = tuple(np.array(flow.shape[:-1]) * resize_fact_play)
                vid_frame = np.concatenate([
                    np.repeat(np.clip((cv2.resize(fr, dims)[..., None] - m_min) /
                                      (m_max - m_min), 0, 1), 3, -1),
                    np.transpose([cv2.resize(np.clip(flow[:, :, 1] / vmax, 0, 1), dims),
                                  np.zeros(dims, np.float32),
                                  cv2.resize(np.clip(flow[:, :, 1] / vmin, 0, 1), dims)],
                                  (1, 2, 0)),
                    np.transpose([cv2.resize(np.clip(flow[:, :, 0] / vmax, 0, 1), dims),
                                  np.zeros(dims, np.float32),
                                  cv2.resize(np.clip(flow[:, :, 0] / vmin, 0, 1), dims)],
                                  (1, 2, 0))], 1).astype(np.float32)
                cv2.putText(vid_frame, 'movie', (10, 20), fontFace=5, fontScale=0.8, color=(
                    0, 255, 0), thickness=1)
                cv2.putText(vid_frame, 'y_flow', (dims[0] + 10, 20), fontFace=5, fontScale=0.8, color=(
                    0, 255, 0), thickness=1)
                cv2.putText(vid_frame, 'x_flow', (2 * dims[0] + 10, 20), fontFace=5, fontScale=0.8, color=(
                    0, 255, 0), thickness=1)
                cv2.imshow('frame', vid_frame)
                cv2.waitKey(1 / fr_play) # to pause between frames
                if cv2.waitKey(1) & 0xFF == ord('q'):
                    break
            else:
                plt.subplot(1, 3, 1)
                plt.cla()
                plt.imshow(fr, vmin=m_min, vmax=m_max, cmap='gray')
                plt.title('movie')
                plt.subplot(1, 3, 3)
                plt.cla()
                plt.imshow(flow[:, :, 1], vmin=vmin, vmax=vmax)
                plt.title('y_flow')
                plt.subplot(1, 3, 2)
                plt.cla()
                plt.imshow(flow[:, :, 0], vmin=vmin, vmax=vmax)
                plt.title('x_flow')
                plt.pause(1 / fr_play)

        n = np.linalg.norm(flow)
        flows.append(flow)
        norms.append(n)
    if play_flow and opencv:
        cv2.destroyAllWindows()

    # FIXME: This generates a metrics dump potentially right next to the datafiles it was generated from;
    #        We will need to fix this in some future revision of the code, ideally returning the filename we used to the caller
    #        or abstracting the path handling logic into some kind of a policy-aware getpath function for specific uses.
    #        This should be fixed with future work to have separate runs have separate workdirs.
    np.savez(os.path.splitext(fname)[0] + '_metrics', flows=flows, norms=norms, correlations=correlations, smoothness=smoothness,
             tmpl=tmpl, smoothness_corr=smoothness_corr, img_corr=img_corr)
    return tmpl, correlations, flows, norms, smoothness

def motion_correct_batch_rigid(fname, max_shifts, dview=None, splits=56, num_splits_to_process=None, num_iter=1,
                               template=None, shifts_opencv=False, save_movie_rigid=False, add_to_movie=None,
                               nonneg_movie=False, gSig_filt=None, subidx=slice(None, None, 1), use_cuda=False,
                               border_nan=True, var_name_hdf5='mov', is3D=False, indices=(slice(None), slice(None)),
<<<<<<< HEAD
                               interp_shifts_precisely=False):
=======
                               shifts_interpolate=False):
>>>>>>> 857ae12c
    """
    Function that perform memory efficient hyper parallelized rigid motion corrections while also saving a memory mappable file

    Args:
        fname: str
            name of the movie to motion correct. It should not contain nans. All the loadable formats from CaImAn are acceptable

        max_shifts: tuple
            x and y (and z if 3D) maximum allowed shifts

        dview: ipyparallel view
            used to perform parallel computing

        splits: int
            number of batches in which the movies is subdivided

        num_splits_to_process: int
            number of batches to process. when not None, the movie is not saved since only a random subset of batches will be processed

        num_iter: int
            number of iterations to perform. The more iteration the better will be the template.

        template: ndarray
            if a good approximation of the template to register is available, it can be used

        shifts_opencv: bool
             toggle the shifts applied with opencv, if yes faster but induces some smoothing

        save_movie_rigid: bool
             toggle save movie

        subidx: slice
            Indices to slice

        use_cuda : bool (DEPRECATED)
            cuda is no longer supported for motion correction; this kwarg will be removed in a future version of Caiman

        indices: tuple(slice), default: (slice(None), slice(None))
           Use that to apply motion correction only on a part of the FOV

    Returns:
         fname_tot_rig: str

         total_template:ndarray

         templates:list
              list of produced templates, one per batch

         shifts: list
              inferred rigid shifts to correct the movie

    Raises:
        Exception 'The movie contains nans. Nans are not allowed!'

    """
    logger = logging.getLogger("caiman")

    dims, T = caiman.base.movies.get_file_size(fname, var_name_hdf5=var_name_hdf5)
    Ts = np.arange(T)[subidx].shape[0]
    step = Ts // 10 if is3D else Ts // 50
    corrected_slicer = slice(subidx.start, subidx.stop, step + 1)
    m = caiman.load(fname, var_name_hdf5=var_name_hdf5, subindices=corrected_slicer)

    if len(m.shape) < 3:
        m = caiman.load(fname, var_name_hdf5=var_name_hdf5)
        m = m[corrected_slicer]
        logger.warning("Your original file was saved as a single page " +
                       "file. Consider saving it in multiple smaller files" +
                       "with size smaller than 4GB (if it is a .tif file)")

    if is3D:
        m = m[:, indices[0], indices[1], indices[2]]
    else:
        m = m[:, indices[0], indices[1]]

    if template is None:
        if gSig_filt is not None:
            m = caiman.movie(
                np.array([high_pass_filter_space(m_, gSig_filt) for m_ in m]))
        if is3D:     
            # TODO - motion_correct_3d needs to be implemented in movies.py
            template = caiman.motion_correction.bin_median_3d(m) # motion_correct_3d has not been implemented yet - instead initialize to just median image
        else:
            if not m.flags['WRITEABLE']:
                m = m.copy()
            template = caiman.motion_correction.bin_median(
                    m.motion_correct(max_shifts[1], max_shifts[0], template=None)[0])

    new_templ = template
    if add_to_movie is None:
        add_to_movie = -np.min(template)

    if np.isnan(add_to_movie):
        logger.error('The movie contains NaNs. NaNs are not allowed!')
        raise Exception('The movie contains NaNs. NaNs are not allowed!')
    else:
        logger.debug(f'Adding to movie {add_to_movie}')

    save_movie = False
    fname_tot_rig = None
    res_rig:list = []
    for iter_ in range(num_iter):
        logger.debug(iter_)
        old_templ = new_templ.copy()
        if iter_ == num_iter - 1:
            save_movie = save_movie_rigid
            logger.debug('saving!')


        if isinstance(fname, tuple):
            base_name=os.path.splitext(os.path.split(fname[0])[-1])[0] + '_rig_'
        else:
            base_name=os.path.splitext(os.path.split(fname)[-1])[0] + '_rig_'

        fname_tot_rig, res_rig = motion_correction_piecewise(fname, splits, strides=None, overlaps=None,
                                                             add_to_movie=add_to_movie, template=old_templ, max_shifts=max_shifts, max_deviation_rigid=0,
                                                             dview=dview, save_movie=save_movie, base_name=base_name, subidx = subidx,
                                                             num_splits=num_splits_to_process, shifts_opencv=shifts_opencv, nonneg_movie=nonneg_movie, gSig_filt=gSig_filt,
                                                             use_cuda=use_cuda, border_nan=border_nan, var_name_hdf5=var_name_hdf5, is3D=is3D,
<<<<<<< HEAD
                                                             indices=indices, interp_shifts_precisely=interp_shifts_precisely)
=======
                                                             indices=indices, shifts_interpolate=shifts_interpolate)
>>>>>>> 857ae12c
        if is3D:
            new_templ = np.nanmedian(np.stack([r[-1] for r in res_rig]), 0)           
        else:
            new_templ = np.nanmedian(np.dstack([r[-1] for r in res_rig]), -1)
        if gSig_filt is not None:
            new_templ = high_pass_filter_space(new_templ, gSig_filt)

    total_template = new_templ
    templates = []
    shifts:list = []
    for rr in res_rig:
        shift_info, idxs, tmpl = rr
        templates.append(tmpl)
        shifts += [sh[0] for sh in shift_info[:len(idxs)]]

    return fname_tot_rig, total_template, templates, shifts

def motion_correct_batch_pwrigid(fname, max_shifts, strides, overlaps, add_to_movie, newoverlaps=None, newstrides=None,
                                 dview=None, upsample_factor_grid=4, max_deviation_rigid=3,
                                 splits=56, num_splits_to_process=None, num_iter=1,
                                 template=None, shifts_opencv=False, save_movie=False, nonneg_movie=False, gSig_filt=None,
                                 use_cuda=False, border_nan=True, var_name_hdf5='mov', is3D=False,
<<<<<<< HEAD
                                 indices=(slice(None), slice(None)), interp_shifts_precisely=False):
=======
                                 indices=(slice(None), slice(None)), shifts_interpolate=False):
>>>>>>> 857ae12c
    """
    Function that perform memory efficient hyper parallelized rigid motion corrections while also saving a memory mappable file

    Args:
        fname: str
            name of the movie to motion correct. It should not contain nans. All the loadable formats from CaImAn are acceptable

        strides: tuple
            strides of patches along x and y (and z if 3D)

        overlaps:
            overlaps of patches along x and y (and z if 3D). example: If strides = (64,64) and overlaps (32,32) patches will be (96,96)

        newstrides: tuple
            overlaps after upsampling

        newoverlaps: tuple
            strides after upsampling

        max_shifts: tuple
            x and y maximum allowed shifts (and z if 3D)

        dview: ipyparallel view
            used to perform parallel computing

        splits: int
            number of batches in which the movies is subdivided

        num_splits_to_process: int
            number of batches to process. when not None, the movie is not saved since only a random subset of batches will be processed

        num_iter: int
            number of iterations to perform. The more iteration the better will be the template.

        template: ndarray
            if a good approximation of the template to register is available, it can be used

        shifts_opencv: bool
             toggle the shifts applied with opencv, if yes faster but induces some smoothing

        save_movie_rigid: bool
             toggle save movie

        use_cuda : bool (DEPRECATED)
            cuda is no longer supported for motion correction; this kwarg will be removed in a future version of Caiman

        indices: tuple(slice), default: (slice(None), slice(None))
           Use that to apply motion correction only on a part of the FOV

    Returns:
        fname_tot_rig: str

        total_template:ndarray

        templates:list
            list of produced templates, one per batch

        shifts: list
            inferred rigid shifts to correct the movie

    Raises:
        Exception 'You need to initialize the template with a good estimate. See the motion'
                        '_correct_batch_rigid function'
    """
    logger = logging.getLogger("caiman")

    if template is None:
        raise Exception('You need to initialize the template with a good estimate. See the motion'
                        '_correct_batch_rigid function')
    else:
        new_templ = template

    if np.isnan(add_to_movie):
        logger.error('The template contains NaNs. NaNs are not allowed!')
        raise Exception('The template contains NaNs. NaNs are not allowed!')
    else:
        logger.debug(f'Adding to movie {add_to_movie}')

    for iter_ in range(num_iter):
        logger.debug(iter_)
        old_templ = new_templ.copy()

        if iter_ == num_iter - 1:
            save_movie = save_movie
            if save_movie:

                if isinstance(fname, tuple):
                    logger.debug(f'saving mmap of {fname[0]} to {fname[-1]}')
                else:
                    logger.debug(f'saving mmap of {fname}')

        if isinstance(fname, tuple): # TODO Switch to using standard path functions
            base_name=os.path.splitext(os.path.split(fname[0])[-1])[0] + '_els_'
        else:
            base_name=os.path.splitext(os.path.split(fname)[-1])[0] + '_els_'

        fname_tot_els, res_el = motion_correction_piecewise(fname, splits, strides, overlaps,
                                                            add_to_movie=add_to_movie, template=old_templ, max_shifts=max_shifts,
                                                            max_deviation_rigid=max_deviation_rigid,
                                                            newoverlaps=newoverlaps, newstrides=newstrides,
                                                            upsample_factor_grid=upsample_factor_grid, order='F', dview=dview, save_movie=save_movie,
                                                            base_name=base_name, num_splits=num_splits_to_process,
                                                            shifts_opencv=shifts_opencv, nonneg_movie=nonneg_movie, gSig_filt=gSig_filt,
                                                            use_cuda=use_cuda, border_nan=border_nan, var_name_hdf5=var_name_hdf5, is3D=is3D,
<<<<<<< HEAD
                                                            indices=indices, interp_shifts_precisely=interp_shifts_precisely)
=======
                                                            indices=indices, shifts_interpolate=shifts_interpolate)
>>>>>>> 857ae12c
        if is3D:
            new_templ = np.nanmedian(np.stack([r[-1] for r in res_el]), 0)
        else:
            new_templ = np.nanmedian(np.dstack([r[-1] for r in res_el]), -1)
        if gSig_filt is not None:
            new_templ = high_pass_filter_space(new_templ, gSig_filt)

    total_template = new_templ
    templates = []
    x_shifts = []
    y_shifts = []
    z_shifts = []
    coord_shifts = []
    for rr in res_el:
        shift_info_chunk, idxs_chunk, tmpl_chunk = rr
        templates.append(tmpl_chunk)
        for shift_info, _ in zip(shift_info_chunk, idxs_chunk):
            if is3D:
                total_shift, _, xyz_grid = shift_info
                x_shifts.append(np.array([sh[0] for sh in total_shift]))
                y_shifts.append(np.array([sh[1] for sh in total_shift]))
                z_shifts.append(np.array([sh[2] for sh in total_shift]))
                coord_shifts.append(xyz_grid)
            else:
                total_shift, _, xy_grid = shift_info
                x_shifts.append(np.array([sh[0] for sh in total_shift]))
                y_shifts.append(np.array([sh[1] for sh in total_shift]))
                coord_shifts.append(xy_grid)

    return fname_tot_els, total_template, templates, x_shifts, y_shifts, z_shifts, coord_shifts

def tile_and_correct_wrapper(params):
    """Does motion correction on specified image frames

    Returns:
    shift_info:
    idxs:
    mean_img: mean over all frames of corrected image (to get individ frames, use out_fname to write them to disk)

    Notes:
    Also writes corrected frames to the mmap file specified by out_fname (if not None)

    """
    # todo todocument
    logger = logging.getLogger("caiman")

    try:
        cv2.setNumThreads(0)
    except:
        pass  # 'OpenCV is naturally single threaded'

    img_name, out_fname, idxs, shape_mov, template, strides, overlaps, max_shifts,\
        add_to_movie, max_deviation_rigid, upsample_factor_grid, newoverlaps, newstrides, \
        shifts_opencv, nonneg_movie, gSig_filt, is_fiji, use_cuda, border_nan, var_name_hdf5, \
<<<<<<< HEAD
        is3D, indices, interp_shifts_precisely = params
=======
        is3D, indices, shifts_interpolate = params
>>>>>>> 857ae12c


    if isinstance(img_name, tuple):
        name, extension = os.path.splitext(img_name[0])[:2]
    else:
        name, extension = os.path.splitext(img_name)[:2]
    extension = extension.lower()
    shift_info = []

    imgs = caiman.load(img_name, subindices=idxs, var_name_hdf5=var_name_hdf5,is3D=is3D)
    imgs = imgs[(slice(None),) + indices]
    mc = np.zeros(imgs.shape, dtype=np.float32)
    if not imgs[0].shape == template.shape:
        template = template[indices]
    for count, img in enumerate(imgs):
        if count % 10 == 0:
            logger.debug(count)
        if is3D:
            mc[count], total_shift, start_step, xyz_grid = tile_and_correct_3d(img, template, strides, overlaps, max_shifts,
                                                                       add_to_movie=add_to_movie, newoverlaps=newoverlaps,
                                                                       newstrides=newstrides,
                                                                       upsample_factor_grid=upsample_factor_grid,
                                                                       upsample_factor_fft=10, show_movie=False,
                                                                       max_deviation_rigid=max_deviation_rigid,
                                                                       shifts_opencv=shifts_opencv, gSig_filt=gSig_filt,
                                                                       use_cuda=use_cuda, border_nan=border_nan,
<<<<<<< HEAD
                                                                       interp_shifts_precisely=interp_shifts_precisely)
=======
                                                                       shifts_interpolate=shifts_interpolate)
>>>>>>> 857ae12c
            shift_info.append([total_shift, start_step, xyz_grid])
            
        else:
            mc[count], total_shift, start_step, xy_grid = tile_and_correct(img, template, strides, overlaps, max_shifts,
                                                                       add_to_movie=add_to_movie, newoverlaps=newoverlaps,
                                                                       newstrides=newstrides,
                                                                       upsample_factor_grid=upsample_factor_grid,
                                                                       upsample_factor_fft=10, show_movie=False,
                                                                       max_deviation_rigid=max_deviation_rigid,
                                                                       shifts_opencv=shifts_opencv, gSig_filt=gSig_filt,
                                                                       use_cuda=use_cuda, border_nan=border_nan,
<<<<<<< HEAD
                                                                       interp_shifts_precisely=interp_shifts_precisely)
=======
                                                                       shifts_interpolate=shifts_interpolate)
>>>>>>> 857ae12c
            shift_info.append([total_shift, start_step, xy_grid])

    if out_fname is not None:
        outv = np.memmap(out_fname, mode='r+', dtype=np.float32,
                         shape=caiman.mmapping.prepare_shape(shape_mov), order='F')
        if nonneg_movie:
            bias = np.float32(add_to_movie)
        else:
            bias = 0
        outv[:, idxs] = np.reshape(
            mc.astype(np.float32), (len(imgs), -1), order='F').T + bias
    new_temp = np.nanmean(mc, 0)
    new_temp[np.isnan(new_temp)] = np.nanmin(new_temp)
    return shift_info, idxs, new_temp

def motion_correction_piecewise(fname, splits, strides, overlaps, add_to_movie=0, template=None,
                                max_shifts=(12, 12), max_deviation_rigid=3, newoverlaps=None, newstrides=None,
                                upsample_factor_grid=4, order='F', dview=None, save_movie=True,
                                base_name=None, subidx = None, num_splits=None, shifts_opencv=False, nonneg_movie=False, gSig_filt=None,
                                use_cuda=False, border_nan=True, var_name_hdf5='mov', is3D=False,
<<<<<<< HEAD
                                indices=(slice(None), slice(None)), interp_shifts_precisely=False):
=======
                                indices=(slice(None), slice(None)), shifts_interpolate=False):
>>>>>>> 857ae12c
    """

    """
    # todo todocument
    logger = logging.getLogger("caiman")
    if isinstance(fname, tuple):
        name, extension = os.path.splitext(fname[0])[:2]
    else:
        name, extension = os.path.splitext(fname)[:2]
    extension = extension.lower()
    is_fiji = False

    dims, T = caiman.base.movies.get_file_size(fname, var_name_hdf5=var_name_hdf5)
    z = np.zeros(dims)
    dims = z[indices].shape
    logger.debug(f'Number of Splits: {splits}')
    if isinstance(splits, int):
        if subidx is None:
            rng = range(T)
        else:
            rng = range(T)[subidx]

        idxs = np.array_split(list(rng), splits)

    else:
        idxs = splits
        save_movie = False
    if template is None:
        raise Exception('motion_correction_piecewise(): Templateless not implemented')
    
    shape_mov = (np.prod(dims), T)
    if num_splits is not None:
        idxs = np.array(idxs)[np.random.randint(0, len(idxs), num_splits)]
        save_movie = False
        logger.warning('**** Movie not saved because num_splits is not None ****')

    if save_movie:
        if base_name is None:
            base_name = os.path.splitext(os.path.split(fname)[1])[0]
        base_name = caiman.paths.fn_relocated(base_name)
        fname_tot:Optional[str] = caiman.paths.memmap_frames_filename(base_name, dims, T, order)

        np.memmap(fname_tot, mode='w+', dtype=np.float32,
                  shape=caiman.mmapping.prepare_shape(shape_mov), order=order)
        logger.info(f'Saving file as {fname_tot}')
    else:
        fname_tot = None

    pars = []
    for idx in idxs:
        logger.debug(f'Extracting parameters for frames: {idx}')
        pars.append([fname, fname_tot, idx, shape_mov, template, strides, overlaps, max_shifts, np.array(
            add_to_movie, dtype=np.float32), max_deviation_rigid, upsample_factor_grid,
            newoverlaps, newstrides, shifts_opencv, nonneg_movie, gSig_filt, is_fiji,
<<<<<<< HEAD
            use_cuda, border_nan, var_name_hdf5, is3D, indices, interp_shifts_precisely])
=======
            use_cuda, border_nan, var_name_hdf5, is3D, indices, shifts_interpolate])
>>>>>>> 857ae12c

    if dview is not None:
        logger.info('** Starting parallel motion correction **')
        if 'multiprocessing' in str(type(dview)):
            logger.debug("entering multiprocessing tile_and_correct_wrapper")
            res = dview.map_async(tile_and_correct_wrapper, pars).get(4294967)
        else:
            res = dview.map_sync(tile_and_correct_wrapper, pars)
        logger.info('** Finished parallel motion correction **')
    else:
        res = list(map(tile_and_correct_wrapper, pars))

    return fname_tot, res
<|MERGE_RESOLUTION|>--- conflicted
+++ resolved
@@ -47,20 +47,11 @@
 import os
 import scipy
 import scipy.interpolate
-<<<<<<< HEAD
-from skimage.transform import resize as resize_sk
-from skimage.transform import warp as warp_sk
-import sys
-import tifffile
-from tqdm import tqdm
-from typing import Optional, Sequence
-=======
 from skimage.transform import resize as resize_sk, rescale as rescale_sk, warp as warp_sk
 import sys
 import tifffile
 from tqdm import tqdm
 from typing import Optional, Literal, Union
->>>>>>> 857ae12c
 
 import caiman
 import caiman.base.movies
@@ -86,13 +77,8 @@
     def __init__(self, fname, min_mov=None, dview=None, max_shifts=(6, 6), niter_rig=1, splits_rig=14, num_splits_to_process_rig=None,
                  strides=(96, 96), overlaps=(32, 32), splits_els=14, num_splits_to_process_els=None,
                  upsample_factor_grid=4, max_deviation_rigid=3, shifts_opencv=True, nonneg_movie=True, gSig_filt=None,
-<<<<<<< HEAD
-                 use_cuda=False, border_nan=True, pw_rigid=False, num_frames_split=80, var_name_hdf5='mov',is3D=False,
-                 indices=(slice(None), slice(None)), interp_shifts_precisely=False):
-=======
                  use_cuda=False, border_nan=True, pw_rigid=False, num_frames_split=80, var_name_hdf5='mov', is3D=False,
                  indices=(slice(None), slice(None)), shifts_interpolate=False):
->>>>>>> 857ae12c
         """
         Constructor class for motion correction operations
 
@@ -214,15 +200,9 @@
         self.var_name_hdf5 = var_name_hdf5
         self.is3D = bool(is3D)
         self.indices = indices
-<<<<<<< HEAD
-        self.interp_shifts_precisely = interp_shifts_precisely
-        if self.use_cuda and not HAS_CUDA:
-            logger.debug("pycuda is unavailable. Falling back to default FFT.")
-=======
         self.shifts_interpolate = shifts_interpolate
         if self.use_cuda:
             logger.warn("cuda is no longer supported; this kwarg will be removed in a future version of caiman")
->>>>>>> 857ae12c
 
     def motion_correct(self, template=None, save_movie=False):
         """general function for performing all types of motion correction. The
@@ -325,11 +305,7 @@
                 var_name_hdf5=self.var_name_hdf5,
                 is3D=self.is3D,
                 indices=self.indices,
-<<<<<<< HEAD
-                interp_shifts_precisely=self.interp_shifts_precisely)
-=======
                 shifts_interpolate=self.shifts_interpolate)
->>>>>>> 857ae12c
             if template is None:
                 self.total_template_rig = _total_template_rig
 
@@ -390,11 +366,7 @@
                     num_splits_to_process=None, num_iter=num_iter, template=self.total_template_els,
                     shifts_opencv=self.shifts_opencv, save_movie=save_movie, nonneg_movie=self.nonneg_movie, gSig_filt=self.gSig_filt,
                     use_cuda=self.use_cuda, border_nan=self.border_nan, var_name_hdf5=self.var_name_hdf5, is3D=self.is3D,
-<<<<<<< HEAD
-                    indices=self.indices, interp_shifts_precisely=self.interp_shifts_precisely)
-=======
                     indices=self.indices, shifts_interpolate=self.shifts_interpolate)
->>>>>>> 857ae12c
             if not self.is3D:
                 if show_template:
                     plt.imshow(new_template_els)
@@ -479,84 +451,6 @@
             patch_centers = get_patch_centers(dims, overlaps=self.overlaps, strides=self.strides,
                                               shifts_opencv=self.shifts_opencv, upsample_factor_grid=self.upsample_factor_grid)
             if self.is3D:
-<<<<<<< HEAD
-                xyz_grid = [(it[0], it[1], it[2]) for it in sliding_window_3d(
-                            Y[0], self.overlaps, self.strides)]
-                dims_grid = tuple(np.add(xyz_grid[-1], 1))
-                shifts_x = np.stack([np.reshape(_sh_, dims_grid, order='C').astype(
-                    np.float32) for _sh_ in self.x_shifts_els], axis=0)
-                shifts_y = np.stack([np.reshape(_sh_, dims_grid, order='C').astype(
-                    np.float32) for _sh_ in self.y_shifts_els], axis=0)
-                shifts_z = np.stack([np.reshape(_sh_, dims_grid, order='C').astype(
-                    np.float32) for _sh_ in self.z_shifts_els], axis=0)
-                dims = Y.shape[1:]
-                x_grid, y_grid, z_grid = np.meshgrid(np.arange(0., dims[1]).astype(
-                    np.float32), np.arange(0., dims[0]).astype(np.float32),
-                    np.arange(0., dims[2]).astype(np.float32))
-                if self.border_nan is not False:
-                    if self.border_nan is True:
-                        m_reg = (warp_sk(img, np.stack((resize_sk(shiftX.astype(np.float32), dims) + y_grid,
-                                                        resize_sk(shiftY.astype(np.float32), dims) + x_grid,
-                                                        resize_sk(shiftZ.astype(np.float32), dims) + z_grid), axis=0),
-                                         order=3, mode='constant', cval=np.nan)
-                                 for img, shiftX, shiftY, shiftZ in zip(Y, shifts_x, shifts_y, shifts_z))
-                    elif self.border_nan == 'min':
-                        m_reg = (warp_sk(img, np.stack((resize_sk(shiftX.astype(np.float32), dims) + y_grid,
-                                                        resize_sk(shiftY.astype(np.float32), dims) + x_grid,
-                                                        resize_sk(shiftZ.astype(np.float32), dims) + z_grid), axis=0),
-                                         order=3, mode='constant', cval=np.min(img))
-                                 for img, shiftX, shiftY, shiftZ in zip(Y, shifts_x, shifts_y, shifts_z))
-                    elif self.border_nan == 'copy':
-                        m_reg = (warp_sk(img, np.stack((resize_sk(shiftX.astype(np.float32), dims) + y_grid,
-                                                        resize_sk(shiftY.astype(np.float32), dims) + x_grid,
-                                                        resize_sk(shiftZ.astype(np.float32), dims) + z_grid), axis=0),
-                                         order=3, mode='edge')
-                                 for img, shiftX, shiftY, shiftZ in zip(Y, shifts_x, shifts_y, shifts_z))
-                else:
-                    m_reg = (warp_sk(img, np.stack((resize_sk(shiftX.astype(np.float32), dims) + y_grid,
-                                     resize_sk(shiftY.astype(np.float32), dims) + x_grid,
-                                     resize_sk(shiftZ.astype(np.float32), dims) + z_grid), axis=0),
-                                     order=3, mode='constant')
-                             for img, shiftX, shiftY, shiftZ in zip(Y, shifts_x, shifts_y, shifts_z))
-                                     # borderValue=add_to_movie)                                 # borderValue=add_to_movie)
-            else:
-                xy_grid = [(it[0], it[1]) for it in sliding_window(Y[0], self.overlaps, self.strides)]
-                dims_grid = tuple(np.max(np.stack(xy_grid, axis=1), axis=1) - np.min(
-                    np.stack(xy_grid, axis=1), axis=1) + 1)
-                shifts_x = np.stack([np.reshape(_sh_, dims_grid, order='C').astype(
-                    np.float32) for _sh_ in self.x_shifts_els], axis=0)
-                shifts_y = np.stack([np.reshape(_sh_, dims_grid, order='C').astype(
-                    np.float32) for _sh_ in self.y_shifts_els], axis=0)
-                dims = Y.shape[1:]
-                x_grid, y_grid = np.meshgrid(np.arange(0., dims[1]).astype(
-                    np.float32), np.arange(0., dims[0]).astype(np.float32))
-                if self.border_nan is not False:
-                    if self.border_nan is True:
-                        m_reg = (cv2.remap(img, -cv2.resize(shiftY, dims[::-1]) + x_grid,
-                                           -cv2.resize(shiftX, dims[::-1]) + y_grid,
-                                           cv2.INTER_CUBIC, borderMode=cv2.BORDER_CONSTANT,
-                                           borderValue=np.nan)
-                                 for img, shiftX, shiftY in zip(Y, shifts_x, shifts_y))
-
-                    elif self.border_nan == 'min':
-                        m_reg = (cv2.remap(img, -cv2.resize(shiftY, dims[::-1]) + x_grid,
-                                           -cv2.resize(shiftX, dims[::-1]) + y_grid,
-                                           cv2.INTER_CUBIC, borderMode=cv2.BORDER_CONSTANT,
-                                           borderValue=np.min(img))
-                                 for img, shiftX, shiftY in zip(Y, shifts_x, shifts_y))
-                    elif self.border_nan == 'copy':
-                        m_reg = (cv2.remap(img, -cv2.resize(shiftY, dims[::-1]) + x_grid,
-                                           -cv2.resize(shiftX, dims[::-1]) + y_grid,
-                                           cv2.INTER_CUBIC, borderMode=cv2.BORDER_REPLICATE)
-                                 for img, shiftX, shiftY in zip(Y, shifts_x, shifts_y))
-                else:
-                    m_reg = (cv2.remap(img, -cv2.resize(shiftY, dims[::-1]) + x_grid,
-                                       -cv2.resize(shiftX, dims[::-1]) + y_grid,
-                                       cv2.INTER_CUBIC, borderMode=cv2.BORDER_CONSTANT,
-                                       borderValue=0.0)
-                             for img, shiftX, shiftY in zip(Y, shifts_x, shifts_y))
-        t = len(Y)
-=======
                 # x_shifts_els and y_shifts_els are switched intentionally
                 m_reg = [
                     apply_pw_shifts_remap_3d(img, shifts_y=-x_shifts, shifts_x=-y_shifts, shifts_z=-z_shifts,
@@ -573,9 +467,8 @@
                     for img, x_shifts, y_shifts in zip(Y, self.x_shifts_els, self.y_shifts_els)
                 ]
 
->>>>>>> 857ae12c
+        t = len(Y)
         del Y
-        #m_reg = np.stack(m_reg, axis=0)
         if save_memmap:
             for i, frame in tqdm(enumerate(m_reg), total=t, desc='Applying to full movie...', unit='frame'):
                 if i == 0:
@@ -1898,19 +1791,12 @@
             the dimensions of the image
 
         overlaps: tuple
-<<<<<<< HEAD
-            overlap of patches (except possibly last one) in each dimension
-
-        strides: tuple
-            stride in each dimension
-=======
             overlap of patches in each dimension, except that the last patch will be all the way
             at the bottom/right regardless of overlap
 
         strides: tuple
             stride in each dimension, except that the last patch will be all the way
             at the bottom/right regardless of stride
->>>>>>> 857ae12c
 
      Returns:
          iterator containing 3 items:
@@ -1934,12 +1820,8 @@
             image that needs to be sliced
 
         overlaps: tuple
-<<<<<<< HEAD
-            overlap of patches (except possibly last one) in each dimension 
-=======
             overlap of patches in each dimension, except that the last patch will be all the way
             at the bottom/right regardless of overlap
->>>>>>> 857ae12c
 
         strides: tuple
             stride in each dimension, except that the last patch will be all the way
@@ -1967,12 +1849,8 @@
             image that needs to be sliced
 
         overlaps: tuple
-<<<<<<< HEAD
-            overlap of patches (except possibly last one) in each dimension 
-=======
             overlap of patches in each dimension, except that the last patch will be all the way
             at the bottom/right regardless of overlap 
->>>>>>> 857ae12c
 
         strides: tuple
             stride in each dimension, except that the last patch will be all the way
@@ -2107,11 +1985,7 @@
 
 def tile_and_correct(img, template, strides, overlaps, max_shifts, newoverlaps=None, newstrides=None, upsample_factor_grid=4,
                      upsample_factor_fft=10, show_movie=False, max_deviation_rigid=2, add_to_movie=0, shifts_opencv=False, gSig_filt=None,
-<<<<<<< HEAD
-                     use_cuda=False, border_nan=True, interp_shifts_precisely=False):
-=======
                      use_cuda=False, border_nan=True, shifts_interpolate=False):
->>>>>>> 857ae12c
     """ perform piecewise rigid motion correction iteration, by
         1) dividing the FOV in patches
         2) motion correcting each patch separately
@@ -2167,11 +2041,7 @@
         border_nan : bool or string, optional
             specifies how to deal with borders. (True, False, 'copy', 'min')
         
-<<<<<<< HEAD
-        interp_shifts_precisely: bool
-=======
         shifts_interpolate: bool
->>>>>>> 857ae12c
             use patch locations to interpolate shifts rather than just upscaling to size of image. Default: False
 
     Returns:
@@ -2253,30 +2123,11 @@
                 img = img_orig
 
             dims = img.shape
-<<<<<<< HEAD
-            x_coords, y_coords = [np.arange(0., dims[dim]).astype(np.float32) for dim in (1, 0)]
-            x_grid, y_grid = np.meshgrid(x_coords, y_coords)
-            
-            if interp_shifts_precisely:
-                # get locations of patches
-                patch_centers = get_patch_centers(dims, strides=strides, overlaps=overlaps)
-                # the names of shift_img_x and shift_img_y are switched
-                shifts_x = interpolate_shifts(shift_img_y, patch_centers, (y_coords, x_coords)).astype(np.float32)
-                shifts_y = interpolate_shifts(shift_img_x, patch_centers, (y_coords, x_coords)).astype(np.float32)
-            else:
-                shifts_x = cv2.resize(shift_img_y.astype(np.float32), dims[::-1])
-                shifts_y = cv2.resize(shift_img_x.astype(np.float32), dims[::-1])
-
-            m_reg = cv2.remap(img, shifts_x + x_grid, shifts_y + y_grid,
-                              cv2.INTER_CUBIC, borderMode=cv2.BORDER_REPLICATE)
-                             # borderValue=add_to_movie)
-=======
             patch_centers = get_patch_centers(dims, strides=strides, overlaps=overlaps)
             # shift_img_x and shift_img_y are switched intentionally
             m_reg = apply_pw_shifts_remap_2d(img, shifts_y=shift_img_x, shifts_x=shift_img_y,
                                              patch_centers=patch_centers, border_nan=border_nan,
                                              shifts_interpolate=shifts_interpolate)
->>>>>>> 857ae12c
             total_shifts = [
                     (-x, -y) for x, y in zip(shift_img_x.reshape(num_tiles), shift_img_y.reshape(num_tiles))]
             return m_reg - add_to_movie, total_shifts, None, None
@@ -2300,10 +2151,9 @@
             imgs.append(patch)
 
         dim_new_grid = tuple(np.add(xy_grid[-1], 1))
-<<<<<<< HEAD
-        num_tiles = np.prod(dim_new_grid)
-
-        if interp_shifts_precisely:
+        num_tiles = len(xy_grid)
+
+        if shifts_interpolate:
             patch_centers_orig = get_patch_centers(img.shape, strides=strides, overlaps=overlaps)
             patch_centers_new = get_patch_centers(img.shape, strides=newstrides, overlaps=newoverlaps)
             shift_img_x = interpolate_shifts(shift_img_x, patch_centers_orig, patch_centers_new)
@@ -2317,24 +2167,6 @@
             diffs_phase_grid_us = cv2.resize(
                 diffs_phase_grid, dim_new_grid[::-1], interpolation=cv2.INTER_CUBIC)
 
-=======
-        num_tiles = len(xy_grid)
-
-        if shifts_interpolate:
-            patch_centers_orig = get_patch_centers(img.shape, strides=strides, overlaps=overlaps)
-            patch_centers_new = get_patch_centers(img.shape, strides=newstrides, overlaps=newoverlaps)
-            shift_img_x = interpolate_shifts(shift_img_x, patch_centers_orig, patch_centers_new)
-            shift_img_y = interpolate_shifts(shift_img_y, patch_centers_orig, patch_centers_new)
-            diffs_phase_grid_us = interpolate_shifts(diffs_phase_grid, patch_centers_orig, patch_centers_new)
-        else:
-            shift_img_x = cv2.resize(
-                shift_img_x, dim_new_grid[::-1], interpolation=cv2.INTER_CUBIC)
-            shift_img_y = cv2.resize(
-                shift_img_y, dim_new_grid[::-1], interpolation=cv2.INTER_CUBIC)
-            diffs_phase_grid_us = cv2.resize(
-                diffs_phase_grid, dim_new_grid[::-1], interpolation=cv2.INTER_CUBIC)
-
->>>>>>> 857ae12c
 
         max_shear = np.percentile(
             [np.max(np.abs(np.diff(ssshh, axis=xxsss))) for ssshh, xxsss in itertools.product(
@@ -2411,11 +2243,7 @@
 
 def tile_and_correct_3d(img:np.ndarray, template:np.ndarray, strides:tuple, overlaps:tuple, max_shifts:tuple, newoverlaps:Optional[tuple]=None, newstrides:Optional[tuple]=None, upsample_factor_grid:int=4,
                      upsample_factor_fft:int=10, show_movie:bool=False, max_deviation_rigid:int=2, add_to_movie:int=0, shifts_opencv:bool=True, gSig_filt=None,
-<<<<<<< HEAD
-                     use_cuda:bool=False, border_nan:bool=True, interp_shifts_precisely:bool=False):
-=======
                      use_cuda:bool=False, border_nan:bool=True, shifts_interpolate:bool=False):
->>>>>>> 857ae12c
     """ perform piecewise rigid motion correction iteration, by
         1) dividing the FOV in patches
         2) motion correcting each patch separately
@@ -2470,11 +2298,7 @@
         border_nan : bool or string, optional
             specifies how to deal with borders. (True, False, 'copy', 'min')
         
-<<<<<<< HEAD
-        interp_shifts_precisely: bool
-=======
         shifts_interpolate: bool
->>>>>>> 857ae12c
             use patch locations to interpolate shifts rather than just upscaling to size of image. Default: False
 
     Returns:
@@ -2554,38 +2378,6 @@
                 patch_centers=patch_centers, border_nan=border_nan,
                 shifts_interpolate=shifts_interpolate)
 
-<<<<<<< HEAD
-            dims = img.shape
-            x_coords, y_coords, z_coords = [np.arange(0., dims[dim]).astype(np.float32) for dim in (1, 0, 2)]
-            x_grid, y_grid, z_grid = np.meshgrid(x_coords, y_coords, z_coords)
-
-            if interp_shifts_precisely:
-                # get locations of patches
-                patch_centers = get_patch_centers(dims, strides=strides, overlaps=overlaps)
-                # the names of shift_img_x and shift_img_y are switched
-                coords_new = (y_coords, x_coords, z_coords)
-                shifts_x = interpolate_shifts(shift_img_y.astype(np.float32), patch_centers, coords_new)
-                shifts_y = interpolate_shifts(shift_img_x.astype(np.float32), patch_centers, coords_new)
-                shifts_z = interpolate_shifts(shift_img_z.astype(np.float32), patch_centers, coords_new)
-            else:
-                shifts_x = resize_sk(shift_img_y.astype(np.float32), dims)
-                shifts_y = resize_sk(shift_img_x.astype(np.float32), dims)
-                shifts_z = resize_sk(shift_img_z.astype(np.float32), dims)
-            
-            inverse_map = np.stack((shifts_y + y_grid, shifts_x + x_grid, shifts_z + z_grid), axis=0)
-
-            if border_nan is not False:
-                if border_nan is True:
-                    m_reg = warp_sk(img, inverse_map, order=3, mode='constant', cval=np.nan)
-                elif border_nan == 'min':
-                    m_reg = warp_sk(img, inverse_map, order=3, mode='constant', cval=np.min(img))
-                elif border_nan == 'copy':
-                    m_reg = warp_sk(img, inverse_map, order=3, mode='edge')
-            else:
-                m_reg = warp_sk(img, inverse_map, order=3, mode='constant')
-
-=======
->>>>>>> 857ae12c
             total_shifts = [
                     (-x, -y, -z) for x, y, z in zip(shift_img_x.reshape(num_tiles), shift_img_y.reshape(num_tiles), shift_img_z.reshape(num_tiles))]
             return m_reg - add_to_movie, total_shifts, None, None
@@ -2610,15 +2402,9 @@
             imgs.append(patch)
 
         dim_new_grid = tuple(np.add(xyz_grid[-1], 1))
-<<<<<<< HEAD
-        num_tiles = np.prod(dim_new_grid)
-
-        if interp_shifts_precisely:
-=======
         num_tiles = len(xyz_grid)
 
         if shifts_interpolate:
->>>>>>> 857ae12c
             patch_centers_orig = get_patch_centers(img.shape, strides=strides, overlaps=overlaps)
             patch_centers_new = get_patch_centers(img.shape, strides=newstrides, overlaps=newoverlaps)
             shift_img_x = interpolate_shifts(shift_img_x, patch_centers_orig, patch_centers_new)
@@ -2635,11 +2421,7 @@
             diffs_phase_grid_us = resize_sk(
                 diffs_phase_grid, dim_new_grid[::-1], order=3)
 
-<<<<<<< HEAD
-        # what dimension shear should be looked at? shearing for 3d point scanning happens in y and z but no for plane-scanning
-=======
         # what dimension shear should be looked at? shearing for 3d point scanning happens in y and z but not for plane-scanning
->>>>>>> 857ae12c
         max_shear = np.percentile(
             [np.max(np.abs(np.diff(ssshh, axis=xxsss))) for ssshh, xxsss in itertools.product(
                 [shift_img_x, shift_img_y], [0, 1])], 75)
@@ -2974,11 +2756,7 @@
                                template=None, shifts_opencv=False, save_movie_rigid=False, add_to_movie=None,
                                nonneg_movie=False, gSig_filt=None, subidx=slice(None, None, 1), use_cuda=False,
                                border_nan=True, var_name_hdf5='mov', is3D=False, indices=(slice(None), slice(None)),
-<<<<<<< HEAD
-                               interp_shifts_precisely=False):
-=======
                                shifts_interpolate=False):
->>>>>>> 857ae12c
     """
     Function that perform memory efficient hyper parallelized rigid motion corrections while also saving a memory mappable file
 
@@ -3098,11 +2876,7 @@
                                                              dview=dview, save_movie=save_movie, base_name=base_name, subidx = subidx,
                                                              num_splits=num_splits_to_process, shifts_opencv=shifts_opencv, nonneg_movie=nonneg_movie, gSig_filt=gSig_filt,
                                                              use_cuda=use_cuda, border_nan=border_nan, var_name_hdf5=var_name_hdf5, is3D=is3D,
-<<<<<<< HEAD
-                                                             indices=indices, interp_shifts_precisely=interp_shifts_precisely)
-=======
                                                              indices=indices, shifts_interpolate=shifts_interpolate)
->>>>>>> 857ae12c
         if is3D:
             new_templ = np.nanmedian(np.stack([r[-1] for r in res_rig]), 0)           
         else:
@@ -3125,11 +2899,7 @@
                                  splits=56, num_splits_to_process=None, num_iter=1,
                                  template=None, shifts_opencv=False, save_movie=False, nonneg_movie=False, gSig_filt=None,
                                  use_cuda=False, border_nan=True, var_name_hdf5='mov', is3D=False,
-<<<<<<< HEAD
-                                 indices=(slice(None), slice(None)), interp_shifts_precisely=False):
-=======
                                  indices=(slice(None), slice(None)), shifts_interpolate=False):
->>>>>>> 857ae12c
     """
     Function that perform memory efficient hyper parallelized rigid motion corrections while also saving a memory mappable file
 
@@ -3234,11 +3004,7 @@
                                                             base_name=base_name, num_splits=num_splits_to_process,
                                                             shifts_opencv=shifts_opencv, nonneg_movie=nonneg_movie, gSig_filt=gSig_filt,
                                                             use_cuda=use_cuda, border_nan=border_nan, var_name_hdf5=var_name_hdf5, is3D=is3D,
-<<<<<<< HEAD
-                                                            indices=indices, interp_shifts_precisely=interp_shifts_precisely)
-=======
                                                             indices=indices, shifts_interpolate=shifts_interpolate)
->>>>>>> 857ae12c
         if is3D:
             new_templ = np.nanmedian(np.stack([r[-1] for r in res_el]), 0)
         else:
@@ -3293,11 +3059,7 @@
     img_name, out_fname, idxs, shape_mov, template, strides, overlaps, max_shifts,\
         add_to_movie, max_deviation_rigid, upsample_factor_grid, newoverlaps, newstrides, \
         shifts_opencv, nonneg_movie, gSig_filt, is_fiji, use_cuda, border_nan, var_name_hdf5, \
-<<<<<<< HEAD
-        is3D, indices, interp_shifts_precisely = params
-=======
         is3D, indices, shifts_interpolate = params
->>>>>>> 857ae12c
 
 
     if isinstance(img_name, tuple):
@@ -3324,11 +3086,7 @@
                                                                        max_deviation_rigid=max_deviation_rigid,
                                                                        shifts_opencv=shifts_opencv, gSig_filt=gSig_filt,
                                                                        use_cuda=use_cuda, border_nan=border_nan,
-<<<<<<< HEAD
-                                                                       interp_shifts_precisely=interp_shifts_precisely)
-=======
                                                                        shifts_interpolate=shifts_interpolate)
->>>>>>> 857ae12c
             shift_info.append([total_shift, start_step, xyz_grid])
             
         else:
@@ -3340,11 +3098,7 @@
                                                                        max_deviation_rigid=max_deviation_rigid,
                                                                        shifts_opencv=shifts_opencv, gSig_filt=gSig_filt,
                                                                        use_cuda=use_cuda, border_nan=border_nan,
-<<<<<<< HEAD
-                                                                       interp_shifts_precisely=interp_shifts_precisely)
-=======
                                                                        shifts_interpolate=shifts_interpolate)
->>>>>>> 857ae12c
             shift_info.append([total_shift, start_step, xy_grid])
 
     if out_fname is not None:
@@ -3365,11 +3119,7 @@
                                 upsample_factor_grid=4, order='F', dview=None, save_movie=True,
                                 base_name=None, subidx = None, num_splits=None, shifts_opencv=False, nonneg_movie=False, gSig_filt=None,
                                 use_cuda=False, border_nan=True, var_name_hdf5='mov', is3D=False,
-<<<<<<< HEAD
-                                indices=(slice(None), slice(None)), interp_shifts_precisely=False):
-=======
                                 indices=(slice(None), slice(None)), shifts_interpolate=False):
->>>>>>> 857ae12c
     """
 
     """
@@ -3424,11 +3174,7 @@
         pars.append([fname, fname_tot, idx, shape_mov, template, strides, overlaps, max_shifts, np.array(
             add_to_movie, dtype=np.float32), max_deviation_rigid, upsample_factor_grid,
             newoverlaps, newstrides, shifts_opencv, nonneg_movie, gSig_filt, is_fiji,
-<<<<<<< HEAD
-            use_cuda, border_nan, var_name_hdf5, is3D, indices, interp_shifts_precisely])
-=======
             use_cuda, border_nan, var_name_hdf5, is3D, indices, shifts_interpolate])
->>>>>>> 857ae12c
 
     if dview is not None:
         logger.info('** Starting parallel motion correction **')
