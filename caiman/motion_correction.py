#!/usr/bin/env python
# -*- coding: utf-8 -*-

"""

The functions apply_shifts_dft, register_translation, _compute_error, _compute_phasediff, and _upsampled_dft are from
SIMA (https://github.com/losonczylab/sima), licensed under the  GNU GENERAL PUBLIC LICENSE, Version 2, 1991.
These same functions were adapted from sckikit-image, licensed as follows:

Copyright (C) 2011, the scikit-image team
 All rights reserved.

 Redistribution and use in source and binary forms, with or without
 modification, are permitted provided that the following conditions are
 met:

  1. Redistributions of source code must retain the above copyright
     notice, this list of conditions and the following disclaimer.
  2. Redistributions in binary form must reproduce the above copyright
     notice, this list of conditions and the following disclaimer in
     the documentation and/or other materials provided with the
     distribution.
  3. Neither the name of skimage nor the names of its contributors may be
     used to endorse or promote products derived from this software without
     specific prior written permission.

 THIS SOFTWARE IS PROVIDED BY THE AUTHOR ``AS IS'' AND ANY EXPRESS OR
 IMPLIED WARRANTIES, INCLUDING, BUT NOT LIMITED TO, THE IMPLIED
 WARRANTIES OF MERCHANTABILITY AND FITNESS FOR A PARTICULAR PURPOSE ARE
 DISCLAIMED. IN NO EVENT SHALL THE AUTHOR BE LIABLE FOR ANY DIRECT,
 INDIRECT, INCIDENTAL, SPECIAL, EXEMPLARY, OR CONSEQUENTIAL DAMAGES
 (INCLUDING, BUT NOT LIMITED TO, PROCUREMENT OF SUBSTITUTE GOODS OR
 SERVICES; LOSS OF USE, DATA, OR PROFITS; OR BUSINESS INTERRUPTION)
 HOWEVER CAUSED AND ON ANY THEORY OF LIABILITY, WHETHER IN CONTRACT,
 STRICT LIABILITY, OR TORT (INCLUDING NEGLIGENCE OR OTHERWISE) ARISING
 IN ANY WAY OUT OF THE USE OF THIS SOFTWARE, EVEN IF ADVISED OF THE
 POSSIBILITY OF SUCH DAMAGE.

"""

import collections
import cv2
import gc
import itertools
import logging
import numpy as np
from numpy.fft import ifftshift
import os
import sys
import pylab as pl
import tifffile
from typing import List, Optional, Tuple
from skimage.transform import resize as resize_sk
from skimage.transform import warp as warp_sk

import caiman as cm
import caiman.base.movies
import caiman.motion_correction
import caiman.paths
from .mmapping import prepare_shape

try:
    cv2.setNumThreads(0)
except:
    pass

from cv2 import dft as fftn
from cv2 import idft as ifftn
opencv = True

try:
    import pycuda.gpuarray as gpuarray
    import pycuda.driver as cudadrv
    import atexit
    HAS_CUDA = True
except ImportError:
    HAS_CUDA = False

try:
    profile
except:
    def profile(a): return a
#%%


class MotionCorrect(object):
    """
        class implementing motion correction operations
       """

    def __init__(self, fname, min_mov=None, dview=None, max_shifts=(6, 6), niter_rig=1, splits_rig=14, num_splits_to_process_rig=None,
                 strides=(96, 96), overlaps=(32, 32), splits_els=14, num_splits_to_process_els=None,
                 upsample_factor_grid=4, max_deviation_rigid=3, shifts_opencv=True, nonneg_movie=True, gSig_filt=None,
                 use_cuda=False, border_nan=True, pw_rigid=False, num_frames_split=80, var_name_hdf5='mov',is3D=False,
                 indices=(slice(None), slice(None))):
        """
        Constructor class for motion correction operations

        Args:
           fname: str
               path to file to motion correct

           min_mov: int16 or float32
               estimated minimum value of the movie to produce an output that is positive

           dview: ipyparallel view object list
               to perform parallel computing, if NOne will operate in single thread

           max_shifts: tuple
               maximum allow rigid shift

           niter_rig':int
               maximum number of iterations rigid motion correction, in general is 1. 0
               will quickly initialize a template with the first frames

           splits_rig': int
            for parallelization split the movies in  num_splits chuncks across time

           num_splits_to_process_rig: list,
               if none all the splits are processed and the movie is saved, otherwise at each iteration
               num_splits_to_process_rig are considered

           strides: tuple
               intervals at which patches are laid out for motion correction

           overlaps: tuple
               overlap between pathes (size of patch strides+overlaps)

           pw_rigig: bool, default: False
               flag for performing motion correction when calling motion_correct

           splits_els':list
               for parallelization split the movies in  num_splits chuncks across time

           num_splits_to_process_els: list,
               if none all the splits are processed and the movie is saved  otherwise at each iteration
                num_splits_to_process_els are considered

           upsample_factor_grid:int,
               upsample factor of shifts per patches to avoid smearing when merging patches

           max_deviation_rigid:int
               maximum deviation allowed for patch with respect to rigid shift

           shifts_opencv: Bool
               apply shifts fast way (but smoothing results)

           nonneg_movie: boolean
               make the SAVED movie and template mostly nonnegative by removing min_mov from movie

           use_cuda : bool, optional
               Use skcuda.fft (if available). Default: False

           border_nan : bool or string, optional
               Specifies how to deal with borders. (True, False, 'copy', 'min')
               TODO: make this just the bool, and make another variable called
                     border_strategy to hold the how

           num_frames_split: int, default: 80
               Number of frames in each batch. Used when constructing the options
               through the params object

           var_name_hdf5: str, default: 'mov'
               If loading from hdf5, name of the variable to load

            is3D: bool, default: False
               Flag for 3D motion correction

            indices: tuple(slice), default: (slice(None), slice(None))
               Use that to apply motion correction only on a part of the FOV

       Returns:
           self

        """
        if 'ndarray' in str(type(fname)) or isinstance(fname, caiman.base.movies.movie):
            logging.info('Creating file for motion correction "tmp_mov_mot_corr.hdf5"')
            cm.movie(fname).save('tmp_mov_mot_corr.hdf5')
            fname = ['tmp_mov_mot_corr.hdf5']

        if not isinstance(fname, list):
            fname = [fname]

        if isinstance(gSig_filt, tuple):
            gSig_filt = list(gSig_filt) # There are some serializers down the line that choke otherwise

        self.fname = fname
        self.dview = dview
        self.max_shifts = max_shifts
        self.niter_rig = niter_rig
        self.splits_rig = splits_rig
        self.num_splits_to_process_rig = num_splits_to_process_rig
        self.strides = strides
        self.overlaps = overlaps
        self.splits_els = splits_els
        self.num_splits_to_process_els = num_splits_to_process_els
        self.upsample_factor_grid = upsample_factor_grid
        self.max_deviation_rigid = max_deviation_rigid
        self.shifts_opencv = bool(shifts_opencv)
        self.min_mov = min_mov
        self.nonneg_movie = nonneg_movie
        self.gSig_filt = gSig_filt
        self.use_cuda = bool(use_cuda)
        self.border_nan = border_nan # FIXME (see comments)
        self.pw_rigid = bool(pw_rigid)
        self.var_name_hdf5 = var_name_hdf5
        self.is3D = bool(is3D)
        self.indices = indices
        if self.use_cuda and not HAS_CUDA:
            logging.debug("pycuda is unavailable. Falling back to default FFT.")

    def motion_correct(self, template=None, save_movie=False):
        """general function for performing all types of motion correction. The
        function will perform either rigid or piecewise rigid motion correction
        depending on the attribute self.pw_rigid and will perform high pass
        spatial filtering for determining the motion (used in 1p data) if the
        attribute self.gSig_filt is not None. A template can be passed, and the
        output can be saved as a memory mapped file.

        Args:
            template: ndarray, default: None
                template provided by user for motion correction

            save_movie: bool, default: False
                flag for saving motion corrected file(s) as memory mapped file(s)

        Returns:
            self
        """
        # TODO: Review the docs here, and also why we would ever return self
        #       from a method that is not a constructor
        if self.min_mov is None:
            if self.gSig_filt is None:
                # self.min_mov = np.array([cm.load(self.fname[0],
                #                                  var_name_hdf5=self.var_name_hdf5,
                #                                  subindices=slice(400))]).min()
                iterator = cm.base.movies.load_iter(self.fname[0],
                                                    var_name_hdf5=self.var_name_hdf5)
                mi = np.inf
                for _ in range(400):
                    try:
                        mi = min(mi, next(iterator).min()[()])
                    except StopIteration:
                        break
                self.min_mov = mi
            else:
                self.min_mov = np.array([high_pass_filter_space(m_, self.gSig_filt)
                    for m_ in cm.load(self.fname[0], var_name_hdf5=self.var_name_hdf5,
                                      subindices=slice(15))]).min()
    
                """
                mmm = cm.load(self.fname[0], var_name_hdf5=self.var_name_hdf5,
                                      subindices=slice(400))
                np.array([high_pass_filter_space(m_, self.gSig_filt)
                    for m_ in mmm])
                """

        if self.pw_rigid:
            self.motion_correct_pwrigid(template=template, save_movie=save_movie)
            if self.is3D:
                # TODO - error at this point after saving
                b0 = np.ceil(np.max([np.max(np.abs(self.x_shifts_els)),
                                     np.max(np.abs(self.y_shifts_els)),
                                     np.max(np.abs(self.z_shifts_els))]))
            else:
                b0 = np.ceil(np.maximum(np.max(np.abs(self.x_shifts_els)),
                                    np.max(np.abs(self.y_shifts_els))))
        else:
            self.motion_correct_rigid(template=template, save_movie=save_movie)
            b0 = np.ceil(np.max(np.abs(self.shifts_rig)))
        self.border_to_0 = b0.astype(int)
        self.mmap_file = self.fname_tot_els if self.pw_rigid else self.fname_tot_rig
        return self

    def motion_correct_rigid(self, template=None, save_movie=False) -> None:
        """
        Perform rigid motion correction

        Args:
            template: ndarray 2D (or 3D)
                if known, one can pass a template to register the frames to

            save_movie_rigid:Bool
                save the movies vs just get the template

        Important Fields:
            self.fname_tot_rig: name of the mmap file saved

            self.total_template_rig: template updated by iterating  over the chunks

            self.templates_rig: list of templates. one for each chunk

            self.shifts_rig: shifts in x and y (and z if 3D) per frame
        """
        logging.debug('Entering Rigid Motion Correction')
        logging.debug(-self.min_mov)  # XXX why the minus?
        self.total_template_rig = template
        self.templates_rig:List = []
        self.fname_tot_rig:List = []
        self.shifts_rig:List = []

        for fname_cur in self.fname:
            _fname_tot_rig, _total_template_rig, _templates_rig, _shifts_rig = motion_correct_batch_rigid(
                fname_cur,
                self.max_shifts,
                dview=self.dview,
                splits=self.splits_rig,
                num_splits_to_process=self.num_splits_to_process_rig,
                num_iter=self.niter_rig,
                template=self.total_template_rig,
                shifts_opencv=self.shifts_opencv,
                save_movie_rigid=save_movie,
                add_to_movie=-self.min_mov,
                nonneg_movie=self.nonneg_movie,
                gSig_filt=self.gSig_filt,
                use_cuda=self.use_cuda,
                border_nan=self.border_nan,
                var_name_hdf5=self.var_name_hdf5,
                is3D=self.is3D,
                indices=self.indices)
            if template is None:
                self.total_template_rig = _total_template_rig

            self.templates_rig += _templates_rig
            self.fname_tot_rig += [_fname_tot_rig]
            self.shifts_rig += _shifts_rig

    def motion_correct_pwrigid(self, save_movie:bool=True, template:np.ndarray=None, show_template:bool=False) -> None:
        """Perform pw-rigid motion correction

        Args:
            save_movie:Bool
                save the movies vs just get the template

            template: ndarray 2D (or 3D)
                if known, one can pass a template to register the frames to

            show_template: boolean
                whether to show the updated template at each iteration

        Important Fields:
            self.fname_tot_els: name of the mmap file saved
            self.templates_els: template updated by iterating  over the chunks
            self.x_shifts_els: shifts in x per frame per patch
            self.y_shifts_els: shifts in y per frame per patch
            self.z_shifts_els: shifts in z per frame per patch (if 3D)
            self.coord_shifts_els: coordinates associated to the patch for
            values in x_shifts_els and y_shifts_els (and z_shifts_els if 3D)
            self.total_template_els: list of templates. one for each chunk

        Raises:
            Exception: 'Error: Template contains NaNs, Please review the parameters'
        """

        num_iter = 1
        if template is None:
            logging.info('Generating template by rigid motion correction')
            self.motion_correct_rigid()
            self.total_template_els = self.total_template_rig.copy()
        else:
            self.total_template_els = template

        self.fname_tot_els:List = []
        self.templates_els:List = []
        self.x_shifts_els:List = []
        self.y_shifts_els:List = []
        if self.is3D:
            self.z_shifts_els:List = []

        self.coord_shifts_els:List = []
        for name_cur in self.fname:
            _fname_tot_els, new_template_els, _templates_els,\
                _x_shifts_els, _y_shifts_els, _z_shifts_els, _coord_shifts_els = motion_correct_batch_pwrigid(
                    name_cur, self.max_shifts, self.strides, self.overlaps, -self.min_mov,
                    dview=self.dview, upsample_factor_grid=self.upsample_factor_grid,
                    max_deviation_rigid=self.max_deviation_rigid, splits=self.splits_els,
                    num_splits_to_process=None, num_iter=num_iter, template=self.total_template_els,
                    shifts_opencv=self.shifts_opencv, save_movie=save_movie, nonneg_movie=self.nonneg_movie, gSig_filt=self.gSig_filt,
                    use_cuda=self.use_cuda, border_nan=self.border_nan, var_name_hdf5=self.var_name_hdf5, is3D=self.is3D,
                    indices=self.indices)
            if not self.is3D:
                if show_template:
                    pl.imshow(new_template_els)
                    pl.pause(.5)
            if np.isnan(np.sum(new_template_els)):
                raise Exception(
                    'Template contains NaNs, something went wrong. Reconsider the parameters')

            if template is None:
                self.total_template_els = new_template_els

            self.fname_tot_els += [_fname_tot_els]
            self.templates_els += _templates_els
            self.x_shifts_els += _x_shifts_els
            self.y_shifts_els += _y_shifts_els
            if self.is3D:
                self.z_shifts_els += _z_shifts_els
            self.coord_shifts_els += _coord_shifts_els

    def apply_shifts_movie(self, fname, rigid_shifts:bool=None, save_memmap:bool=False,
                           save_base_name:str='MC', order:str='F', remove_min:bool=True):
        """
        Applies shifts found by registering one file to a different file. Useful
        for cases when shifts computed from a structural channel are applied to a
        functional channel. Currently only application of shifts through openCV is
        supported. Returns either cm.movie or the path to a memory mapped file.

        Args:
            fname: str of List[str]
                name(s) of the movie to motion correct. It should not contain
                nans. All the loadable formats from CaImAn are acceptable

            rigid_shifts: bool (True)
                apply rigid or pw-rigid shifts (must exist in the mc object)
                deprectated (read directly from mc.pw_rigid)

            save_memmap: bool (False)
                flag for saving the resulting file in memory mapped form

            save_base_name: str ['MC']
                base name for memory mapped file name

            order: 'F' or 'C' ['F']
                order of resulting memory mapped file

            remove_min: bool (True)
                If minimum value is negative, subtract it from the data

        Returns:
            m_reg: caiman movie object
                caiman movie object with applied shifts (not memory mapped)
        """

        Y = cm.load(fname).astype(np.float32)
        if remove_min: 
            ymin = Y.min()
            if ymin < 0:
                Y -= Y.min()

        if rigid_shifts is not None:
            logging.warning('The rigid_shifts flag is deprecated and it is ' +
                            'being ignored. The value is read directly from' +
                            ' mc.pw_rigid and is currently set to the opposite' +
                            f' of {self.pw_rigid}')
        
        if self.pw_rigid is False:
            if self.is3D:
                m_reg = [apply_shifts_dft(img, (sh[0], sh[1], sh[2]), 0,
                                          is_freq=False, border_nan=self.border_nan)
                         for img, sh in zip(Y, self.shifts_rig)]
            elif self.shifts_opencv:
                m_reg = [apply_shift_iteration(img, shift, border_nan=self.border_nan)
                         for img, shift in zip(Y, self.shifts_rig)]
            else:
                m_reg = [apply_shifts_dft(img, (
                    sh[0], sh[1]), 0, is_freq=False, border_nan=self.border_nan) for img, sh in zip(
                    Y, self.shifts_rig)]
        else:
            if self.is3D:
                xyz_grid = [(it[0], it[1], it[2]) for it in sliding_window_3d(
                            Y[0], self.overlaps, self.strides)]
                dims_grid = tuple(np.add(xyz_grid[-1], 1))
                shifts_x = np.stack([np.reshape(_sh_, dims_grid, order='C').astype(
                    np.float32) for _sh_ in self.x_shifts_els], axis=0)
                shifts_y = np.stack([np.reshape(_sh_, dims_grid, order='C').astype(
                    np.float32) for _sh_ in self.y_shifts_els], axis=0)
                shifts_z = np.stack([np.reshape(_sh_, dims_grid, order='C').astype(
                    np.float32) for _sh_ in self.z_shifts_els], axis=0)
                dims = Y.shape[1:]
                x_grid, y_grid, z_grid = np.meshgrid(np.arange(0., dims[1]).astype(
                    np.float32), np.arange(0., dims[0]).astype(np.float32),
                    np.arange(0., dims[2]).astype(np.float32))
                if self.border_nan is not False:
                    if self.border_nan is True:
                        m_reg = [warp_sk(img, np.stack((resize_sk(shiftX.astype(np.float32), dims) + y_grid,
                                                        resize_sk(shiftY.astype(np.float32), dims) + x_grid,
                                                        resize_sk(shiftZ.astype(np.float32), dims) + z_grid), axis=0),
                                         order=3, mode='constant', cval=np.nan)
                                 for img, shiftX, shiftY, shiftZ in zip(Y, shifts_x, shifts_y, shifts_z)]
                    elif self.border_nan == 'min':
                        m_reg = [warp_sk(img, np.stack((resize_sk(shiftX.astype(np.float32), dims) + y_grid,
                                                        resize_sk(shiftY.astype(np.float32), dims) + x_grid,
                                                        resize_sk(shiftZ.astype(np.float32), dims) + z_grid), axis=0),
                                         order=3, mode='constant', cval=np.min(img))
                                 for img, shiftX, shiftY, shiftZ in zip(Y, shifts_x, shifts_y, shifts_z)]
                    elif self.border_nan == 'copy':
                        m_reg = [warp_sk(img, np.stack((resize_sk(shiftX.astype(np.float32), dims) + y_grid,
                                                        resize_sk(shiftY.astype(np.float32), dims) + x_grid,
                                                        resize_sk(shiftZ.astype(np.float32), dims) + z_grid), axis=0),
                                         order=3, mode='edge')
                                 for img, shiftX, shiftY, shiftZ in zip(Y, shifts_x, shifts_y, shifts_z)]
                else:
                    m_reg = [warp_sk(img, np.stack((resize_sk(shiftX.astype(np.float32), dims) + y_grid,
                                     resize_sk(shiftY.astype(np.float32), dims) + x_grid,
                                     resize_sk(shiftZ.astype(np.float32), dims) + z_grid), axis=0),
                                     order=3, mode='constant')
                             for img, shiftX, shiftY, shiftZ in zip(Y, shifts_x, shifts_y, shifts_z)]
                                     # borderValue=add_to_movie)                                 # borderValue=add_to_movie)
            else:
                xy_grid = [(it[0], it[1]) for it in sliding_window(Y[0], self.overlaps, self.strides)]
                dims_grid = tuple(np.max(np.stack(xy_grid, axis=1), axis=1) - np.min(
                    np.stack(xy_grid, axis=1), axis=1) + 1)
                shifts_x = np.stack([np.reshape(_sh_, dims_grid, order='C').astype(
                    np.float32) for _sh_ in self.x_shifts_els], axis=0)
                shifts_y = np.stack([np.reshape(_sh_, dims_grid, order='C').astype(
                    np.float32) for _sh_ in self.y_shifts_els], axis=0)
                dims = Y.shape[1:]
                x_grid, y_grid = np.meshgrid(np.arange(0., dims[1]).astype(
                    np.float32), np.arange(0., dims[0]).astype(np.float32))
                if self.border_nan is not False:
                    if self.border_nan is True:
                        m_reg = [cv2.remap(img, -cv2.resize(shiftY, dims[::-1]) + x_grid,
                                           -cv2.resize(shiftX, dims[::-1]) + y_grid,
                                           cv2.INTER_CUBIC, borderMode=cv2.BORDER_CONSTANT,
                                           borderValue=np.nan)
                                 for img, shiftX, shiftY in zip(Y, shifts_x, shifts_y)]

                    elif self.border_nan == 'min':
                        m_reg = [cv2.remap(img, -cv2.resize(shiftY, dims[::-1]) + x_grid,
                                           -cv2.resize(shiftX, dims[::-1]) + y_grid,
                                           cv2.INTER_CUBIC, borderMode=cv2.BORDER_CONSTANT,
                                           borderValue=np.min(img))
                                 for img, shiftX, shiftY in zip(Y, shifts_x, shifts_y)]
                    elif self.border_nan == 'copy':
                        m_reg = [cv2.remap(img, -cv2.resize(shiftY, dims[::-1]) + x_grid,
                                           -cv2.resize(shiftX, dims[::-1]) + y_grid,
                                           cv2.INTER_CUBIC, borderMode=cv2.BORDER_REPLICATE)
                                 for img, shiftX, shiftY in zip(Y, shifts_x, shifts_y)]
                else:
                    m_reg = [cv2.remap(img, -cv2.resize(shiftY, dims[::-1]) + x_grid,
                                       -cv2.resize(shiftX, dims[::-1]) + y_grid,
                                       cv2.INTER_CUBIC, borderMode=cv2.BORDER_CONSTANT,
                                       borderValue=0.0)
                             for img, shiftX, shiftY in zip(Y, shifts_x, shifts_y)]
        m_reg = np.stack(m_reg, axis=0)
        if save_memmap:
            dims = m_reg.shape
            fname_tot = caiman.paths.memmap_frames_filename(save_base_name, dims[1:], dims[0], order)
            big_mov = np.memmap(fname_tot, mode='w+', dtype=np.float32,
                        shape=prepare_shape((np.prod(dims[1:]), dims[0])), order=order)
            big_mov[:] = np.reshape(m_reg.transpose(1, 2, 0), (np.prod(dims[1:]), dims[0]), order='F')
            big_mov.flush()
            del big_mov
            return fname_tot
        else:
            return cm.movie(m_reg)

#%%
def apply_shift_iteration(img, shift, border_nan:bool=False, border_type=cv2.BORDER_REFLECT):
    # todo todocument

    sh_x_n, sh_y_n = shift
    w_i, h_i = img.shape
    M = np.float32([[1, 0, sh_y_n], [0, 1, sh_x_n]])
    min_, max_ = np.nanmin(img), np.nanmax(img)
    img = np.clip(cv2.warpAffine(img, M, (h_i, w_i),
                                 flags=cv2.INTER_CUBIC, borderMode=border_type), min_, max_)
    if border_nan is not False:
        max_w, max_h, min_w, min_h = 0, 0, 0, 0
        max_h, max_w = np.ceil(np.maximum(
            (max_h, max_w), shift)).astype(int)
        min_h, min_w = np.floor(np.minimum(
            (min_h, min_w), shift)).astype(int)
        if border_nan is True:
            img[:max_h, :] = np.nan
            if min_h < 0:
                img[min_h:, :] = np.nan
            img[:, :max_w] = np.nan
            if min_w < 0:
                img[:, min_w:] = np.nan
        elif border_nan == 'min':
            img[:max_h, :] = min_
            if min_h < 0:
                img[min_h:, :] = min_
            img[:, :max_w] = min_
            if min_w < 0:
                img[:, min_w:] = min_
        elif border_nan == 'copy':
            if max_h > 0:
                img[:max_h] = img[max_h]
            if min_h < 0:
                img[min_h:] = img[min_h-1]
            if max_w > 0:
                img[:, :max_w] = img[:, max_w, np.newaxis]
            if min_w < 0:
                img[:, min_w:] = img[:, min_w-1, np.newaxis]

    return img


#%%
def apply_shift_online(movie_iterable, xy_shifts, save_base_name=None, order='F'):
    """
    Applies rigid shifts to a loaded movie. Useful when processing a dataset
    with CaImAn online and you want to obtain the registered movie after
    processing is finished or when operating with dual channels.
    When save_base_name is None the registered file is returned as a caiman
    movie. Otherwise a memory mapped file is saved.
    Currently only rigid shifts are supported supported.

    Args:
        movie_iterable: cm.movie or np.array
            Movie to be registered in T x X x Y format

        xy_shifts: list
            list of shifts to be applied

        save_base_name: str or None
            prefix for memory mapped file otherwise registered file is returned
            to memory

        order: 'F' or 'C'
            order of memory mapped file

    Returns:
        name of registered memory mapped file if save_base_name is not None,
        otherwise registered file
    """
    # todo use for non rigid shifts

    if len(movie_iterable) != len(xy_shifts):
        raise Exception('Number of shifts does not match movie length!')
    count = 0
    new_mov = []
    dims = (len(movie_iterable),) + movie_iterable[0].shape  # TODO: Refactor so length is either tracked separately or is last part of tuple

    if save_base_name is not None:
        fname_tot = caiman.paths.memmap_frames_filename(save_base_name, dims[1:], dims[0], order)
        fname_tot = caiman.paths.fn_relocated(fname_tot)
        big_mov = np.memmap(fname_tot, mode='w+', dtype=np.float32,
                            shape=prepare_shape((np.prod(dims[1:]), dims[0])), order=order)

    for page, shift in zip(movie_iterable, xy_shifts):
        if 'tifffile' in str(type(movie_iterable[0])):
            page = page.asarray()

        img = np.array(page, dtype=np.float32)
        new_img = apply_shift_iteration(img, shift)
        if save_base_name is not None:
            big_mov[:, count] = np.reshape(
                new_img, np.prod(dims[1:]), order='F')
        else:
            new_mov.append(new_img)
        count += 1

    if save_base_name is not None:
        big_mov.flush()
        del big_mov
        return fname_tot
    else:
        return np.array(new_mov)
#%%

def motion_correct_oneP_rigid(
        filename,
        gSig_filt,
        max_shifts,
        dview=None,
        splits_rig=10,
        save_movie=True,
        border_nan=True):
    '''Perform rigid motion correction on one photon imaging movies

    Args:
        filename: str
            name of the file to correct
        gSig_filt:
            size of the filter. If algorithm does not work change this parameters
        max_shifts: tuple of ints
            max shifts in x and y allowed
        dview:
            handle to cluster
        splits_rig: int
            number of chunks for parallelizing motion correction (remember that it should hold that length_movie/num_splits_to_process_rig>100)
        save_movie: bool
            whether to save the movie in memory mapped format
        border_nan : bool or string, optional
            Specifies how to deal with borders. (True, False, 'copy', 'min')        

    Returns:
        Motion correction object
    '''
    min_mov = np.array([caiman.motion_correction.high_pass_filter_space(
        m_, gSig_filt) for m_ in cm.load(filename[0], subindices=range(400))]).min()
    new_templ = None

    # TODO: needinfo how the classes works
    mc = MotionCorrect(
        filename,
        min_mov,
        dview=dview,
        max_shifts=max_shifts,
        niter_rig=1,
        splits_rig=splits_rig,
        num_splits_to_process_rig=None,
        shifts_opencv=True,
        nonneg_movie=True,
        gSig_filt=gSig_filt,
        border_nan=border_nan,
        is3D=False)

    mc.motion_correct_rigid(save_movie=save_movie, template=new_templ)

    return mc

def motion_correct_oneP_nonrigid(
        filename,
        gSig_filt,
        max_shifts,
        strides,
        overlaps,
        splits_els,
        upsample_factor_grid,
        max_deviation_rigid,
        dview=None,
        splits_rig=10,
        save_movie=True,
        new_templ=None,
        border_nan=True):
    '''Perform rigid motion correction on one photon imaging movies

    Args:
        filename: str
            name of the file to correct
        gSig_filt:
            size of the filter. If algorithm does not work change this parameters
        max_shifts: tuple of ints
            max shifts in x and y allowed
        dview:
            handle to cluster
        splits_rig: int
            number of chunks for parallelizing motion correction (remember that it should hold that length_movie/num_splits_to_process_rig>100)
        save_movie: bool
            whether to save the movie in memory mapped format
        border_nan : bool or string, optional
            specifies how to deal with borders. (True, False, 'copy', 'min')

    Returns:
        Motion correction object
    '''

    if new_templ is None:
        min_mov = np.array([cm.motion_correction.high_pass_filter_space(
            m_, gSig_filt) for m_ in cm.load(filename, subindices=range(400))]).min()
    else:
        min_mov = np.min(new_templ)

    # TODO: needinfo how the classes works
    mc = MotionCorrect(
        filename,
        min_mov,
        dview=dview,
        max_shifts=max_shifts,
        niter_rig=1,
        splits_rig=splits_rig,
        num_splits_to_process_rig=None,
        shifts_opencv=True,
        nonneg_movie=True,
        gSig_filt=gSig_filt,
        strides=strides,
        overlaps=overlaps,
        splits_els=splits_els,
        upsample_factor_grid=upsample_factor_grid,
        max_deviation_rigid=max_deviation_rigid,
        border_nan=border_nan,
        is3D=False)

    mc.motion_correct_pwrigid(save_movie=True, template=new_templ)
    return mc

def motion_correct_online_multifile(list_files, add_to_movie, order='C', **kwargs):
    # todo todocument

    kwargs['order'] = order
    all_names = []
    all_shifts = []
    all_xcorrs = []
    all_templates = []
    template = None
    kwargs_ = kwargs.copy()
    kwargs_['order'] = order
    total_frames = 0
    for file_ in list_files:
        logging.info(('Processing:' + file_))
        kwargs_['template'] = template
        kwargs_['save_base_name'] = os.path.splitext(file_)[0]
        tffl = tifffile.TiffFile(file_)
        shifts, xcorrs, template, fname_tot = motion_correct_online(
            tffl, add_to_movie, **kwargs_)[0:4]
        all_names.append(fname_tot)
        all_shifts.append(shifts)
        all_xcorrs.append(xcorrs)
        all_templates.append(template)
        total_frames = total_frames + len(shifts)

    return all_names, all_shifts, all_xcorrs, all_templates


#%%
def motion_correct_online(movie_iterable, add_to_movie, max_shift_w=25, max_shift_h=25, save_base_name=None, order='C',
                          init_frames_template=100, show_movie=False, bilateral_blur=False, template=None, min_count=1000,
                          border_to_0=0, n_iter=1, remove_blanks=False, show_template=False, return_mov=False,
                          use_median_as_template=False):
    # todo todocument

    shifts = []  # store the amount of shift in each frame
    xcorrs = []
    if remove_blanks and n_iter == 1:
        raise Exception(
            'In order to remove blanks you need at least two iterations n_iter=2')

    if 'tifffile' in str(type(movie_iterable[0])):
        if len(movie_iterable) == 1:
            logging.warning(
                '******** WARNING ****** NEED TO LOAD IN MEMORY SINCE SHAPE OF PAGE IS THE FULL MOVIE')
            movie_iterable = movie_iterable.asarray()
            init_mov = movie_iterable[:init_frames_template]
        else:
            init_mov = [m.asarray()
                        for m in movie_iterable[:init_frames_template]]
    else:
        init_mov = movie_iterable[slice(0, init_frames_template, 1)]

    dims = (len(movie_iterable),) + movie_iterable[0].shape # TODO: Refactor so length is either tracked separately or is last part of tuple
    logging.debug("dimensions:" + str(dims))

    if use_median_as_template:
        template = bin_median(movie_iterable)

    if template is None:
        template = bin_median(init_mov)
        count = init_frames_template
        if np.percentile(template, 1) + add_to_movie < - 10:
            raise Exception(
                'Movie too negative, You need to add a larger value to the movie (add_to_movie)')
        template = np.array(template + add_to_movie, dtype=np.float32)
    else:
        if np.percentile(template, 1) < - 10:
            raise Exception(
                'Movie too negative, You need to add a larger value to the movie (add_to_movie)')
        count = min_count

    min_mov = 0
    buffer_size_frames = 100
    buffer_size_template = 100
    buffer_frames:collections.deque = collections.deque(maxlen=buffer_size_frames)
    buffer_templates:collections.deque = collections.deque(maxlen=buffer_size_template)
    max_w, max_h, min_w, min_h = 0, 0, 0, 0

    big_mov = None
    if return_mov:
        mov:Optional[List] = []
    else:
        mov = None

    for n in range(n_iter):
        if n > 0:
            count = init_frames_template

        if (save_base_name is not None) and (big_mov is None) and (n_iter == (n + 1)):

            if remove_blanks:
                dims = (dims[0], dims[1] + min_h -
                        max_h, dims[2] + min_w - max_w)

            fname_tot:Optional[str] = caiman.paths.memmap_frames_filename(save_base_name, dims[1:], dims[0], order)
            big_mov = np.memmap(fname_tot, mode='w+', dtype=np.float32,
                                shape=prepare_shape((np.prod(dims[1:]), dims[0])), order=order)

        else:
            fname_tot = None

        shifts_tmp = []
        xcorr_tmp = []
        for idx_frame, page in enumerate(movie_iterable):

            if 'tifffile' in str(type(movie_iterable[0])):
                page = page.asarray()

            img = np.array(page, dtype=np.float32)
            img = img + add_to_movie

            new_img, template_tmp, shift, avg_corr = motion_correct_iteration(
                img, template, count, max_shift_w=max_shift_w, max_shift_h=max_shift_h, bilateral_blur=bilateral_blur)

            max_h, max_w = np.ceil(np.maximum(
                (max_h, max_w), shift)).astype(int)
            min_h, min_w = np.floor(np.minimum(
                (min_h, min_w), shift)).astype(int)

            if count < (buffer_size_frames + init_frames_template):
                template_old = template
                template = template_tmp
            else:
                template_old = template
            buffer_frames.append(new_img)

            if count % 100 == 0:
                if count >= (buffer_size_frames + init_frames_template):
                    buffer_templates.append(np.mean(buffer_frames, 0))
                    template = np.median(buffer_templates, 0)

                if show_template:
                    pl.cla()
                    pl.imshow(template, cmap='gray', vmin=250,
                              vmax=350, interpolation='none')
                    pl.pause(.001)

                logging.debug('Relative change in template:' + str(
                    np.sum(np.abs(template - template_old)) / np.sum(np.abs(template))))
                logging.debug('Iteration:' + str(count))

            if border_to_0 > 0:
                new_img[:border_to_0, :] = min_mov
                new_img[:, :border_to_0] = min_mov
                new_img[:, -border_to_0:] = min_mov
                new_img[-border_to_0:, :] = min_mov

            shifts_tmp.append(shift)
            xcorr_tmp.append(avg_corr)

            if remove_blanks and n > 0 and (n_iter == (n + 1)):

                new_img = new_img[max_h:, :]
                if min_h < 0:
                    new_img = new_img[:min_h, :]
                new_img = new_img[:, max_w:]
                if min_w < 0:
                    new_img = new_img[:, :min_w]

            if (save_base_name is not None) and (n_iter == (n + 1)):
                big_mov[:, idx_frame] = np.reshape(new_img, np.prod(dims[1:]), order='F') # type: ignore
                                                                                          # mypy cannot prove that big_mov is not still None

            if mov is not None and (n_iter == (n + 1)):
                mov.append(new_img)

            if show_movie:
                cv2.imshow('frame', new_img / 500)
                logging.info(shift)
                if not np.any(np.remainder(shift, 1) == (0, 0)):
                    cv2.waitKey(int(1. / 500 * 1000))

            count += 1
        shifts.append(shifts_tmp)
        xcorrs.append(xcorr_tmp)

    if save_base_name is not None:
        logging.debug('Flushing memory')
        big_mov.flush() # type: ignore # mypy cannot prove big_mov is not still None
        del big_mov
        gc.collect()

    if mov is not None:
        mov = np.dstack(mov).transpose([2, 0, 1])

    return shifts, xcorrs, template, fname_tot, mov


#%%
def motion_correct_iteration(img, template, frame_num, max_shift_w=25,
                             max_shift_h=25, bilateral_blur=False, diameter=10, sigmaColor=10000, sigmaSpace=0):
    # todo todocument
    h_i, w_i = template.shape
    ms_h = max_shift_h
    ms_w = max_shift_w

    if bilateral_blur:
        img = cv2.bilateralFilter(img, diameter, sigmaColor, sigmaSpace)
    templ_crop = template[max_shift_h:h_i - max_shift_h,
                          max_shift_w:w_i - max_shift_w].astype(np.float32)
    res = cv2.matchTemplate(img, templ_crop, cv2.TM_CCORR_NORMED)

    top_left = cv2.minMaxLoc(res)[3]
    avg_corr = np.max(res)
    sh_y, sh_x = top_left

    if (0 < top_left[1] < 2 * ms_h - 1) & (0 < top_left[0] < 2 * ms_w - 1):
        # if max is internal, check for subpixel shift using gaussian
        # peak registration
        log_xm1_y = np.log(res[sh_x - 1, sh_y])
        log_xp1_y = np.log(res[sh_x + 1, sh_y])
        log_x_ym1 = np.log(res[sh_x, sh_y - 1])
        log_x_yp1 = np.log(res[sh_x, sh_y + 1])
        four_log_xy = 4 * np.log(res[sh_x, sh_y])

        sh_x_n = -(sh_x - ms_h + ((log_xm1_y - log_xp1_y) /
                                   (2 * log_xm1_y - four_log_xy + 2 * log_xp1_y)))
        sh_y_n = -(sh_y - ms_w + ((log_x_ym1 - log_x_yp1) /
                                   (2 * log_x_ym1 - four_log_xy + 2 * log_x_yp1)))
    else:
        sh_x_n = -(sh_x - ms_h)
        sh_y_n = -(sh_y - ms_w)

    M = np.float32([[1, 0, sh_y_n], [0, 1, sh_x_n]])
    min_, max_ = np.min(img), np.max(img)
    new_img = np.clip(cv2.warpAffine(
        img, M, (w_i, h_i), flags=cv2.INTER_CUBIC, borderMode=cv2.BORDER_REFLECT), min_, max_)

    new_templ = template * frame_num / \
        (frame_num + 1) + 1. / (frame_num + 1) * new_img
    shift = [sh_x_n, sh_y_n]

    return new_img, new_templ, shift, avg_corr

#%%


@profile
def motion_correct_iteration_fast(img, template, max_shift_w=10, max_shift_h=10):
    """ For using in online realtime scenarios """
    h_i, w_i = template.shape
    ms_h = max_shift_h
    ms_w = max_shift_w

    templ_crop = template[max_shift_h:h_i - max_shift_h,
                          max_shift_w:w_i - max_shift_w].astype(np.float32)

    res = cv2.matchTemplate(img, templ_crop, cv2.TM_CCORR_NORMED)
    top_left = cv2.minMaxLoc(res)[3]

    sh_y, sh_x = top_left

    if (0 < top_left[1] < 2 * ms_h - 1) & (0 < top_left[0] < 2 * ms_w - 1):
        # if max is internal, check for subpixel shift using gaussian
        # peak registration
        log_xm1_y = np.log(res[sh_x - 1, sh_y])
        log_xp1_y = np.log(res[sh_x + 1, sh_y])
        log_x_ym1 = np.log(res[sh_x, sh_y - 1])
        log_x_yp1 = np.log(res[sh_x, sh_y + 1])
        four_log_xy = 4 * np.log(res[sh_x, sh_y])

        sh_x_n = -(sh_x - ms_h + ((log_xm1_y - log_xp1_y) /
                                   (2 * log_xm1_y - four_log_xy + 2 * log_xp1_y)))
        sh_y_n = -(sh_y - ms_w + ((log_x_ym1 - log_x_yp1) /
                                   (2 * log_x_ym1 - four_log_xy + 2 * log_x_yp1)))
    else:
        sh_x_n = -(sh_x - ms_h)
        sh_y_n = -(sh_y - ms_w)

    M = np.float32([[1, 0, sh_y_n], [0, 1, sh_x_n]])

    new_img = cv2.warpAffine(
        img, M, (w_i, h_i), flags=cv2.INTER_CUBIC, borderMode=cv2.BORDER_REFLECT)

    shift = [sh_x_n, sh_y_n]

    return new_img, shift

#%%


def bin_median(mat, window=10, exclude_nans=True):
    """ compute median of 3D array in along axis o by binning values

    Args:
        mat: ndarray
            input 3D matrix, time along first dimension

        window: int
            number of frames in a bin

    Returns:
        img:
            median image

    Raises:
        Exception 'Path to template does not exist:'+template
    """

    T, d1, d2 = np.shape(mat)
    if T < window:
        window = T
    num_windows = int(T // window)
    num_frames = num_windows * window
    if exclude_nans:
        img = np.nanmedian(np.nanmean(np.reshape(
            mat[:num_frames], (window, num_windows, d1, d2)), axis=0), axis=0)
    else:
        img = np.median(np.mean(np.reshape(
            mat[:num_frames], (window, num_windows, d1, d2)), axis=0), axis=0)

    return img

def bin_median_3d(mat, window=10, exclude_nans=True):
    """ compute median of 4D array in along axis o by binning values

    Args:
        mat: ndarray
            input 4D matrix, (T, h, w, z)

        window: int
            number of frames in a bin

    Returns:
        img:
            median image

    Raises:
        Exception 'Path to template does not exist:'+template
    """

    T, d1, d2, d3 = np.shape(mat)
    if T < window:
        window = T
    num_windows = int(T // window)
    num_frames = num_windows * window
    if exclude_nans:
        img = np.nanmedian(np.nanmean(np.reshape(
            mat[:num_frames], (window, num_windows, d1, d2, d3)), axis=0), axis=0)
    else:
        img = np.median(np.mean(np.reshape(
            mat[:num_frames], (window, num_windows, d1, d2, d3)), axis=0), axis=0)

    return img

def process_movie_parallel(arg_in):
    #todo: todocument
    fname, fr, margins_out, template, max_shift_w, max_shift_h, remove_blanks, apply_smooth, save_hdf5 = arg_in

    if template is not None:
        if isinstance(template, str):
            if os.path.exists(template):
                template = cm.load(template, fr=1)
            else:
                raise Exception('Path to template does not exist:' + template)

    type_input = str(type(fname))
    if 'movie' in type_input:
        #        logging.info((type(fname)))
        Yr = fname

    elif 'ndarray' in type_input:
        Yr = cm.movie(np.array(fname, dtype=np.float32), fr=fr)
    elif isinstance(fname, str):
        Yr = cm.load(fname, fr=fr)
    else:
        raise Exception('Unknown input type:' + type_input)

    if Yr.ndim > 1:
        #        logging.info('loaded')
        if apply_smooth:
            #            logging.info('applying smoothing')
            Yr = Yr.bilateral_blur_2D(
                diameter=10, sigmaColor=10000, sigmaSpace=0)

#        print('Remove BL')
        if margins_out != 0:
            Yr = Yr[:, margins_out:-margins_out, margins_out:-
                    margins_out]  # borders create troubles

#        logging.info('motion correcting')

        Yr, shifts, xcorrs, template = Yr.motion_correct(max_shift_w=max_shift_w, max_shift_h=max_shift_h,
                                                         method='opencv', template=template, remove_blanks=remove_blanks)

        if ('movie' in type_input) or ('ndarray' in type_input):
            #            logging.debug('Returning Values')
            return Yr, shifts, xcorrs, template

        else:

            #            logging.debug('median computing')
            template = Yr.bin_median()
#            logging.debug('saving')
            idx_dot = len(fname.split('.')[-1])
            if save_hdf5:
                Yr.save(fname[:-idx_dot] + 'hdf5')
#            logging.debug('saving 2')
            np.savez(fname[:-idx_dot] + 'npz', shifts=shifts,
                     xcorrs=xcorrs, template=template)
#            logging.debug('deleting')
            del Yr
#            logging.debug('done!')
            return fname[:-idx_dot]
    else:
        return None


#%%
def motion_correct_parallel(file_names, fr=10, template=None, margins_out=0,
                            max_shift_w=5, max_shift_h=5, remove_blanks=False, apply_smooth=False, dview=None, save_hdf5=True):
    """motion correct many movies usingthe ipyparallel cluster

    Args:
        file_names: list of strings
            names of he files to be motion corrected

        fr: double
            fr parameters for calcblitz movie

        margins_out: int
            number of pixels to remove from the borders

    Returns:
        base file names of the motion corrected files:List[str]

    Raises:
        Exception
    """
    args_in = []
    for file_idx, f in enumerate(file_names):
        if isinstance(template, list):
            args_in.append((f, fr, margins_out, template[file_idx], max_shift_w, max_shift_h,
                            remove_blanks, apply_smooth, save_hdf5))
        else:
            args_in.append((f, fr, margins_out, template, max_shift_w,
                            max_shift_h, remove_blanks, apply_smooth, save_hdf5))

    try:
        if dview is not None:
            if 'multiprocessing' in str(type(dview)):
                file_res = dview.map_async(
                    process_movie_parallel, args_in).get(4294967)
            else:
                file_res = dview.map_sync(process_movie_parallel, args_in)
                dview.results.clear()
        else:
            file_res = list(map(process_movie_parallel, args_in))

    except:
        try:
            if (dview is not None) and 'multiprocessing' not in str(type(dview)):
                dview.results.clear()

        except UnboundLocalError:
            logging.error('could not close client')

        raise

    return file_res

#%%


def _upsampled_dft(data, upsampled_region_size,
                   upsample_factor=1, axis_offsets=None):
    """
    adapted from SIMA (https://github.com/losonczylab) and the scikit-image (http://scikit-image.org/) package.

    Unless otherwise specified by LICENSE.txt files in individual
    directories, all code is

    Copyright (C) 2011, the scikit-image team
    All rights reserved.

    Redistribution and use in source and binary forms, with or without
    modification, are permitted provided that the following conditions are
    met:

     1. Redistributions of source code must retain the above copyright
        notice, this list of conditions and the following disclaimer.
     2. Redistributions in binary form must reproduce the above copyright
        notice, this list of conditions and the following disclaimer in
        the documentation and/or other materials provided with the
        distribution.
     3. Neither the name of skimage nor the names of its contributors may be
        used to endorse or promote products derived from this software without
        specific prior written permission.

    THIS SOFTWARE IS PROVIDED BY THE AUTHOR ``AS IS'' AND ANY EXPRESS OR
    IMPLIED WARRANTIES, INCLUDING, BUT NOT LIMITED TO, THE IMPLIED
    WARRANTIES OF MERCHANTABILITY AND FITNESS FOR A PARTICULAR PURPOSE ARE
    DISCLAIMED. IN NO EVENT SHALL THE AUTHOR BE LIABLE FOR ANY DIRECT,
    INDIRECT, INCIDENTAL, SPECIAL, EXEMPLARY, OR CONSEQUENTIAL DAMAGES
    (INCLUDING, BUT NOT LIMITED TO, PROCUREMENT OF SUBSTITUTE GOODS OR
    SERVICES; LOSS OF USE, DATA, OR PROFITS; OR BUSINESS INTERRUPTION)
    HOWEVER CAUSED AND ON ANY THEORY OF LIABILITY, WHETHER IN CONTRACT,
    STRICT LIABILITY, OR TORT (INCLUDING NEGLIGENCE OR OTHERWISE) ARISING
    IN ANY WAY OUT OF THE USE OF THIS SOFTWARE, EVEN IF ADVISED OF THE
    POSSIBILITY OF SUCH DAMAGE.

    Upsampled DFT by matrix multiplication.

    This code is intended to provide the same result as if the following
    operations were performed:
        - Embed the array "data" in an array that is ``upsample_factor`` times
          larger in each dimension.  ifftshift to bring the center of the
          image to (1,1).
        - Take the FFT of the larger array.
        - Extract an ``[upsampled_region_size]`` region of the result, starting
          with the ``[axis_offsets+1]`` element.

    It achieves this result by computing the DFT in the output array without
    the need to zeropad. Much faster and memory efficient than the zero-padded
    FFT approach if ``upsampled_region_size`` is much smaller than
    ``data.size * upsample_factor``.

    Args:
        data : 2D ndarray
            The input data array (DFT of original data) to upsample.

        upsampled_region_size : integer or tuple of integers, optional
            The size of the region to be sampled.  If one integer is provided, it
            is duplicated up to the dimensionality of ``data``.

        upsample_factor : integer, optional
            The upsampling factor.  Defaults to 1.

        axis_offsets : tuple of integers, optional
            The offsets of the region to be sampled.  Defaults to None (uses
            image center)

    Returns:
        output : 2D ndarray
                The upsampled DFT of the specified region.
    """
    # if people pass in an integer, expand it to a list of equal-sized sections
    if not hasattr(upsampled_region_size, "__iter__"):
        upsampled_region_size = [upsampled_region_size, ] * data.ndim
    else:
        if len(upsampled_region_size) != data.ndim:
            raise ValueError("shape of upsampled region sizes must be equal "
                             "to input data's number of dimensions.")

    if axis_offsets is None:
        axis_offsets = [0, ] * data.ndim
    else:
        if len(axis_offsets) != data.ndim:
            raise ValueError("number of axis offsets must be equal to input "
                             "data's number of dimensions.")

    col_kernel = np.exp(
        (-1j * 2 * np.pi / (data.shape[1] * upsample_factor)) *
        (ifftshift(np.arange(data.shape[1]))[:, None] -
         np.floor(data.shape[1] // 2)).dot(
             np.arange(upsampled_region_size[1])[None, :] - axis_offsets[1])
    )
    row_kernel = np.exp(
        (-1j * 2 * np.pi / (data.shape[0] * upsample_factor)) *
        (np.arange(upsampled_region_size[0])[:, None] - axis_offsets[0]).dot(
            ifftshift(np.arange(data.shape[0]))[None, :] -
            np.floor(data.shape[0] // 2))
    )

    if data.ndim > 2:
        pln_kernel = np.exp(
        (-1j * 2 * np.pi / (data.shape[2] * upsample_factor)) *
        (np.arange(upsampled_region_size[2])[:, None] - axis_offsets[2]).dot(
                ifftshift(np.arange(data.shape[2]))[None, :] -
                np.floor(data.shape[2] // 2)))

    # output = np.tensordot(np.tensordot(row_kernel,data,axes=[1,0]),col_kernel,axes=[1,0])
    output = np.tensordot(row_kernel, data, axes = [1,0])
    output = np.tensordot(output, col_kernel, axes = [1,0])

    if data.ndim > 2:
        output = np.tensordot(output, pln_kernel, axes = [1,1])
    #output = row_kernel.dot(data).dot(col_kernel)
    return output


def _compute_phasediff(cross_correlation_max):
    """
    Compute global phase difference between the two images (should be zero if images are non-negative).

    Args:
        cross_correlation_max : complex
            The complex value of the cross correlation at its maximum point.
    """
    return np.arctan2(cross_correlation_max.imag, cross_correlation_max.real)


def _compute_error(cross_correlation_max, src_amp, target_amp):
    """
    Compute RMS error metric between ``src_image`` and ``target_image``.

    Args:
        cross_correlation_max : complex
            The complex value of the cross correlation at its maximum point.

        src_amp : float
            The normalized average image intensity of the source image

        target_amp : float
            The normalized average image intensity of the target image
    """
    error = 1.0 - cross_correlation_max * cross_correlation_max.conj() /\
        (src_amp * target_amp)
    return np.sqrt(np.abs(error))

def init_cuda_process():
    """
    Initialize a PyCUDA context at global scope so that it can be accessed
    from processes when using multithreading
    """
    global cudactx

    cudadrv.init()
    dev = cudadrv.Device(0)
    cudactx = dev.make_context() # type: ignore
    atexit.register(cudactx.pop) # type: ignore


def close_cuda_process(n):
    """
    Cleanup cuda process
    """

    global cudactx

    import skcuda.misc as cudamisc
    try:
        cudamisc.done_context(cudactx) # type: ignore
    except:
        pass

#%%

def register_translation_3d(src_image, target_image, upsample_factor = 1,
                            space = "real", shifts_lb = None, shifts_ub = None,
                            max_shifts = [10,10,10]):

    """
    Simple script for registering translation in 3D using an FFT approach.
    
    Args:
        src_image : ndarray
            Reference image.

        target_image : ndarray
            Image to register.  Must be same dimensionality as ``src_image``.

        upsample_factor : int, optional
            Upsampling factor. Images will be registered to within
            ``1 / upsample_factor`` of a pixel. For example
            ``upsample_factor == 20`` means the images will be registered
            within 1/20th of a pixel.  Default is 1 (no upsampling)

        space : string, one of "real" or "fourier"
            Defines how the algorithm interprets input data.  "real" means data
            will be FFT'd to compute the correlation, while "fourier" data will
            bypass FFT of input data.  Case insensitive.

    Returns:
        shifts : ndarray
            Shift vector (in pixels) required to register ``target_image`` with
            ``src_image``.  Axis ordering is consistent with numpy (e.g. Z, Y, X)

        error : float
            Translation invariant normalized RMS error between ``src_image`` and
            ``target_image``.

        phasediff : float
            Global phase difference between the two images (should be
            zero if images are non-negative).

    Raises:
     NotImplementedError "Error: register_translation_3d only supports "
                                  "subpixel registration for 3D images"

     ValueError "Error: images must really be same size for "
                         "register_translation_3d"

     ValueError "Error: register_translation_3d only knows the \"real\" "
                         "and \"fourier\" values for the ``space`` argument."

    """

    # images must be the same shape
    if src_image.shape != target_image.shape:
        raise ValueError("Error: images must really be same size for "
                         "register_translation_3d")

    # only 3D data makes sense right now
    if src_image.ndim != 3 and upsample_factor > 1:
        raise NotImplementedError("Error: register_translation_3d only supports "
                                  "subpixel registration for 3D images")

    # assume complex data is already in Fourier space
    if space.lower() == 'fourier':
        src_freq = src_image
        target_freq = target_image
    # real data needs to be fft'd.
    elif space.lower() == 'real':
        src_image_cpx = np.array(
            src_image, dtype=np.complex64, copy=False)
        target_image_cpx = np.array(
            target_image, dtype=np.complex64, copy=False)
        src_freq = np.fft.fftn(src_image_cpx)
        target_freq = np.fft.fftn(target_image_cpx)
    else:
        raise ValueError("Error: register_translation_3d only knows the \"real\" "
                         "and \"fourier\" values for the ``space`` argument.")

    shape = src_freq.shape
    image_product = src_freq * target_freq.conj()
    cross_correlation = np.fft.ifftn(image_product)
#    cross_correlation = ifftn(image_product) # TODO CHECK why this line is different
    new_cross_corr = np.abs(cross_correlation)

    CCmax = cross_correlation.max()

    del cross_correlation

    if (shifts_lb is not None) or (shifts_ub is not None):

        if (shifts_lb[0] < 0) and (shifts_ub[0] >= 0):
            new_cross_corr[shifts_ub[0]:shifts_lb[0], :, :] = 0
        else:
            new_cross_corr[:shifts_lb[0], :, :] = 0
            new_cross_corr[shifts_ub[0]:, :, :] = 0

        if (shifts_lb[1] < 0) and (shifts_ub[1] >= 0):
            new_cross_corr[:, shifts_ub[1]:shifts_lb[1], :] = 0
        else:
            new_cross_corr[:, :shifts_lb[1], :] = 0
            new_cross_corr[:, shifts_ub[1]:, :] = 0

        if (shifts_lb[2] < 0) and (shifts_ub[2] >= 0):
            new_cross_corr[:, :, shifts_ub[2]:shifts_lb[2]] = 0
        else:
            new_cross_corr[:, :, :shifts_lb[2]] = 0
            new_cross_corr[:, :, shifts_ub[2]:] = 0
    else:
        new_cross_corr[max_shifts[0]:-max_shifts[0], :, :] = 0
        new_cross_corr[:, max_shifts[1]:-max_shifts[1], :] = 0
        new_cross_corr[:, :, max_shifts[2]:-max_shifts[2]] = 0

    maxima = np.unravel_index(np.argmax(new_cross_corr), new_cross_corr.shape)
    midpoints = np.array([np.fix(axis_size//2) for axis_size in shape])

    shifts = np.array(maxima, dtype=np.float32)
    shifts[shifts > midpoints] -= np.array(shape)[shifts > midpoints]


    if upsample_factor > 1:

        shifts = np.round(shifts * upsample_factor) / upsample_factor
        upsampled_region_size = np.ceil(upsample_factor * 1.5)
        # Center of output array at dftshift + 1
        dftshift = np.fix(upsampled_region_size / 2.)
        upsample_factor = np.array(upsample_factor, dtype=np.float64)
        normalization = (src_freq.size * upsample_factor ** 2)
        # Matrix multiply DFT around the current shift estimate
        sample_region_offset = dftshift - shifts * upsample_factor

        cross_correlation = _upsampled_dft(image_product.conj(),
                                           upsampled_region_size,
                                           upsample_factor,
                                           sample_region_offset).conj()
        cross_correlation /= normalization
        # Locate maximum and map back to original pixel grid
        maxima = np.array(np.unravel_index(
            np.argmax(np.abs(cross_correlation)),
            cross_correlation.shape),
            dtype=np.float64)
        maxima -= dftshift
        shifts = shifts + (maxima / upsample_factor)
        CCmax = cross_correlation.max()

    for dim in range(src_freq.ndim):
        if shape[dim] == 1:
            shifts[dim] = 0

    return shifts, src_freq, _compute_phasediff(CCmax)

#%%

def register_translation(src_image, target_image, upsample_factor=1,
                         space="real", shifts_lb=None, shifts_ub=None, max_shifts=(10, 10),
                         use_cuda=False):
    """

    adapted from SIMA (https://github.com/losonczylab) and the
    scikit-image (http://scikit-image.org/) package.


    Unless otherwise specified by LICENSE.txt files in individual
    directories, all code is

    Copyright (C) 2011, the scikit-image team
    All rights reserved.

    Redistribution and use in source and binary forms, with or without
    modification, are permitted provided that the following conditions are
    met:

     1. Redistributions of source code must retain the above copyright
        notice, this list of conditions and the following disclaimer.
     2. Redistributions in binary form must reproduce the above copyright
        notice, this list of conditions and the following disclaimer in
        the documentation and/or other materials provided with the
        distribution.
     3. Neither the name of skimage nor the names of its contributors may be
        used to endorse or promote products derived from this software without
        specific prior written permission.

    THIS SOFTWARE IS PROVIDED BY THE AUTHOR ``AS IS'' AND ANY EXPRESS OR
    IMPLIED WARRANTIES, INCLUDING, BUT NOT LIMITED TO, THE IMPLIED
    WARRANTIES OF MERCHANTABILITY AND FITNESS FOR A PARTICULAR PURPOSE ARE
    DISCLAIMED. IN NO EVENT SHALL THE AUTHOR BE LIABLE FOR ANY DIRECT,
    INDIRECT, INCIDENTAL, SPECIAL, EXEMPLARY, OR CONSEQUENTIAL DAMAGES
    (INCLUDING, BUT NOT LIMITED TO, PROCUREMENT OF SUBSTITUTE GOODS OR
    SERVICES; LOSS OF USE, DATA, OR PROFITS; OR BUSINESS INTERRUPTION)
    HOWEVER CAUSED AND ON ANY THEORY OF LIABILITY, WHETHER IN CONTRACT,
    STRICT LIABILITY, OR TORT (INCLUDING NEGLIGENCE OR OTHERWISE) ARISING
    IN ANY WAY OUT OF THE USE OF THIS SOFTWARE, EVEN IF ADVISED OF THE
    POSSIBILITY OF SUCH DAMAGE.
    Efficient subpixel image translation registration by cross-correlation.

    This code gives the same precision as the FFT upsampled cross-correlation
    in a fraction of the computation time and with reduced memory requirements.
    It obtains an initial estimate of the cross-correlation peak by an FFT and
    then refines the shift estimation by upsampling the DFT only in a small
    neighborhood of that estimate by means of a matrix-multiply DFT.

    Args:
        src_image : ndarray
            Reference image.

        target_image : ndarray
            Image to register.  Must be same dimensionality as ``src_image``.

        upsample_factor : int, optional
            Upsampling factor. Images will be registered to within
            ``1 / upsample_factor`` of a pixel. For example
            ``upsample_factor == 20`` means the images will be registered
            within 1/20th of a pixel.  Default is 1 (no upsampling)

        space : string, one of "real" or "fourier"
            Defines how the algorithm interprets input data.  "real" means data
            will be FFT'd to compute the correlation, while "fourier" data will
            bypass FFT of input data.  Case insensitive.

        use_cuda : bool, optional
            Use skcuda.fft (if available). Default: False

    Returns:
        shifts : ndarray
            Shift vector (in pixels) required to register ``target_image`` with
            ``src_image``.  Axis ordering is consistent with numpy (e.g. Z, Y, X)

        error : float
            Translation invariant normalized RMS error between ``src_image`` and
            ``target_image``.

        phasediff : float
            Global phase difference between the two images (should be
            zero if images are non-negative).

    Raises:
     NotImplementedError "Error: register_translation only supports "
                                  "subpixel registration for 2D images"

     ValueError "Error: images must really be same size for "
                         "register_translation"

     ValueError "Error: register_translation only knows the \"real\" "
                         "and \"fourier\" values for the ``space`` argument."

    References:
    .. [1] Manuel Guizar-Sicairos, Samuel T. Thurman, and James R. Fienup,
           "Efficient subpixel image registration algorithms,"
           Optics Letters 33, 156-158 (2008).
    """
    # images must be the same shape
    if src_image.shape != target_image.shape:
        raise ValueError("Error: images must really be same size for "
                         "register_translation")

    # only 2D data makes sense right now
    if src_image.ndim != 2 and upsample_factor > 1:
        raise NotImplementedError("Error: register_translation only supports "
                                  "subpixel registration for 2D images")

    if HAS_CUDA and use_cuda:
        from skcuda.fft import Plan
        from skcuda.fft import fft as cudafft
        from skcuda.fft import ifft as cudaifft
        try:
            cudactx # type: ignore
        except NameError:
            init_cuda_process()

    # assume complex data is already in Fourier space
    if space.lower() == 'fourier':
        src_freq = src_image
        target_freq = target_image
    # real data needs to be fft'd.
    elif space.lower() == 'real':
        if HAS_CUDA and use_cuda:
            # src_image_cpx = np.array(src_image, dtype=np.complex128, copy=False)
            # target_image_cpx = np.array(target_image, dtype=np.complex128, copy=False)

            image_gpu = gpuarray.to_gpu(np.stack((src_image, target_image)).astype(np.complex128))
            freq_gpu = gpuarray.empty((2, src_image.shape[0], src_image.shape[1]), dtype=np.complex128)
            # src_image_gpu = gpuarray.to_gpu(src_image_cpx)
            # src_freq_gpu = gpuarray.empty(src_image_cpx.shape, np.complex128)

            # target_image_gpu = gpuarray.to_gpu(target_image_cpx)
            # target_freq_gpu = gpuarray.empty(target_image_cpx.shape, np.complex128)

            plan = Plan(src_image.shape, np.complex128, np.complex128, batch=2)
            # cudafft(src_image_gpu, src_freq_gpu, plan, scale=True)
            # cudafft(target_image_gpu, target_freq_gpu, plan, scale=True)
            cudafft(image_gpu, freq_gpu, plan, scale=True)
            # src_freq = src_freq_gpu.get()
            # target_freq = target_freq_gpu.get()
            freq = freq_gpu.get()
            src_freq = freq[0, :, :]
            target_freq = freq[1, :, :]

            # del(src_image_gpu)
            # del(src_freq_gpu)
            # del(target_image_gpu)
            # del(target_freq_gpu)
            del(image_gpu)
            del(freq_gpu)
        elif opencv:
            src_freq_1 = fftn(
                src_image, flags=cv2.DFT_COMPLEX_OUTPUT + cv2.DFT_SCALE)
            src_freq = src_freq_1[:, :, 0] + 1j * src_freq_1[:, :, 1]
            src_freq = np.array(src_freq, dtype=np.complex128, copy=False)
            target_freq_1 = fftn(
                target_image, flags=cv2.DFT_COMPLEX_OUTPUT + cv2.DFT_SCALE)
            target_freq = target_freq_1[:, :, 0] + 1j * target_freq_1[:, :, 1]
            target_freq = np.array(
                target_freq, dtype=np.complex128, copy=False)
        else:
            src_image_cpx = np.array(
                src_image, dtype=np.complex128, copy=False)
            target_image_cpx = np.array(
                target_image, dtype=np.complex128, copy=False)
            src_freq = np.fft.fftn(src_image_cpx)
            target_freq = np.fft.fftn(target_image_cpx)

    else:
        raise ValueError("Error: register_translation only knows the \"real\" "
                         "and \"fourier\" values for the ``space`` argument.")

    # Whole-pixel shift - Compute cross-correlation by an IFFT
    shape = src_freq.shape
    image_product = src_freq * target_freq.conj()
    if HAS_CUDA and use_cuda:
        image_product_gpu = gpuarray.to_gpu(image_product)
        cross_correlation_gpu = gpuarray.empty(
            image_product.shape, np.complex128)
        iplan = Plan(image_product.shape, np.complex128, np.complex128)
        cudaifft(image_product_gpu, cross_correlation_gpu, iplan, scale=True)
        cross_correlation = cross_correlation_gpu.get()
    elif opencv:

        image_product_cv = np.dstack(
            [np.real(image_product), np.imag(image_product)])
        cross_correlation = fftn(
            image_product_cv, flags=cv2.DFT_INVERSE + cv2.DFT_SCALE)
        cross_correlation = cross_correlation[:,
                                              :, 0] + 1j * cross_correlation[:, :, 1]
    else:
        cross_correlation = ifftn(image_product)

    # Locate maximum
    new_cross_corr = np.abs(cross_correlation)

    if (shifts_lb is not None) or (shifts_ub is not None):

        if (shifts_lb[0] < 0) and (shifts_ub[0] >= 0):
            new_cross_corr[shifts_ub[0]:shifts_lb[0], :] = 0
        else:
            new_cross_corr[:shifts_lb[0], :] = 0
            new_cross_corr[shifts_ub[0]:, :] = 0

        if (shifts_lb[1] < 0) and (shifts_ub[1] >= 0):
            new_cross_corr[:, shifts_ub[1]:shifts_lb[1]] = 0
        else:
            new_cross_corr[:, :shifts_lb[1]] = 0
            new_cross_corr[:, shifts_ub[1]:] = 0
    else:

        new_cross_corr[max_shifts[0]:-max_shifts[0], :] = 0

        new_cross_corr[:, max_shifts[1]:-max_shifts[1]] = 0

    maxima = np.unravel_index(np.argmax(new_cross_corr),
                              cross_correlation.shape)
    midpoints = np.array([np.fix(axis_size//2)
                          for axis_size in shape])

    shifts = np.array(maxima, dtype=np.float64)
    shifts[shifts > midpoints] -= np.array(shape)[shifts > midpoints]

    if upsample_factor == 1:

        src_amp = np.sum(np.abs(src_freq) ** 2) / src_freq.size
        target_amp = np.sum(np.abs(target_freq) ** 2) / target_freq.size
        CCmax = cross_correlation.max()
    # If upsampling > 1, then refine estimate with matrix multiply DFT
    else:
        # Initial shift estimate in upsampled grid
        shifts = np.round(shifts * upsample_factor) / upsample_factor
        upsampled_region_size = np.ceil(upsample_factor * 1.5)
        # Center of output array at dftshift + 1
        dftshift = np.fix(upsampled_region_size/2.)
        upsample_factor = np.array(upsample_factor, dtype=np.float64)
        normalization = (src_freq.size * upsample_factor ** 2)
        # Matrix multiply DFT around the current shift estimate
        sample_region_offset = dftshift - shifts * upsample_factor

        cross_correlation = _upsampled_dft(image_product.conj(),
                                           upsampled_region_size,
                                           upsample_factor,
                                           sample_region_offset).conj()
        cross_correlation /= normalization
        # Locate maximum and map back to original pixel grid
        maxima = np.array(np.unravel_index(
            np.argmax(np.abs(cross_correlation)),
            cross_correlation.shape),
            dtype=np.float64)
        maxima -= dftshift
        shifts = shifts + (maxima / upsample_factor)
        CCmax = cross_correlation.max()
        src_amp = _upsampled_dft(src_freq * src_freq.conj(),
                                 1, upsample_factor)[0, 0]
        src_amp /= normalization
        target_amp = _upsampled_dft(target_freq * target_freq.conj(),
                                    1, upsample_factor)[0, 0]
        target_amp /= normalization

    # If its only one row or column the shift along that dimension has no
    # effect. We set to zero.
    for dim in range(src_freq.ndim):
        if shape[dim] == 1:
            shifts[dim] = 0

    return shifts, src_freq, _compute_phasediff(CCmax)

#%%

def apply_shifts_dft(src_freq, shifts, diffphase, is_freq=True, border_nan=True):
    """
    adapted from SIMA (https://github.com/losonczylab) and the
    scikit-image (http://scikit-image.org/) package.


    Unless otherwise specified by LICENSE.txt files in individual
    directories, all code is

    Copyright (C) 2011, the scikit-image team
    All rights reserved.

    Redistribution and use in source and binary forms, with or without
    modification, are permitted provided that the following conditions are
    met:

     1. Redistributions of source code must retain the above copyright
        notice, this list of conditions and the following disclaimer.
     2. Redistributions in binary form must reproduce the above copyright
        notice, this list of conditions and the following disclaimer in
        the documentation and/or other materials provided with the
        distribution.
     3. Neither the name of skimage nor the names of its contributors may be
        used to endorse or promote products derived from this software without
        specific prior written permission.

    THIS SOFTWARE IS PROVIDED BY THE AUTHOR ``AS IS'' AND ANY EXPRESS OR
    IMPLIED WARRANTIES, INCLUDING, BUT NOT LIMITED TO, THE IMPLIED
    WARRANTIES OF MERCHANTABILITY AND FITNESS FOR A PARTICULAR PURPOSE ARE
    DISCLAIMED. IN NO EVENT SHALL THE AUTHOR BE LIABLE FOR ANY DIRECT,
    INDIRECT, INCIDENTAL, SPECIAL, EXEMPLARY, OR CONSEQUENTIAL DAMAGES
    (INCLUDING, BUT NOT LIMITED TO, PROCUREMENT OF SUBSTITUTE GOODS OR
    SERVICES; LOSS OF USE, DATA, OR PROFITS; OR BUSINESS INTERRUPTION)
    HOWEVER CAUSED AND ON ANY THEORY OF LIABILITY, WHETHER IN CONTRACT,
    STRICT LIABILITY, OR TORT (INCLUDING NEGLIGENCE OR OTHERWISE) ARISING
    IN ANY WAY OUT OF THE USE OF THIS SOFTWARE, EVEN IF ADVISED OF THE
    POSSIBILITY OF SUCH DAMAGE.
    Args:
        apply shifts using inverse dft
        src_freq: ndarray
            if is_freq it is fourier transform image else original image
        shifts: shifts to apply
        diffphase: comes from the register_translation output
    """

    is3D = len(src_freq.shape) == 3
    if not is_freq:
        if is3D:
            src_freq = np.fft.fftn(src_freq)
        else:
            src_freq = np.dstack([np.real(src_freq), np.imag(src_freq)])
            src_freq = fftn(src_freq, flags=cv2.DFT_COMPLEX_OUTPUT + cv2.DFT_SCALE)
            src_freq = src_freq[:, :, 0] + 1j * src_freq[:, :, 1]
            src_freq = np.array(src_freq, dtype=np.complex128, copy=False)

    if not is3D:
        nr, nc = np.shape(src_freq)
        Nr = ifftshift(np.arange(-np.fix(nr/2.), np.ceil(nr/2.)))
        Nc = ifftshift(np.arange(-np.fix(nc/2.), np.ceil(nc/2.)))
        Nc, Nr = np.meshgrid(Nc, Nr)
        Greg = src_freq * np.exp(1j * 2 * np.pi *
                                 (-shifts[0] * Nr / nr - shifts[1] * Nc / nc))
    else:
<<<<<<< HEAD
        #shifts = np.array([*shifts[:-1][::-1],shifts[-1]])
        #import pdb
        #pdb.set_trace()
        shifts = np.array(list(shifts[:-1][::-1]) + [shifts[-1]])
        nc, nr, nd = np.array(np.shape(src_freq), dtype=float)
=======
        nr, nc, nd = np.array(np.shape(src_freq), dtype=float)
>>>>>>> ef81a648
        Nr = ifftshift(np.arange(-np.fix(nr / 2.), np.ceil(nr / 2.)))
        Nc = ifftshift(np.arange(-np.fix(nc / 2.), np.ceil(nc / 2.)))
        Nd = ifftshift(np.arange(-np.fix(nd / 2.), np.ceil(nd / 2.)))
        Nc, Nr, Nd = np.meshgrid(Nc, Nr, Nd)
        Greg = src_freq * np.exp(1j * 2 * np.pi *
                                 (-shifts[0] * Nr / nr - shifts[1] * Nc / nc -
                                  shifts[2] * Nd / nd))



    Greg = Greg.dot(np.exp(1j * diffphase))
    if is3D:
        new_img = np.real(np.fft.ifftn(Greg))
    else:
        Greg = np.dstack([np.real(Greg), np.imag(Greg)])
        new_img = ifftn(Greg)[:, :, 0]

    if border_nan is not False:
        max_w, max_h, min_w, min_h = 0, 0, 0, 0
        max_h, max_w = np.ceil(np.maximum(
            (max_h, max_w), shifts[:2])).astype(int)
        min_h, min_w = np.floor(np.minimum(
            (min_h, min_w), shifts[:2])).astype(int)
        if is3D:
            max_d = np.ceil(np.maximum(0, shifts[2])).astype(int)
            min_d = np.floor(np.minimum(0, shifts[2])).astype(int)
        if border_nan is True:
            new_img[:max_h, :] = np.nan
            if min_h < 0:
                new_img[min_h:, :] = np.nan
            new_img[:, :max_w] = np.nan
            if min_w < 0:
                new_img[:, min_w:] = np.nan
            if is3D:
                new_img[:, :, :max_d] = np.nan
                if min_d < 0:
                    new_img[:, :, min_d:] = np.nan
        elif border_nan == 'min':
            min_ = np.nanmin(new_img)
            new_img[:max_h, :] = min_
            if min_h < 0:
                new_img[min_h:, :] = min_
            new_img[:, :max_w] = min_
            if min_w < 0:
                new_img[:, min_w:] = min_
            if is3D:
                new_img[:, :, :max_d] = min_
                if min_d < 0:
                    new_img[:, :, min_d:] = min_
        elif border_nan == 'copy':
            new_img[:max_h] = new_img[max_h]
            if min_h < 0:
                new_img[min_h:] = new_img[min_h-1]
            if max_w > 0:
                new_img[:, :max_w] = new_img[:, max_w, np.newaxis]
            if min_w < 0:
                new_img[:, min_w:] = new_img[:, min_w-1, np.newaxis]
            if is3D:
                if max_d > 0:
                    new_img[:, :, :max_d] = new_img[:, :, max_d, np.newaxis]
                if min_d < 0:
                    new_img[:, :, min_d:] = new_img[:, :, min_d-1, np.newaxis]

    return new_img


#%%
def sliding_window(image, overlaps, strides):
    """ efficiently and lazily slides a window across the image

    Args: 
        img:ndarray 2D
            image that needs to be slices

        windowSize: tuple
            dimension of the patch

        strides: tuple
            stride in each dimension

     Returns:
         iterator containing five items
              dim_1, dim_2 coordinates in the patch grid
              x, y: bottom border of the patch in the original matrix

              patch: the patch
     """
    windowSize = np.add(overlaps, strides)
    range_1 = list(range(
        0, image.shape[0] - windowSize[0], strides[0])) + [image.shape[0] - windowSize[0]]
    range_2 = list(range(
        0, image.shape[1] - windowSize[1], strides[1])) + [image.shape[1] - windowSize[1]]
    for dim_1, x in enumerate(range_1):
        for dim_2, y in enumerate(range_2):
            # yield the current window
            yield (dim_1, dim_2, x, y, image[x:x + windowSize[0], y:y + windowSize[1]])

def sliding_window_3d(image, overlaps, strides):
    """ efficiently and lazily slides a window across the image

    Args: 
        img:ndarray 3D
            image that needs to be slices

        windowSize: tuple
            dimension of the patch

        strides: tuple
            stride in each dimension

     Returns:
         iterator containing seven items
              dim_1, dim_2, dim_3 coordinates in the patch grid
              x, y, z: bottom border of the patch in the original matrix

              patch: the patch
     """
    windowSize = np.add(overlaps, strides)
    range_1 = list(range(
        0, image.shape[0] - windowSize[0], strides[0])) + [image.shape[0] - windowSize[0]]
    range_2 = list(range(
        0, image.shape[1] - windowSize[1], strides[1])) + [image.shape[1] - windowSize[1]]
    range_3 = list(range(
        0, image.shape[2] - windowSize[2], strides[2])) + [image.shape[2] - windowSize[2]]
    for dim_1, x in enumerate(range_1):
        for dim_2, y in enumerate(range_2):
            for dim_3, z in enumerate(range_3):
                # yield the current window
                yield (dim_1, dim_2, dim_3, x, y, z, image[x:x + windowSize[0], y:y + windowSize[1], z:z + windowSize[2]])

def iqr(a):
    return np.percentile(a, 75) - np.percentile(a, 25)

def create_weight_matrix_for_blending(img, overlaps, strides):
    """ create a matrix that is used to normalize the intersection of the stiched patches

    Args:
        img: original image, ndarray

        shapes, overlaps, strides:  tuples
            shapes, overlaps and strides of the patches

    Returns:
        weight_mat: normalizing weight matrix
    """
    shapes = np.add(strides, overlaps)

    max_grid_1, max_grid_2 = np.max(
        np.array([it[:2] for it in sliding_window(img, overlaps, strides)]), 0)

    for grid_1, grid_2, _, _, _ in sliding_window(img, overlaps, strides):

        weight_mat = np.ones(shapes)

        if grid_1 > 0:
            weight_mat[:overlaps[0], :] = np.linspace(
                0, 1, overlaps[0])[:, None]
        if grid_1 < max_grid_1:
            weight_mat[-overlaps[0]:,
                       :] = np.linspace(1, 0, overlaps[0])[:, None]
        if grid_2 > 0:
            weight_mat[:, :overlaps[1]] = weight_mat[:, :overlaps[1]
                                                     ] * np.linspace(0, 1, overlaps[1])[None, :]
        if grid_2 < max_grid_2:
            weight_mat[:, -overlaps[1]:] = weight_mat[:, -
                                                      overlaps[1]:] * np.linspace(1, 0, overlaps[1])[None, :]

        yield weight_mat

def high_pass_filter_space(img_orig, gSig_filt=None, freq=None, order=None):
    """
    Function for high passing the image(s) with centered Gaussian if gSig_filt
    is specified or Butterworth filter if freq and order are specified

    Args:
        img_orig: 2-d or 3-d array
            input image/movie

        gSig_filt:
            size of the Gaussian filter 

        freq: float
            cutoff frequency of the Butterworth filter

        order: int
            order of the Butterworth filter

    Returns:
        img: 2-d array or 3-d movie
            image/movie after filtering            
    """
    if freq is None or order is None:  # Gaussian
        ksize = tuple([(3 * i) // 2 * 2 + 1 for i in gSig_filt])
        ker = cv2.getGaussianKernel(ksize[0], gSig_filt[0])
                
        if len(ksize) <= 2:
            ker2D = ker.dot(ker.T)
            nz = np.nonzero(ker2D >= ker2D[:, 0].max())
            zz = np.nonzero(ker2D < ker2D[:, 0].max())
            ker2D[nz] -= ker2D[nz].mean()
            ker2D[zz] = 0
            if img_orig.ndim == 2:  # image
                return cv2.filter2D(np.array(img_orig, dtype=np.float32),
                                    -1, ker2D, borderType=cv2.BORDER_REFLECT)
            else:  # movie
                mm = cm.movie(np.array([cv2.filter2D(np.array(img, dtype=np.float32),
                                    -1, ker2D, borderType=cv2.BORDER_REFLECT) for img in img_orig]))     
                return mm
        else:
            ker3D = (ker[:,None,None] * ker[None,:,None] * ker[None,None,:])[:,:,:,0]
            nz = np.nonzero(ker3D >= ker3D[:, :, 0].max())
            zz = np.nonzero(ker3D < ker3D[:, :, 0].max())
            ker3D[nz] -= ker3D[nz].mean()
            ker3D[zz] = 0
            #from scipy.ndimage import gaussian_filter
            from scipy.ndimage import convolve
            #try:
            mm = convolve(img_orig, ker3D)
            #except:
            #    import pdb
            #    pdb.set_trace()
            return mm
            
    else:  # Butterworth
        rows, cols = img_orig.shape[-2:]
        xx, yy = np.meshgrid(np.arange(cols, dtype=np.float32) - cols / 2,
                             np.arange(rows, dtype=np.float32) - rows / 2, sparse=True)
        H = np.fft.ifftshift(1 - 1 / (1 + ((xx**2 + yy**2)/freq**2)**order))
        if img_orig.ndim == 2:  # image
            return cv2.idft(cv2.dft(img_orig, flags=cv2.DFT_COMPLEX_OUTPUT) *
                            H[..., None])[..., 0] / (rows*cols)
        else:  # movie
            return cm.movie(np.array([cv2.idft(cv2.dft(img, flags=cv2.DFT_COMPLEX_OUTPUT) * 
                            H[..., None])[..., 0] for img in img_orig]) / (rows*cols))

def tile_and_correct(img, template, strides, overlaps, max_shifts, newoverlaps=None, newstrides=None, upsample_factor_grid=4,
                     upsample_factor_fft=10, show_movie=False, max_deviation_rigid=2, add_to_movie=0, shifts_opencv=False, gSig_filt=None,
                     use_cuda=False, border_nan=True):
    """ perform piecewise rigid motion correction iteration, by
        1) dividing the FOV in patches
        2) motion correcting each patch separately
        3) upsampling the motion correction vector field
        4) stiching back together the corrected subpatches

    Args:
        img: ndaarray 2D
            image to correct

        template: ndarray
            reference image

        strides: tuple
            strides of the patches in which the FOV is subdivided

        overlaps: tuple
            amount of pixel overlaping between patches along each dimension

        max_shifts: tuple
            max shifts in x and y

        newstrides:tuple
            strides between patches along each dimension when upsampling the vector fields

        newoverlaps:tuple
            amount of pixel overlaping between patches along each dimension when upsampling the vector fields

        upsample_factor_grid: int
            if newshapes or newstrides are not specified this is inferred upsampling by a constant factor the cvector field

        upsample_factor_fft: int
            resolution of fractional shifts

        show_movie: boolean whether to visualize the original and corrected frame during motion correction

        max_deviation_rigid: int
            maximum deviation in shifts of each patch from the rigid shift (should not be large)

        add_to_movie: if movie is too negative the correction might have some issues. In this case it is good to add values so that it is non negative most of the times

        filt_sig_size: tuple
            standard deviation and size of gaussian filter to center filter data in case of one photon imaging data

        use_cuda : bool, optional
            Use skcuda.fft (if available). Default: False

        border_nan : bool or string, optional
            specifies how to deal with borders. (True, False, 'copy', 'min')

    Returns:
        (new_img, total_shifts, start_step, xy_grid)
            new_img: ndarray, corrected image


    """

    img = img.astype(np.float64).copy()
    template = template.astype(np.float64).copy()

    if gSig_filt is not None:

        img_orig = img.copy()
        img = high_pass_filter_space(img_orig, gSig_filt)

    img = img + add_to_movie
    template = template + add_to_movie

    # compute rigid shifts
    rigid_shts, sfr_freq, diffphase = register_translation(
        img, template, upsample_factor=upsample_factor_fft, max_shifts=max_shifts, use_cuda=use_cuda)

    if max_deviation_rigid == 0:

        if shifts_opencv:
            if gSig_filt is not None:
                img = img_orig

            new_img = apply_shift_iteration(
                img, (-rigid_shts[0], -rigid_shts[1]), border_nan=border_nan)

        else:

            if gSig_filt is not None:
                raise Exception(
                    'The use of FFT and filtering options have not been tested. Set opencv=True')

            new_img = apply_shifts_dft(
                sfr_freq, (-rigid_shts[0], -rigid_shts[1]), diffphase, border_nan=border_nan)

        return new_img - add_to_movie, (-rigid_shts[0], -rigid_shts[1]), None, None
    else:
        # extract patches
        templates = [
            it[-1] for it in sliding_window(template, overlaps=overlaps, strides=strides)]
        xy_grid = [(it[0], it[1]) for it in sliding_window(
            template, overlaps=overlaps, strides=strides)]
        num_tiles = np.prod(np.add(xy_grid[-1], 1))
        imgs = [it[-1]
                for it in sliding_window(img, overlaps=overlaps, strides=strides)]
        dim_grid = tuple(np.add(xy_grid[-1], 1))

        if max_deviation_rigid is not None:

            lb_shifts = np.ceil(np.subtract(
                rigid_shts, max_deviation_rigid)).astype(int)
            ub_shifts = np.floor(
                np.add(rigid_shts, max_deviation_rigid)).astype(int)

        else:

            lb_shifts = None
            ub_shifts = None

        # extract shifts for each patch
        shfts_et_all = [register_translation(
            a, b, c, shifts_lb=lb_shifts, shifts_ub=ub_shifts, max_shifts=max_shifts, use_cuda=use_cuda) for a, b, c in zip(
            imgs, templates, [upsample_factor_fft] * num_tiles)]
        shfts = [sshh[0] for sshh in shfts_et_all]
        diffs_phase = [sshh[2] for sshh in shfts_et_all]
        # create a vector field
        shift_img_x = np.reshape(np.array(shfts)[:, 0], dim_grid)
        shift_img_y = np.reshape(np.array(shfts)[:, 1], dim_grid)
        diffs_phase_grid = np.reshape(np.array(diffs_phase), dim_grid)

        if shifts_opencv:
            if gSig_filt is not None:
                img = img_orig

            dims = img.shape
            x_grid, y_grid = np.meshgrid(np.arange(0., dims[1]).astype(
                np.float32), np.arange(0., dims[0]).astype(np.float32))
            m_reg = cv2.remap(img, cv2.resize(shift_img_y.astype(np.float32), dims[::-1]) + x_grid,
                              cv2.resize(shift_img_x.astype(np.float32), dims[::-1]) + y_grid,
                              cv2.INTER_CUBIC, borderMode=cv2.BORDER_REPLICATE)
                             # borderValue=add_to_movie)
            total_shifts = [
                    (-x, -y) for x, y in zip(shift_img_x.reshape(num_tiles), shift_img_y.reshape(num_tiles))]
            return m_reg - add_to_movie, total_shifts, None, None

        # create automatically upsample parameters if not passed
        if newoverlaps is None:
            newoverlaps = overlaps
        if newstrides is None:
            newstrides = tuple(
                np.round(np.divide(strides, upsample_factor_grid)).astype(int))

        newshapes = np.add(newstrides, newoverlaps)

        imgs = [it[-1]
                for it in sliding_window(img, overlaps=newoverlaps, strides=newstrides)]

        xy_grid = [(it[0], it[1]) for it in sliding_window(
            img, overlaps=newoverlaps, strides=newstrides)]

        start_step = [(it[2], it[3]) for it in sliding_window(
            img, overlaps=newoverlaps, strides=newstrides)]

        dim_new_grid = tuple(np.add(xy_grid[-1], 1))

        shift_img_x = cv2.resize(
            shift_img_x, dim_new_grid[::-1], interpolation=cv2.INTER_CUBIC)
        shift_img_y = cv2.resize(
            shift_img_y, dim_new_grid[::-1], interpolation=cv2.INTER_CUBIC)
        diffs_phase_grid_us = cv2.resize(
            diffs_phase_grid, dim_new_grid[::-1], interpolation=cv2.INTER_CUBIC)

        num_tiles = np.prod(dim_new_grid)

        max_shear = np.percentile(
            [np.max(np.abs(np.diff(ssshh, axis=xxsss))) for ssshh, xxsss in itertools.product(
                [shift_img_x, shift_img_y], [0, 1])], 75)

        total_shifts = [
            (-x, -y) for x, y in zip(shift_img_x.reshape(num_tiles), shift_img_y.reshape(num_tiles))]
        total_diffs_phase = [
            dfs for dfs in diffs_phase_grid_us.reshape(num_tiles)]

        if gSig_filt is not None:
            raise Exception(
                'The use of FFT and filtering options have not been tested. Set opencv=True')

        imgs = [apply_shifts_dft(im, (
            sh[0], sh[1]), dffphs, is_freq=False, border_nan=border_nan) for im, sh, dffphs in zip(
            imgs, total_shifts, total_diffs_phase)]

        normalizer = np.zeros_like(img) * np.nan
        new_img = np.zeros_like(img) * np.nan

        weight_matrix = create_weight_matrix_for_blending(
            img, newoverlaps, newstrides)

        if max_shear < 0.5:
            for (x, y), (_, _), im, (_, _), weight_mat in zip(start_step, xy_grid, imgs, total_shifts, weight_matrix):

                prev_val_1 = normalizer[x:x + newshapes[0], y:y + newshapes[1]]

                normalizer[x:x + newshapes[0], y:y + newshapes[1]] = np.nansum(
                    np.dstack([~np.isnan(im) * 1 * weight_mat, prev_val_1]), -1)
                prev_val = new_img[x:x + newshapes[0], y:y + newshapes[1]]
                new_img[x:x + newshapes[0], y:y + newshapes[1]
                        ] = np.nansum(np.dstack([im * weight_mat, prev_val]), -1)

            new_img = new_img / normalizer

        else:  # in case the difference in shift between neighboring patches is larger than 0.5 pixels we do not interpolate in the overlaping area
            half_overlap_x = int(newoverlaps[0] / 2)
            half_overlap_y = int(newoverlaps[1] / 2)
            for (x, y), (idx_0, idx_1), im, (_, _), weight_mat in zip(start_step, xy_grid, imgs, total_shifts, weight_matrix):

                if idx_0 == 0:
                    x_start = x
                else:
                    x_start = x + half_overlap_x

                if idx_1 == 0:
                    y_start = y
                else:
                    y_start = y + half_overlap_y

                x_end = x + newshapes[0]
                y_end = y + newshapes[1]
                new_img[x_start:x_end,
                        y_start:y_end] = im[x_start - x:, y_start - y:]

        if show_movie:
            img = apply_shifts_dft(
                sfr_freq, (-rigid_shts[0], -rigid_shts[1]), diffphase, border_nan=border_nan)
            img_show = np.vstack([new_img, img])

            img_show = cv2.resize(img_show, None, fx=1, fy=1)

            cv2.imshow('frame', img_show / np.percentile(template, 99))
            cv2.waitKey(int(1. / 500 * 1000))

        else:
            try:
                cv2.destroyAllWindows()
            except:
                pass
        return new_img - add_to_movie, total_shifts, start_step, xy_grid

#%%
def tile_and_correct_3d(img:np.ndarray, template:np.ndarray, strides:Tuple, overlaps:Tuple, max_shifts:Tuple, newoverlaps:Optional[Tuple]=None, newstrides:Optional[Tuple]=None, upsample_factor_grid:int=4,
                     upsample_factor_fft:int=10, show_movie:bool=False, max_deviation_rigid:int=2, add_to_movie:int=0, shifts_opencv:bool=True, gSig_filt=None,
                     use_cuda:bool=False, border_nan:bool=True):
    """ perform piecewise rigid motion correction iteration, by
        1) dividing the FOV in patches
        2) motion correcting each patch separately
        3) upsampling the motion correction vector field
        4) stiching back together the corrected subpatches

    Args:
        img: ndaarray 3D
            image to correct

        template: ndarray
            reference image

        strides: tuple
            strides of the patches in which the FOV is subdivided

        overlaps: tuple
            amount of pixel overlaping between patches along each dimension

        max_shifts: tuple
            max shifts in x, y, and z

        newstrides:tuple
            strides between patches along each dimension when upsampling the vector fields

        newoverlaps:tuple
            amount of pixel overlaping between patches along each dimension when upsampling the vector fields

        upsample_factor_grid: int
            if newshapes or newstrides are not specified this is inferred upsampling by a constant factor the cvector field

        upsample_factor_fft: int
            resolution of fractional shifts

        show_movie: boolean whether to visualize the original and corrected frame during motion correction

        max_deviation_rigid: int
            maximum deviation in shifts of each patch from the rigid shift (should not be large)

        add_to_movie: if movie is too negative the correction might have some issues. In this case it is good to add values so that it is non negative most of the times

        filt_sig_size: tuple
            standard deviation and size of gaussian filter to center filter data in case of one photon imaging data

        use_cuda : bool, optional
            Use skcuda.fft (if available). Default: False

        border_nan : bool or string, optional
            specifies how to deal with borders. (True, False, 'copy', 'min')

    Returns:
        (new_img, total_shifts, start_step, xyz_grid)
            new_img: ndarray, corrected image


    """

    img = img.astype(np.float64).copy()
    template = template.astype(np.float64).copy()

    if gSig_filt is not None:
        img_orig = img.copy()
        img = high_pass_filter_space(img_orig, gSig_filt)
    

    img = img + add_to_movie
    template = template + add_to_movie

    # compute rigid shifts
    rigid_shts, sfr_freq, diffphase = register_translation_3d(
        img, template, upsample_factor=upsample_factor_fft, max_shifts=max_shifts)

    if max_deviation_rigid == 0: # if rigid shifts only
        # NOTE: opencv does not support 3D operations - skimage is used instead
        if gSig_filt is not None:
            #raise Exception(
            #    'The use of FFT and filtering options have not been tested. Set opencv=True')
            img = img_orig
            print('The use of FFT and filtering options have not been tested. Set opencv=True')
        #new_img = apply_shifts_dft( # TODO: check
        #    sfr_freq, (rigid_shts[0], rigid_shts[1], rigid_shts[2]), diffphase, border_nan=border_nan)

        #new_img = apply_shifts_dft( # TODO: check
        #    sfr_freq, (rigid_shts[0], rigid_shts[1], rigid_shts[2]), diffphase, border_nan=border_nan, is_freq=True)
        
        new_img = apply_shifts_dft( # TODO: check
<<<<<<< HEAD
            img, (rigid_shts[0], rigid_shts[1], rigid_shts[2]), diffphase, border_nan=border_nan, is_freq=False)
        
        #if gSig_filt is not None:
        #    new_img += add_to_movie
=======
            sfr_freq, (-rigid_shts[0], -rigid_shts[1], -rigid_shts[2]), diffphase, border_nan=border_nan)
>>>>>>> ef81a648

        return new_img - add_to_movie, (-rigid_shts[0], -rigid_shts[1], -rigid_shts[2]), None, None
    else:
        # extract patches
        templates = [
            it[-1] for it in sliding_window_3d(template, overlaps=overlaps, strides=strides)]
        xyz_grid = [(it[0], it[1], it[2]) for it in sliding_window_3d(
            template, overlaps=overlaps, strides=strides)]
        num_tiles = np.prod(np.add(xyz_grid[-1], 1))
        imgs = [it[-1]
                for it in sliding_window_3d(img, overlaps=overlaps, strides=strides)]
        dim_grid = tuple(np.add(xyz_grid[-1], 1))

        if max_deviation_rigid is not None:

            lb_shifts = np.ceil(np.subtract(
                rigid_shts, max_deviation_rigid)).astype(int)
            ub_shifts = np.floor(
                np.add(rigid_shts, max_deviation_rigid)).astype(int)

        else:

            lb_shifts = None
            ub_shifts = None

        # extract shifts for each patch
        shfts_et_all = [register_translation_3d(
            a, b, c, shifts_lb=lb_shifts, shifts_ub=ub_shifts, max_shifts=max_shifts) for a, b, c in zip(
            imgs, templates, [upsample_factor_fft] * num_tiles)]
        shfts = [sshh[0] for sshh in shfts_et_all]
        diffs_phase = [sshh[2] for sshh in shfts_et_all]
        # create a vector field
        shift_img_x = np.reshape(np.array(shfts)[:, 0], dim_grid)
        shift_img_y = np.reshape(np.array(shfts)[:, 1], dim_grid)
        shift_img_z = np.reshape(np.array(shfts)[:, 2], dim_grid)
        diffs_phase_grid = np.reshape(np.array(diffs_phase), dim_grid)

        #  shifts_opencv doesn't make sense here- replace with shifts_skimage
        if shifts_opencv:
            if gSig_filt is not None:
                img = img_orig
                print("Non-rigid motion correction with shifts_skimage!!!!!")

            dims = img.shape
            x_grid, y_grid, z_grid = np.meshgrid(np.arange(0., dims[1]).astype(
                np.float32), np.arange(0., dims[0]).astype(np.float32),
                np.arange(0., dims[2]).astype(np.float32))
            if border_nan is not False:
                if border_nan is True:
                    m_reg = warp_sk(img, np.stack((resize_sk(shift_img_x.astype(np.float32), dims) + y_grid,
                                    resize_sk(shift_img_y.astype(np.float32), dims) + x_grid,
                                    resize_sk(shift_img_z.astype(np.float32), dims) + z_grid), axis=0),
                                    order=3, mode='constant', cval=np.nan)
                elif border_nan == 'min':
                    m_reg = warp_sk(img, np.stack((resize_sk(shift_img_x.astype(np.float32), dims) + y_grid,
                                    resize_sk(shift_img_y.astype(np.float32), dims) + x_grid,
                                    resize_sk(shift_img_z.astype(np.float32), dims) + z_grid), axis=0),
                                    order=3, mode='constant', cval=np.min(img))
                elif border_nan == 'copy':
                    m_reg = warp_sk(img, np.stack((resize_sk(shift_img_x.astype(np.float32), dims) + y_grid,
                                    resize_sk(shift_img_y.astype(np.float32), dims) + x_grid,
                                    resize_sk(shift_img_z.astype(np.float32), dims) + z_grid), axis=0),
                                    order=3, mode='edge')
            else:
                m_reg = warp_sk(img, np.stack((resize_sk(shift_img_x.astype(np.float32), dims) + y_grid,
                                resize_sk(shift_img_y.astype(np.float32), dims) + x_grid,
                                resize_sk(shift_img_z.astype(np.float32), dims) + z_grid), axis=0),
                                order=3, mode='constant')
            total_shifts = [
                    (-x, -y, -z) for x, y, z in zip(shift_img_x.reshape(num_tiles), shift_img_y.reshape(num_tiles), shift_img_z.reshape(num_tiles))]
            return m_reg - add_to_movie, total_shifts, None, None

        # create automatically upsample parameters if not passed
        if newoverlaps is None:
            newoverlaps = overlaps
        if newstrides is None:
            newstrides = tuple(
                np.round(np.divide(strides, upsample_factor_grid)).astype(int))

        newshapes = np.add(newstrides, newoverlaps)

        imgs = [it[-1]
                for it in sliding_window_3d(img, overlaps=newoverlaps, strides=newstrides)]

        xyz_grid = [(it[0], it[1], it[2]) for it in sliding_window_3d(
            img, overlaps=newoverlaps, strides=newstrides)]

        start_step = [(it[3], it[4], it[5]) for it in sliding_window_3d(
            img, overlaps=newoverlaps, strides=newstrides)]

        dim_new_grid = tuple(np.add(xyz_grid[-1], 1))

        shift_img_x = resize_sk(
            shift_img_x, dim_new_grid[::-1], order=3)
        shift_img_y = resize_sk(
            shift_img_y, dim_new_grid[::-1], order=3)
        shift_img_z = resize_sk(
            shift_img_z, dim_new_grid[::-1], order=3)
        diffs_phase_grid_us = resize_sk(
            diffs_phase_grid, dim_new_grid[::-1], order=3)

        num_tiles = np.prod(dim_new_grid)

        # what dimension shear should be looked at? shearing for 3d point scanning happens in y and z but no for plane-scanning
        max_shear = np.percentile(
            [np.max(np.abs(np.diff(ssshh, axis=xxsss))) for ssshh, xxsss in itertools.product(
                [shift_img_x, shift_img_y], [0, 1])], 75)

        total_shifts = [
            (-x, -y, -z) for x, y, z in zip(shift_img_x.reshape(num_tiles), shift_img_y.reshape(num_tiles), shift_img_z.reshape(num_tiles))]
        total_diffs_phase = [
            dfs for dfs in diffs_phase_grid_us.reshape(num_tiles)]

        if gSig_filt is not None:
            #raise Exception(
            print('The use of FFT and filtering options have not been tested. Set opencv=True')
            print('1')

        imgs = [apply_shifts_dft(im, (
            sh[0], sh[1], sh[2]), dffphs, is_freq=False, border_nan=border_nan) for im, sh, dffphs in zip(
            imgs, total_shifts, total_diffs_phase)]

        normalizer = np.zeros_like(img) * np.nan
        new_img = np.zeros_like(img) * np.nan

        weight_matrix = create_weight_matrix_for_blending(
            img, newoverlaps, newstrides)

        if max_shear < 0.5:
            for (x, y, z), (_, _, _), im, (_, _, _), weight_mat in zip(start_step, xyz_grid, imgs, total_shifts, weight_matrix):

                prev_val_1 = normalizer[x:x + newshapes[0], y:y + newshapes[1], z:z + newshapes[2]]

                normalizer[x:x + newshapes[0], y:y + newshapes[1], z:z + newshapes[2]] = np.nansum(
                    np.dstack([~np.isnan(im) * 1 * weight_mat, prev_val_1]), -1)
                prev_val = new_img[x:x + newshapes[0], y:y + newshapes[1], z:z + newshapes[2]]
                new_img[x:x + newshapes[0], y:y + newshapes[1], z:z + newshapes[2]
                        ] = np.nansum(np.dstack([im * weight_mat, prev_val]), -1)

            new_img = new_img / normalizer

        else:  # in case the difference in shift between neighboring patches is larger than 0.5 pixels we do not interpolate in the overlaping area
            half_overlap_x = int(newoverlaps[0] / 2)
            half_overlap_y = int(newoverlaps[1] / 2)
            half_overlap_z = int(newoverlaps[2] / 2)
            
            for (x, y, z), (idx_0, idx_1, idx_2), im, (_, _, _), weight_mat in zip(start_step, xyz_grid, imgs, total_shifts, weight_matrix):

                if idx_0 == 0:
                    x_start = x
                else:
                    x_start = x + half_overlap_x

                if idx_1 == 0:
                    y_start = y
                else:
                    y_start = y + half_overlap_y

                if idx_2 == 0:
                    z_start = z
                else:
                    z_start = z + half_overlap_z

                x_end = x + newshapes[0]
                y_end = y + newshapes[1]
                z_end = z + newshapes[2]
                new_img[x_start:x_end,y_start:y_end,
                        z_start:z_end] = im[x_start - x:, y_start - y:, z_start -z:]

        if show_movie:
            img = apply_shifts_dft(
                sfr_freq, (-rigid_shts[0], -rigid_shts[1], -rigid_shts[2]), diffphase, border_nan=border_nan)
            img_show = np.vstack([new_img, img])

            img_show = resize_sk(img_show, None, fx=1, fy=1, fz=1)

            cv2.imshow('frame', img_show / np.percentile(template, 99))
            cv2.waitKey(int(1. / 500 * 1000))

        else:
            try:
                cv2.destroyAllWindows()
            except:
                pass
        return new_img - add_to_movie, total_shifts, start_step, xyz_grid
#%%

def compute_flow_single_frame(frame, templ, pyr_scale=.5, levels=3, winsize=100, iterations=15, poly_n=5,
                              poly_sigma=1.2 / 5, flags=0):
    flow = cv2.calcOpticalFlowFarneback(
        templ, frame, None, pyr_scale, levels, winsize, iterations, poly_n, poly_sigma, flags)
    return flow
#%%


def compute_metrics_motion_correction(fname, final_size_x, final_size_y, final_size_z=None, swap_dim=False, pyr_scale=.5, levels=3,
                                      winsize=100, iterations=15, poly_n=5, poly_sigma=1.2 / 5, flags=0,
                                      play_flow=False, resize_fact_flow=.2, template=None,
                                      opencv=True, resize_fact_play=3, fr_play=30, max_flow=1,
                                      gSig_filt=None, is3D=False, plane=None, save_result=False):
    #todo: todocument
    # cv2.OPTFLOW_FARNEBACK_GAUSSIAN
    import scipy
    from tqdm import tqdm
    if os.environ.get('ENABLE_TQDM') == 'True':
        disable_tqdm = False
    else:
        disable_tqdm = True
        
    vmin, vmax = -max_flow, max_flow
    m = cm.load(fname)
    if gSig_filt is not None:
        m = high_pass_filter_space(m, gSig_filt)
    mi, ma = m.min(), m.max()
    m_min = mi + (ma - mi) / 100
    m_max = mi + (ma - mi) / 4
    
    if is3D == True and plane != None: # the goal here is to check the smoothness and correlations of the slice of a 3D frame
        idx = np.where(np.array(plane) != None)[0][0]
        if idx == 0:
            m = m[:, plane[0], :, : ]
            final_size_y = final_size_z 
            final_size_x = final_size_y
        elif idx == 1:
            m = m[:, :, plane[1], : ]
            final_size_y = final_size_z 
        elif idx == 2:
            m = m[:, :, :, plane[2]]  
            
    if m.ndim == 3:
        max_shft_x = np.int(np.ceil((np.shape(m)[1] - final_size_x) / 2))
        max_shft_y = np.int(np.ceil((np.shape(m)[2] - final_size_y) / 2))
        max_shft_x_1 = - ((np.shape(m)[1] - max_shft_x) - (final_size_x))
        max_shft_y_1 = - ((np.shape(m)[2] - max_shft_y) - (final_size_y))
        if max_shft_x_1 == 0:
            max_shft_x_1 = None
        if max_shft_y_1 == 0:
            max_shft_y_1 = None
        logging.info([max_shft_x, max_shft_x_1, max_shft_y, max_shft_y_1])
        m = m[:, max_shft_x:max_shft_x_1, max_shft_y:max_shft_y_1]
    else:
        max_shft_x = np.int(np.ceil((np.shape(m)[1] - final_size_x) / 2))
        max_shft_y = np.int(np.ceil((np.shape(m)[2] - final_size_y) / 2))
        max_shft_z = np.int(np.ceil((np.shape(m)[3] - final_size_z) / 2))
        max_shft_x_1 = - ((np.shape(m)[1] - max_shft_x) - (final_size_x))
        max_shft_y_1 = - ((np.shape(m)[2] - max_shft_y) - (final_size_y))
        max_shft_z_1 = - ((np.shape(m)[3] - max_shft_z) - (final_size_z))
        if max_shft_x_1 == 0:
            max_shft_x_1 = None
        if max_shft_y_1 == 0:
            max_shft_y_1 = None
        if max_shft_z_1 == 0:
            max_shft_z_1 = None
        logging.info([max_shft_x, max_shft_x_1, max_shft_y, max_shft_y_1, max_shft_z, max_shft_z_1])
        m = m[:, max_shft_x:max_shft_x_1, max_shft_y:max_shft_y_1, max_shft_z:max_shft_z_1]

<<<<<<< HEAD
=======
    max_shft_x = int(np.ceil((np.shape(m)[1] - final_size_x) / 2))
    max_shft_y = int(np.ceil((np.shape(m)[2] - final_size_y) / 2))
    max_shft_x_1 = - ((np.shape(m)[1] - max_shft_x) - (final_size_x))
    max_shft_y_1 = - ((np.shape(m)[2] - max_shft_y) - (final_size_y))
    if max_shft_x_1 == 0:
        max_shft_x_1 = None

    if max_shft_y_1 == 0:
        max_shft_y_1 = None
    logging.info([max_shft_x, max_shft_x_1, max_shft_y, max_shft_y_1])
    m = m[:, max_shft_x:max_shft_x_1, max_shft_y:max_shft_y_1]
>>>>>>> ef81a648
    if np.sum(np.isnan(m)) > 0:
        logging.info(m.shape)
        logging.warning('Movie contains NaN')
        raise Exception('Movie contains NaN')
    
    logging.debug('Local correlations..')
    img_corr = m.local_correlations(eight_neighbours=True, swap_dim=swap_dim)
    logging.debug(m.shape)

    if template is None:
        if m.ndim == 3:
            tmpl = cm.motion_correction.bin_median(m)
        else:
            tmpl = cm.motion_correction.bin_median_3d(m)
    else:
        tmpl = template

    logging.debug('Compute Smoothness.. ')
    smoothness = np.sqrt(
        np.sum(np.sum(np.array(np.gradient(np.mean(m, 0)))**2, 0)))
    smoothness_corr = np.sqrt(
        np.sum(np.sum(np.array(np.gradient(img_corr))**2, 0)))

    logging.debug('Compute correlations.. ')
    correlations = []
    count = 0
    sys.stdout.flush()
    for fr in tqdm(m, desc="Correlations", disable=disable_tqdm):
        if disable_tqdm:
            if count % 100 == 0:
                logging.debug(count)
        
        count += 1
        correlations.append(scipy.stats.pearsonr(
            fr.flatten(), tmpl.flatten())[0])        
    
    logging.info('Compute optical flow .. ')

<<<<<<< HEAD
    if m.ndim == 3:
        m = m.resize(1, 1, resize_fact_flow)
        norms = []
        flows = []
        count = 0
        for fr in tqdm(m, desc="Optical flow", disable=disable_tqdm):
            if disable_tqdm:
                if count % 100 == 0:
                    logging.debug(count)
    
            count += 1
            flow = cv2.calcOpticalFlowFarneback(
                tmpl, fr, None, pyr_scale, levels, winsize, iterations, poly_n, poly_sigma, flags)
    
            if play_flow:
                if opencv:
                    dims = tuple(np.array(flow.shape[:-1]) * resize_fact_play)
                    vid_frame = np.concatenate([
                        np.repeat(np.clip((cv2.resize(fr, dims)[..., None] - m_min) /
                                          (m_max - m_min), 0, 1), 3, -1),
                        np.transpose([cv2.resize(np.clip(flow[:, :, 1] / vmax, 0, 1), dims),
                                      np.zeros(dims, np.float32),
                                      cv2.resize(np.clip(flow[:, :, 1] / vmin, 0, 1), dims)],
                                      (1, 2, 0)),
                        np.transpose([cv2.resize(np.clip(flow[:, :, 0] / vmax, 0, 1), dims),
                                      np.zeros(dims, np.float32),
                                      cv2.resize(np.clip(flow[:, :, 0] / vmin, 0, 1), dims)],
                                      (1, 2, 0))], 1).astype(np.float32)
                    cv2.putText(vid_frame, 'movie', (10, 20), fontFace=5, fontScale=0.8, color=(
                        0, 255, 0), thickness=1)
                    cv2.putText(vid_frame, 'y_flow', (dims[0] + 10, 20), fontFace=5, fontScale=0.8, color=(
                        0, 255, 0), thickness=1)
                    cv2.putText(vid_frame, 'x_flow', (2 * dims[0] + 10, 20), fontFace=5, fontScale=0.8, color=(
                        0, 255, 0), thickness=1)
                    cv2.imshow('frame', vid_frame)
                    pl.pause(1 / fr_play)
                    if cv2.waitKey(1) & 0xFF == ord('q'):
                        break
                else:
                    pl.subplot(1, 3, 1)
                    pl.cla()
                    pl.imshow(fr, vmin=m_min, vmax=m_max, cmap='gray')
                    pl.title('movie')
                    pl.subplot(1, 3, 3)
                    pl.cla()
                    pl.imshow(flow[:, :, 1], vmin=vmin, vmax=vmax)
                    pl.title('y_flow')
                    pl.subplot(1, 3, 2)
                    pl.cla()
                    pl.imshow(flow[:, :, 0], vmin=vmin, vmax=vmax)
                    pl.title('x_flow')
                    pl.pause(1 / fr_play)
    
            n = np.linalg.norm(flow)
            flows.append(flow)
            norms.append(n)
        if play_flow and opencv:
            cv2.destroyAllWindows()
    else:
        logging.info('Optical flow is not supported for 3D motion correction yet')
        flows = None
        norms = None

    if save_result:
        if plane == None:
            np.savez(fname.split('.')[0] + '_metrics', flows=flows, norms=norms, correlations=correlations, smoothness=smoothness,
                     tmpl=tmpl, smoothness_corr=smoothness_corr, img_corr=img_corr)
        else:
            np.savez(fname.split('.')[0] + '_' + str(plane) + '_metrics', flows=flows, norms=norms, correlations=correlations, smoothness=smoothness,
                     tmpl=tmpl, smoothness_corr=smoothness_corr, img_corr=img_corr)
=======
    m = m.resize(1, 1, resize_fact_flow)
    norms = []
    flows = []
    count = 0
    sys.stdout.flush()
    for fr in tqdm(m, desc="Optical flow", disable=disable_tqdm):
        if disable_tqdm:
            if count % 100 == 0:
                logging.debug(count)


        count += 1
        flow = cv2.calcOpticalFlowFarneback(
            tmpl, fr, None, pyr_scale, levels, winsize, iterations, poly_n, poly_sigma, flags)

        if play_flow:
            if opencv:
                dims = tuple(np.array(flow.shape[:-1]) * resize_fact_play)
                vid_frame = np.concatenate([
                    np.repeat(np.clip((cv2.resize(fr, dims)[..., None] - m_min) /
                                      (m_max - m_min), 0, 1), 3, -1),
                    np.transpose([cv2.resize(np.clip(flow[:, :, 1] / vmax, 0, 1), dims),
                                  np.zeros(dims, np.float32),
                                  cv2.resize(np.clip(flow[:, :, 1] / vmin, 0, 1), dims)],
                                  (1, 2, 0)),
                    np.transpose([cv2.resize(np.clip(flow[:, :, 0] / vmax, 0, 1), dims),
                                  np.zeros(dims, np.float32),
                                  cv2.resize(np.clip(flow[:, :, 0] / vmin, 0, 1), dims)],
                                  (1, 2, 0))], 1).astype(np.float32)
                cv2.putText(vid_frame, 'movie', (10, 20), fontFace=5, fontScale=0.8, color=(
                    0, 255, 0), thickness=1)
                cv2.putText(vid_frame, 'y_flow', (dims[0] + 10, 20), fontFace=5, fontScale=0.8, color=(
                    0, 255, 0), thickness=1)
                cv2.putText(vid_frame, 'x_flow', (2 * dims[0] + 10, 20), fontFace=5, fontScale=0.8, color=(
                    0, 255, 0), thickness=1)
                cv2.imshow('frame', vid_frame)
                pl.pause(1 / fr_play)
                if cv2.waitKey(1) & 0xFF == ord('q'):
                    break
            else:
                pl.subplot(1, 3, 1)
                pl.cla()
                pl.imshow(fr, vmin=m_min, vmax=m_max, cmap='gray')
                pl.title('movie')
                pl.subplot(1, 3, 3)
                pl.cla()
                pl.imshow(flow[:, :, 1], vmin=vmin, vmax=vmax)
                pl.title('y_flow')
                pl.subplot(1, 3, 2)
                pl.cla()
                pl.imshow(flow[:, :, 0], vmin=vmin, vmax=vmax)
                pl.title('x_flow')
                pl.pause(1 / fr_play)

        n = np.linalg.norm(flow)
        flows.append(flow)
        norms.append(n)
    if play_flow and opencv:
        cv2.destroyAllWindows()

    np.savez(os.path.splitext(fname)[0] + '_metrics', flows=flows, norms=norms, correlations=correlations, smoothness=smoothness,
             tmpl=tmpl, smoothness_corr=smoothness_corr, img_corr=img_corr)
>>>>>>> ef81a648
    return tmpl, correlations, flows, norms, smoothness

#%%
def motion_correct_batch_rigid(fname, max_shifts, dview=None, splits=56, num_splits_to_process=None, num_iter=1,
                               template=None, shifts_opencv=False, save_movie_rigid=False, add_to_movie=None,
                               nonneg_movie=False, gSig_filt=None, subidx=slice(None, None, 1), use_cuda=False,
                               border_nan=True, var_name_hdf5='mov', is3D=False, indices=(slice(None), slice(None))):
    """
    Function that perform memory efficient hyper parallelized rigid motion corrections while also saving a memory mappable file

    Args:
        fname: str
            name of the movie to motion correct. It should not contain nans. All the loadable formats from CaImAn are acceptable

        max_shifts: tuple
            x and y (and z if 3D) maximum allowed shifts

        dview: ipyparallel view
            used to perform parallel computing

        splits: int
            number of batches in which the movies is subdivided

        num_splits_to_process: int
            number of batches to process. when not None, the movie is not saved since only a random subset of batches will be processed

        num_iter: int
            number of iterations to perform. The more iteration the better will be the template.

        template: ndarray
            if a good approximation of the template to register is available, it can be used

        shifts_opencv: boolean
             toggle the shifts applied with opencv, if yes faster but induces some smoothing

        save_movie_rigid: boolean
             toggle save movie

        subidx: slice
            Indices to slice

        use_cuda : bool, optional
            Use skcuda.fft (if available). Default: False

        indices: tuple(slice), default: (slice(None), slice(None))
           Use that to apply motion correction only on a part of the FOV

    Returns:
         fname_tot_rig: str

         total_template:ndarray

         templates:list
              list of produced templates, one per batch

         shifts: list
              inferred rigid shifts to correct the movie

    Raises:
        Exception 'The movie contains nans. Nans are not allowed!'

    """

    dims, T = cm.source_extraction.cnmf.utilities.get_file_size(fname, var_name_hdf5=var_name_hdf5)
    Ts = np.arange(T)[subidx].shape[0]
    step = Ts // 10 if is3D else Ts // 50
    corrected_slicer = slice(subidx.start, subidx.stop, step + 1)
    m = cm.load(fname, var_name_hdf5=var_name_hdf5, subindices=corrected_slicer)

    if len(m.shape) < 3:
        m = cm.load(fname, var_name_hdf5=var_name_hdf5)
        m = m[corrected_slicer]
        logging.warning("Your original file was saved as a single page " +
                        "file. Consider saving it in multiple smaller files" +
                        "with size smaller than 4GB (if it is a .tif file)")

    if is3D:
        m = m[:, indices[0], indices[1], indices[2]]
    else:
        m = m[:, indices[0], indices[1]]

    if template is None:
        if gSig_filt is not None:
            m = cm.movie(
                np.array([high_pass_filter_space(m_, gSig_filt) for m_ in m]))
        if is3D:     
            # TODO - motion_correct_3d needs to be implemented in movies.py
            template = caiman.motion_correction.bin_median_3d(m) # motion_correct_3d has not been implemented yet - instead initialize to just median image
#            template = caiman.motion_correction.bin_median_3d(
#                    m.motion_correct_3d(max_shifts[2], max_shifts[1], max_shifts[0], template=None)[0])
        else:
            if not m.flags['WRITEABLE']:
                m = m.copy()
            template = caiman.motion_correction.bin_median(
                    m.motion_correct(max_shifts[1], max_shifts[0], template=None)[0])

    new_templ = template
    if add_to_movie is None:
        add_to_movie = -np.min(template)

    if np.isnan(add_to_movie):
        logging.error('The movie contains NaNs. NaNs are not allowed!')
        raise Exception('The movie contains NaNs. NaNs are not allowed!')
    else:
        logging.debug('Adding to movie ' + str(add_to_movie))

    save_movie = False
    fname_tot_rig = None
    res_rig:List = []
    for iter_ in range(num_iter):
        logging.debug(iter_)
        old_templ = new_templ.copy()
        if iter_ == num_iter - 1:
            save_movie = save_movie_rigid
            logging.debug('saving!')


        if isinstance(fname, tuple):
            base_name=os.path.splitext(os.path.split(fname[0])[-1])[0] + '_rig_'
        else:
            base_name=os.path.splitext(os.path.split(fname)[-1])[0] + '_rig_'

        fname_tot_rig, res_rig = motion_correction_piecewise(fname, splits, strides=None, overlaps=None,
                                                             add_to_movie=add_to_movie, template=old_templ, max_shifts=max_shifts, max_deviation_rigid=0,
                                                             dview=dview, save_movie=save_movie, base_name=base_name, subidx = subidx,
                                                             num_splits=num_splits_to_process, shifts_opencv=shifts_opencv, nonneg_movie=nonneg_movie, gSig_filt=gSig_filt,
                                                             use_cuda=use_cuda, border_nan=border_nan, var_name_hdf5=var_name_hdf5, is3D=is3D,
                                                             indices=indices)
        if is3D:
            new_templ = np.nanmedian(np.stack([r[-1] for r in res_rig]), 0)           
        else:
            new_templ = np.nanmedian(np.dstack([r[-1] for r in res_rig]), -1)
        if gSig_filt is not None:
            new_templ = high_pass_filter_space(new_templ, gSig_filt)

#        logging.debug((np.linalg.norm(new_templ - old_templ) / np.linalg.norm(old_templ)))

    total_template = new_templ
    templates = []
    shifts:List = []
    for rr in res_rig:
        shift_info, idxs, tmpl = rr
        templates.append(tmpl)
        shifts += [sh[0] for sh in shift_info[:len(idxs)]]

    return fname_tot_rig, total_template, templates, shifts

def motion_correct_batch_pwrigid(fname, max_shifts, strides, overlaps, add_to_movie, newoverlaps=None, newstrides=None,
                                 dview=None, upsample_factor_grid=4, max_deviation_rigid=3,
                                 splits=56, num_splits_to_process=None, num_iter=1,
                                 template=None, shifts_opencv=False, save_movie=False, nonneg_movie=False, gSig_filt=None,
                                 use_cuda=False, border_nan=True, var_name_hdf5='mov', is3D=False,
                                 indices=(slice(None), slice(None))):
    """
    Function that perform memory efficient hyper parallelized rigid motion corrections while also saving a memory mappable file

    Args:
        fname: str
            name of the movie to motion correct. It should not contain nans. All the loadable formats from CaImAn are acceptable

        strides: tuple
            strides of patches along x and y (and z if 3D)

        overlaps:
            overlaps of patches along x and y (and z if 3D). example: If strides = (64,64) and overlaps (32,32) patches will be (96,96)

        newstrides: tuple
            overlaps after upsampling

        newoverlaps: tuple
            strides after upsampling

        max_shifts: tuple
            x and y maximum allowed shifts (and z if 3D)

        dview: ipyparallel view
            used to perform parallel computing

        splits: int
            number of batches in which the movies is subdivided

        num_splits_to_process: int
            number of batches to process. when not None, the movie is not saved since only a random subset of batches will be processed

        num_iter: int
            number of iterations to perform. The more iteration the better will be the template.

        template: ndarray
            if a good approximation of the template to register is available, it can be used

        shifts_opencv: boolean
             toggle the shifts applied with opencv, if yes faster but induces some smoothing

        save_movie_rigid: boolean
             toggle save movie

        use_cuda : bool, optional
            Use skcuda.fft (if available). Default: False

        indices: tuple(slice), default: (slice(None), slice(None))
           Use that to apply motion correction only on a part of the FOV

    Returns:
        fname_tot_rig: str

        total_template:ndarray

        templates:list
            list of produced templates, one per batch

        shifts: list
            inferred rigid shifts to corrrect the movie

    Raises:
        Exception 'You need to initialize the template with a good estimate. See the motion'
                        '_correct_batch_rigid function'
    """
    if template is None:
        raise Exception('You need to initialize the template with a good estimate. See the motion'
                        '_correct_batch_rigid function')
    else:
        new_templ = template

    if np.isnan(add_to_movie):
        logging.error('The template contains NaNs. NaNs are not allowed!')
        raise Exception('The template contains NaNs. NaNs are not allowed!')
    else:
        logging.debug('Adding to movie ' + str(add_to_movie))

    for iter_ in range(num_iter):
        logging.debug(iter_)
        old_templ = new_templ.copy()

        if iter_ == num_iter - 1:
            save_movie = save_movie
            if save_movie:

                if isinstance(fname, tuple):
                    logging.debug(f'saving mmap of {fname[0]} to {fname[-1]}')
                else:
                    logging.debug(f'saving mmap of {fname}')

        if isinstance(fname, tuple):
            base_name=os.path.splitext(os.path.split(fname[0])[-1])[0] + '_els_'
        else:
            base_name=os.path.splitext(os.path.split(fname)[-1])[0] + '_els_'

        fname_tot_els, res_el = motion_correction_piecewise(fname, splits, strides, overlaps,
                                                            add_to_movie=add_to_movie, template=old_templ, max_shifts=max_shifts,
                                                            max_deviation_rigid=max_deviation_rigid,
                                                            newoverlaps=newoverlaps, newstrides=newstrides,
                                                            upsample_factor_grid=upsample_factor_grid, order='F', dview=dview, save_movie=save_movie,
                                                            base_name=base_name, num_splits=num_splits_to_process,
                                                            shifts_opencv=shifts_opencv, nonneg_movie=nonneg_movie, gSig_filt=gSig_filt,
                                                            use_cuda=use_cuda, border_nan=border_nan, var_name_hdf5=var_name_hdf5, is3D=is3D,
                                                            indices=indices)
        if is3D:
            new_templ = np.nanmedian(np.stack([r[-1] for r in res_el]), 0)
        else:
            new_templ = np.nanmedian(np.dstack([r[-1] for r in res_el]), -1)
        if gSig_filt is not None:
            new_templ = high_pass_filter_space(new_templ, gSig_filt)

    total_template = new_templ
    templates = []
    x_shifts = []
    y_shifts = []
    z_shifts = []
    coord_shifts = []
    for rr in res_el:
        shift_info_chunk, idxs_chunk, tmpl_chunk = rr
        templates.append(tmpl_chunk)
        for shift_info, _ in zip(shift_info_chunk, idxs_chunk):
            if is3D:
                total_shift, _, xyz_grid = shift_info
                x_shifts.append(np.array([sh[0] for sh in total_shift]))
                y_shifts.append(np.array([sh[1] for sh in total_shift]))
                z_shifts.append(np.array([sh[2] for sh in total_shift]))
                coord_shifts.append(xyz_grid)
            else:
                total_shift, _, xy_grid = shift_info
                x_shifts.append(np.array([sh[0] for sh in total_shift]))
                y_shifts.append(np.array([sh[1] for sh in total_shift]))
                coord_shifts.append(xy_grid)

    return fname_tot_els, total_template, templates, x_shifts, y_shifts, z_shifts, coord_shifts


#%% in parallel
def tile_and_correct_wrapper(params):
    """Does motion correction on specified image frames

    Returns:
    shift_info:
    idxs:
    mean_img: mean over all frames of corrected image (to get individ frames, use out_fname to write them to disk)

    Notes:
    Also writes corrected frames to the mmap file specified by out_fname (if not None)

    """
    # todo todocument


    try:
        cv2.setNumThreads(0)
    except:
        pass  # 'OpenCV is naturally single threaded'

    img_name, out_fname, idxs, shape_mov, template, strides, overlaps, max_shifts,\
        add_to_movie, max_deviation_rigid, upsample_factor_grid, newoverlaps, newstrides, \
        shifts_opencv, nonneg_movie, gSig_filt, is_fiji, use_cuda, border_nan, var_name_hdf5, \
        is3D, indices = params


    if isinstance(img_name, tuple):
        name, extension = os.path.splitext(img_name[0])[:2]
    else:
        name, extension = os.path.splitext(img_name)[:2]
    extension = extension.lower()
    shift_info = []

    imgs = cm.load(img_name, subindices=idxs, var_name_hdf5=var_name_hdf5,is3D=is3D)
    imgs = imgs[(slice(None),) + indices]
    mc = np.zeros(imgs.shape, dtype=np.float32)
    if not imgs[0].shape == template.shape:
        template = template[indices]
    for count, img in enumerate(imgs):
        if count % 10 == 0:
            logging.debug(count)
        if is3D:
            mc[count], total_shift, start_step, xyz_grid = tile_and_correct_3d(img, template, strides, overlaps, max_shifts,
                                                                       add_to_movie=add_to_movie, newoverlaps=newoverlaps,
                                                                       newstrides=newstrides,
                                                                       upsample_factor_grid=upsample_factor_grid,
                                                                       upsample_factor_fft=10, show_movie=False,
                                                                       max_deviation_rigid=max_deviation_rigid,
                                                                       shifts_opencv=shifts_opencv, gSig_filt=gSig_filt,
                                                                       use_cuda=use_cuda, border_nan=border_nan)
            shift_info.append([total_shift, start_step, xyz_grid])
            
        else:
            mc[count], total_shift, start_step, xy_grid = tile_and_correct(img, template, strides, overlaps, max_shifts,
                                                                       add_to_movie=add_to_movie, newoverlaps=newoverlaps,
                                                                       newstrides=newstrides,
                                                                       upsample_factor_grid=upsample_factor_grid,
                                                                       upsample_factor_fft=10, show_movie=False,
                                                                       max_deviation_rigid=max_deviation_rigid,
                                                                       shifts_opencv=shifts_opencv, gSig_filt=gSig_filt,
                                                                       use_cuda=use_cuda, border_nan=border_nan)
            shift_info.append([total_shift, start_step, xy_grid])

    if out_fname is not None:
        outv = np.memmap(out_fname, mode='r+', dtype=np.float32,
                         shape=prepare_shape(shape_mov), order='F')
        if nonneg_movie:
            bias = np.float32(add_to_movie)
        else:
            bias = 0
        outv[:, idxs] = np.reshape(
            mc.astype(np.float32), (len(imgs), -1), order='F').T + bias
    new_temp = np.nanmean(mc, 0)
    new_temp[np.isnan(new_temp)] = np.nanmin(new_temp)
    return shift_info, idxs, new_temp

def motion_correction_piecewise(fname, splits, strides, overlaps, add_to_movie=0, template=None,
                                max_shifts=(12, 12), max_deviation_rigid=3, newoverlaps=None, newstrides=None,
                                upsample_factor_grid=4, order='F', dview=None, save_movie=True,
                                base_name=None, subidx = None, num_splits=None, shifts_opencv=False, nonneg_movie=False, gSig_filt=None,
                                use_cuda=False, border_nan=True, var_name_hdf5='mov', is3D=False,
                                indices=(slice(None), slice(None))):
    """

    """
    # todo todocument
    if isinstance(fname, tuple):
        name, extension = os.path.splitext(fname[0])[:2]
    else:
        name, extension = os.path.splitext(fname)[:2]
    extension = extension.lower()
    is_fiji = False

    dims, T = cm.source_extraction.cnmf.utilities.get_file_size(fname, var_name_hdf5=var_name_hdf5)
    z = np.zeros(dims)
    dims = z[indices].shape
    logging.debug(f'Number of Splits: {splits}')
    if isinstance(splits, int):
        if subidx is None:
            rng = range(T)
        else:
            rng = range(T)[subidx]

        idxs = np.array_split(list(rng), splits)

    else:
        idxs = splits
        save_movie = False
    if template is None:
        raise Exception('motion_correction_piecewise(): Templateless not implemented')
    
    shape_mov = (np.prod(dims), T)
    if num_splits is not None:
        idxs = np.array(idxs)[np.random.randint(0, len(idxs), num_splits)]
        save_movie = False
        #logging.warning('**** MOVIE NOT SAVED BECAUSE num_splits is not None ****')

    if save_movie:
        if base_name is None:
            base_name = os.path.splitext(os.path.split(fname)[1])[0]
        base_name = caiman.paths.fn_relocated(base_name)

        fname_tot:Optional[str] = caiman.paths.memmap_frames_filename(base_name, dims, T, order)
        if isinstance(fname, tuple):
            fname_tot = os.path.join(os.path.split(fname[0])[0], fname_tot)
        else:
            fname_tot = os.path.join(os.path.split(fname)[0], fname_tot)

        np.memmap(fname_tot, mode='w+', dtype=np.float32,
                  shape=prepare_shape(shape_mov), order=order)
        logging.info(f'Saving file as {fname_tot}')
    else:
        fname_tot = None

    pars = []
    for idx in idxs:
        logging.debug(f'Processing: frames: {idx}')
        pars.append([fname, fname_tot, idx, shape_mov, template, strides, overlaps, max_shifts, np.array(
            add_to_movie, dtype=np.float32), max_deviation_rigid, upsample_factor_grid,
            newoverlaps, newstrides, shifts_opencv, nonneg_movie, gSig_filt, is_fiji,
            use_cuda, border_nan, var_name_hdf5, is3D, indices])

    if dview is not None:
        logging.info('** Starting parallel motion correction **')
        if HAS_CUDA and use_cuda:
            res = dview.map(tile_and_correct_wrapper,pars)
            dview.map(close_cuda_process, range(len(pars)))
        elif 'multiprocessing' in str(type(dview)):
            res = dview.map_async(tile_and_correct_wrapper, pars).get(4294967)
        else:
            res = dview.map_sync(tile_and_correct_wrapper, pars)
        logging.info('** Finished parallel motion correction **')
    else:
        res = list(map(tile_and_correct_wrapper, pars))

    return fname_tot, res<|MERGE_RESOLUTION|>--- conflicted
+++ resolved
@@ -246,14 +246,7 @@
             else:
                 self.min_mov = np.array([high_pass_filter_space(m_, self.gSig_filt)
                     for m_ in cm.load(self.fname[0], var_name_hdf5=self.var_name_hdf5,
-                                      subindices=slice(15))]).min()
-    
-                """
-                mmm = cm.load(self.fname[0], var_name_hdf5=self.var_name_hdf5,
-                                      subindices=slice(400))
-                np.array([high_pass_filter_space(m_, self.gSig_filt)
-                    for m_ in mmm])
-                """
+                                      subindices=slice(400))]).min()
 
         if self.pw_rigid:
             self.motion_correct_pwrigid(template=template, save_movie=save_movie)
@@ -1890,15 +1883,7 @@
         Greg = src_freq * np.exp(1j * 2 * np.pi *
                                  (-shifts[0] * Nr / nr - shifts[1] * Nc / nc))
     else:
-<<<<<<< HEAD
-        #shifts = np.array([*shifts[:-1][::-1],shifts[-1]])
-        #import pdb
-        #pdb.set_trace()
-        shifts = np.array(list(shifts[:-1][::-1]) + [shifts[-1]])
-        nc, nr, nd = np.array(np.shape(src_freq), dtype=float)
-=======
         nr, nc, nd = np.array(np.shape(src_freq), dtype=float)
->>>>>>> ef81a648
         Nr = ifftshift(np.arange(-np.fix(nr / 2.), np.ceil(nr / 2.)))
         Nc = ifftshift(np.arange(-np.fix(nc / 2.), np.ceil(nc / 2.)))
         Nd = ifftshift(np.arange(-np.fix(nd / 2.), np.ceil(nd / 2.)))
@@ -1906,8 +1891,6 @@
         Greg = src_freq * np.exp(1j * 2 * np.pi *
                                  (-shifts[0] * Nr / nr - shifts[1] * Nc / nc -
                                   shifts[2] * Nd / nd))
-
-
 
     Greg = Greg.dot(np.exp(1j * diffphase))
     if is3D:
@@ -2104,23 +2087,16 @@
                 return cv2.filter2D(np.array(img_orig, dtype=np.float32),
                                     -1, ker2D, borderType=cv2.BORDER_REFLECT)
             else:  # movie
-                mm = cm.movie(np.array([cv2.filter2D(np.array(img, dtype=np.float32),
+                return cm.movie(np.array([cv2.filter2D(np.array(img, dtype=np.float32),
                                     -1, ker2D, borderType=cv2.BORDER_REFLECT) for img in img_orig]))     
-                return mm
         else:
             ker3D = (ker[:,None,None] * ker[None,:,None] * ker[None,None,:])[:,:,:,0]
             nz = np.nonzero(ker3D >= ker3D[:, :, 0].max())
             zz = np.nonzero(ker3D < ker3D[:, :, 0].max())
             ker3D[nz] -= ker3D[nz].mean()
             ker3D[zz] = 0
-            #from scipy.ndimage import gaussian_filter
             from scipy.ndimage import convolve
-            #try:
-            mm = convolve(img_orig, ker3D)
-            #except:
-            #    import pdb
-            #    pdb.set_trace()
-            return mm
+            return convolve(img_orig, ker3D)
             
     else:  # Butterworth
         rows, cols = img_orig.shape[-2:]
@@ -2446,7 +2422,6 @@
     if gSig_filt is not None:
         img_orig = img.copy()
         img = high_pass_filter_space(img_orig, gSig_filt)
-    
 
     img = img + add_to_movie
     template = template + add_to_movie
@@ -2458,25 +2433,12 @@
     if max_deviation_rigid == 0: # if rigid shifts only
         # NOTE: opencv does not support 3D operations - skimage is used instead
         if gSig_filt is not None:
-            #raise Exception(
-            #    'The use of FFT and filtering options have not been tested. Set opencv=True')
             img = img_orig
-            print('The use of FFT and filtering options have not been tested. Set opencv=True')
-        #new_img = apply_shifts_dft( # TODO: check
-        #    sfr_freq, (rigid_shts[0], rigid_shts[1], rigid_shts[2]), diffphase, border_nan=border_nan)
-
-        #new_img = apply_shifts_dft( # TODO: check
-        #    sfr_freq, (rigid_shts[0], rigid_shts[1], rigid_shts[2]), diffphase, border_nan=border_nan, is_freq=True)
-        
-        new_img = apply_shifts_dft( # TODO: check
-<<<<<<< HEAD
-            img, (rigid_shts[0], rigid_shts[1], rigid_shts[2]), diffphase, border_nan=border_nan, is_freq=False)
-        
-        #if gSig_filt is not None:
-        #    new_img += add_to_movie
-=======
-            sfr_freq, (-rigid_shts[0], -rigid_shts[1], -rigid_shts[2]), diffphase, border_nan=border_nan)
->>>>>>> ef81a648
+            new_img = apply_shifts_dft( # TODO: check
+                img, (-rigid_shts[0], -rigid_shts[1], -rigid_shts[2]), diffphase, border_nan=border_nan, is_freq=False)
+        else:
+            new_img = apply_shifts_dft(
+                sfr_freq, (-rigid_shts[0], -rigid_shts[1], -rigid_shts[2]), diffphase, border_nan=border_nan)
 
         return new_img - add_to_movie, (-rigid_shts[0], -rigid_shts[1], -rigid_shts[2]), None, None
     else:
@@ -2518,7 +2480,6 @@
         if shifts_opencv:
             if gSig_filt is not None:
                 img = img_orig
-                print("Non-rigid motion correction with shifts_skimage!!!!!")
 
             dims = img.shape
             x_grid, y_grid, z_grid = np.meshgrid(np.arange(0., dims[1]).astype(
@@ -2590,11 +2551,6 @@
         total_diffs_phase = [
             dfs for dfs in diffs_phase_grid_us.reshape(num_tiles)]
 
-        if gSig_filt is not None:
-            #raise Exception(
-            print('The use of FFT and filtering options have not been tested. Set opencv=True')
-            print('1')
-
         imgs = [apply_shifts_dft(im, (
             sh[0], sh[1], sh[2]), dffphs, is_freq=False, border_nan=border_nan) for im, sh, dffphs in zip(
             imgs, total_shifts, total_diffs_phase)]
@@ -2676,7 +2632,7 @@
                                       winsize=100, iterations=15, poly_n=5, poly_sigma=1.2 / 5, flags=0,
                                       play_flow=False, resize_fact_flow=.2, template=None,
                                       opencv=True, resize_fact_play=3, fr_play=30, max_flow=1,
-                                      gSig_filt=None, is3D=False, plane=None, save_result=False):
+                                      gSig_filt=None, is3D=False, plane=None, save_result=True):
     #todo: todocument
     # cv2.OPTFLOW_FARNEBACK_GAUSSIAN
     import scipy
@@ -2707,8 +2663,8 @@
             m = m[:, :, :, plane[2]]  
             
     if m.ndim == 3:
-        max_shft_x = np.int(np.ceil((np.shape(m)[1] - final_size_x) / 2))
-        max_shft_y = np.int(np.ceil((np.shape(m)[2] - final_size_y) / 2))
+        max_shft_x = int(np.ceil((np.shape(m)[1] - final_size_x) / 2))
+        max_shft_y = int(np.ceil((np.shape(m)[2] - final_size_y) / 2))
         max_shft_x_1 = - ((np.shape(m)[1] - max_shft_x) - (final_size_x))
         max_shft_y_1 = - ((np.shape(m)[2] - max_shft_y) - (final_size_y))
         if max_shft_x_1 == 0:
@@ -2718,9 +2674,9 @@
         logging.info([max_shft_x, max_shft_x_1, max_shft_y, max_shft_y_1])
         m = m[:, max_shft_x:max_shft_x_1, max_shft_y:max_shft_y_1]
     else:
-        max_shft_x = np.int(np.ceil((np.shape(m)[1] - final_size_x) / 2))
-        max_shft_y = np.int(np.ceil((np.shape(m)[2] - final_size_y) / 2))
-        max_shft_z = np.int(np.ceil((np.shape(m)[3] - final_size_z) / 2))
+        max_shft_x = int(np.ceil((np.shape(m)[1] - final_size_x) / 2))
+        max_shft_y = int(np.ceil((np.shape(m)[2] - final_size_y) / 2))
+        max_shft_z = int(np.ceil((np.shape(m)[3] - final_size_z) / 2))
         max_shft_x_1 = - ((np.shape(m)[1] - max_shft_x) - (final_size_x))
         max_shft_y_1 = - ((np.shape(m)[2] - max_shft_y) - (final_size_y))
         max_shft_z_1 = - ((np.shape(m)[3] - max_shft_z) - (final_size_z))
@@ -2733,25 +2689,11 @@
         logging.info([max_shft_x, max_shft_x_1, max_shft_y, max_shft_y_1, max_shft_z, max_shft_z_1])
         m = m[:, max_shft_x:max_shft_x_1, max_shft_y:max_shft_y_1, max_shft_z:max_shft_z_1]
 
-<<<<<<< HEAD
-=======
-    max_shft_x = int(np.ceil((np.shape(m)[1] - final_size_x) / 2))
-    max_shft_y = int(np.ceil((np.shape(m)[2] - final_size_y) / 2))
-    max_shft_x_1 = - ((np.shape(m)[1] - max_shft_x) - (final_size_x))
-    max_shft_y_1 = - ((np.shape(m)[2] - max_shft_y) - (final_size_y))
-    if max_shft_x_1 == 0:
-        max_shft_x_1 = None
-
-    if max_shft_y_1 == 0:
-        max_shft_y_1 = None
-    logging.info([max_shft_x, max_shft_x_1, max_shft_y, max_shft_y_1])
-    m = m[:, max_shft_x:max_shft_x_1, max_shft_y:max_shft_y_1]
->>>>>>> ef81a648
     if np.sum(np.isnan(m)) > 0:
         logging.info(m.shape)
         logging.warning('Movie contains NaN')
         raise Exception('Movie contains NaN')
-    
+
     logging.debug('Local correlations..')
     img_corr = m.local_correlations(eight_neighbours=True, swap_dim=swap_dim)
     logging.debug(m.shape)
@@ -2778,14 +2720,12 @@
         if disable_tqdm:
             if count % 100 == 0:
                 logging.debug(count)
-        
         count += 1
         correlations.append(scipy.stats.pearsonr(
-            fr.flatten(), tmpl.flatten())[0])        
-    
+            fr.flatten(), tmpl.flatten())[0])
+
     logging.info('Compute optical flow .. ')
 
-<<<<<<< HEAD
     if m.ndim == 3:
         m = m.resize(1, 1, resize_fact_flow)
         norms = []
@@ -2850,77 +2790,14 @@
         norms = None
 
     if save_result:
-        if plane == None:
-            np.savez(fname.split('.')[0] + '_metrics', flows=flows, norms=norms, correlations=correlations, smoothness=smoothness,
+        if plane is None:
+            np.savez(os.path.splitext(fname)[0] + '_metrics', flows=flows, norms=norms, correlations=correlations, smoothness=smoothness,
                      tmpl=tmpl, smoothness_corr=smoothness_corr, img_corr=img_corr)
         else:
-            np.savez(fname.split('.')[0] + '_' + str(plane) + '_metrics', flows=flows, norms=norms, correlations=correlations, smoothness=smoothness,
+            np.savez(os.path.splitext(fname)[0] + '_' + str(plane) + '_metrics', flows=flows, norms=norms, correlations=correlations, smoothness=smoothness,
                      tmpl=tmpl, smoothness_corr=smoothness_corr, img_corr=img_corr)
-=======
-    m = m.resize(1, 1, resize_fact_flow)
-    norms = []
-    flows = []
-    count = 0
-    sys.stdout.flush()
-    for fr in tqdm(m, desc="Optical flow", disable=disable_tqdm):
-        if disable_tqdm:
-            if count % 100 == 0:
-                logging.debug(count)
-
-
-        count += 1
-        flow = cv2.calcOpticalFlowFarneback(
-            tmpl, fr, None, pyr_scale, levels, winsize, iterations, poly_n, poly_sigma, flags)
-
-        if play_flow:
-            if opencv:
-                dims = tuple(np.array(flow.shape[:-1]) * resize_fact_play)
-                vid_frame = np.concatenate([
-                    np.repeat(np.clip((cv2.resize(fr, dims)[..., None] - m_min) /
-                                      (m_max - m_min), 0, 1), 3, -1),
-                    np.transpose([cv2.resize(np.clip(flow[:, :, 1] / vmax, 0, 1), dims),
-                                  np.zeros(dims, np.float32),
-                                  cv2.resize(np.clip(flow[:, :, 1] / vmin, 0, 1), dims)],
-                                  (1, 2, 0)),
-                    np.transpose([cv2.resize(np.clip(flow[:, :, 0] / vmax, 0, 1), dims),
-                                  np.zeros(dims, np.float32),
-                                  cv2.resize(np.clip(flow[:, :, 0] / vmin, 0, 1), dims)],
-                                  (1, 2, 0))], 1).astype(np.float32)
-                cv2.putText(vid_frame, 'movie', (10, 20), fontFace=5, fontScale=0.8, color=(
-                    0, 255, 0), thickness=1)
-                cv2.putText(vid_frame, 'y_flow', (dims[0] + 10, 20), fontFace=5, fontScale=0.8, color=(
-                    0, 255, 0), thickness=1)
-                cv2.putText(vid_frame, 'x_flow', (2 * dims[0] + 10, 20), fontFace=5, fontScale=0.8, color=(
-                    0, 255, 0), thickness=1)
-                cv2.imshow('frame', vid_frame)
-                pl.pause(1 / fr_play)
-                if cv2.waitKey(1) & 0xFF == ord('q'):
-                    break
-            else:
-                pl.subplot(1, 3, 1)
-                pl.cla()
-                pl.imshow(fr, vmin=m_min, vmax=m_max, cmap='gray')
-                pl.title('movie')
-                pl.subplot(1, 3, 3)
-                pl.cla()
-                pl.imshow(flow[:, :, 1], vmin=vmin, vmax=vmax)
-                pl.title('y_flow')
-                pl.subplot(1, 3, 2)
-                pl.cla()
-                pl.imshow(flow[:, :, 0], vmin=vmin, vmax=vmax)
-                pl.title('x_flow')
-                pl.pause(1 / fr_play)
-
-        n = np.linalg.norm(flow)
-        flows.append(flow)
-        norms.append(n)
-    if play_flow and opencv:
-        cv2.destroyAllWindows()
-
-    np.savez(os.path.splitext(fname)[0] + '_metrics', flows=flows, norms=norms, correlations=correlations, smoothness=smoothness,
-             tmpl=tmpl, smoothness_corr=smoothness_corr, img_corr=img_corr)
->>>>>>> ef81a648
     return tmpl, correlations, flows, norms, smoothness
+
 
 #%%
 def motion_correct_batch_rigid(fname, max_shifts, dview=None, splits=56, num_splits_to_process=None, num_iter=1,
