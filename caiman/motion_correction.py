--- conflicted
+++ resolved
@@ -203,8 +203,6 @@
         self.shifts_interpolate = shifts_interpolate
         if self.use_cuda:
             logger.warning("cuda is no longer supported; this kwarg will be removed in a future version of caiman")
-<<<<<<< HEAD
-=======
 
     def __str__(self):
         ret = f"Caiman MotionCorrect Object. Subfields:{list(self.__dict__.keys())}"
@@ -220,7 +218,6 @@
     def __getitem__(self, idx):
         return getattr(self, idx)
     # We intentionally do not provide __setitem__
->>>>>>> 05f7ffee
 
     def motion_correct(self, template=None, save_movie=False):
         """general function for performing all types of motion correction. The
