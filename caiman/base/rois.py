--- conflicted
+++ resolved
@@ -431,20 +431,12 @@
                 "max_shifts": (10, 10),
                 "shifts_opencv": True,
                 "upsample_factor_grid": 4,
-<<<<<<< HEAD
-                "interp_shifts_precisely": True,
-=======
                 "shifts_interpolate": True,
->>>>>>> 857ae12c
                 "max_deviation_rigid": 2
                 # any other argument to tile_and_correct can also be used in align_options
             }
 
-<<<<<<< HEAD
-            if align_options is not None:
-=======
             if align_options:
->>>>>>> 857ae12c
                 # override defaults with input options
                 align_defaults.update(align_options)
             align_options = align_defaults
