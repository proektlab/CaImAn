--- conflicted
+++ resolved
@@ -277,13 +277,8 @@
         if params is None:
             self.params = CNMFParams(
                 border_pix=border_pix, del_duplicates=del_duplicates, low_rank_background=low_rank_background,
-<<<<<<< HEAD
-                memory_fact=memory_fact, n_processes=n_processes, nb_patch=nb_patch, only_init_patch=only_init_patch, p_ssub=p_ssub, p_tsub=p_tsub,
-                remove_very_bad_comps=remove_very_bad_comps, rf=rf, stride=stride,
-=======
                 memory_fact=memory_fact, n_processes=n_processes, nb_patch=nb_patch, only_init_patch=only_init_patch,
                 p_ssub=p_ssub, p_tsub=p_tsub, remove_very_bad_comps=remove_very_bad_comps, rf=rf, stride=stride,
->>>>>>> bcba18d4
                 check_nan=check_nan, n_pixels_per_process=n_pixels_per_process,
                 k=k, center_psf=center_psf, gSig=gSig, gSiz=gSiz,
                 init_iter=init_iter, method_init=method_init, min_corr=min_corr,  min_pnr=min_pnr,
