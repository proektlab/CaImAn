--- conflicted
+++ resolved
@@ -1069,15 +1069,9 @@
 
     def mc_next(self, t, frame):
         frame_ = frame.flatten(order='F')
-<<<<<<< HEAD
-        templ = self.estimates.Ab.dot(
-            np.median(self.estimates.C_on[:self.M, t-51:t-1], 1))
-        if self.is1p and self.estimates.W is not None:
-=======
         if self.is1p and self.estimates.W is not None:
             templ = self.estimates.Ab.dot(
                 np.median(self.estimates.C_on[:self.M, t-50:t], 1))            
->>>>>>> 0f7c71a8
             if self.params.get('init','ssub_B') == 1:
                 B = self.estimates.W.dot(frame_ - templ - self.estimates.b0) + self.estimates.b0
             else:
@@ -1085,11 +1079,8 @@
                 B = self.estimates.upscale_matrix.dot(self.estimates.W.dot(bc2))
                 B += self.estimates.b0
             templ += B
-<<<<<<< HEAD
-=======
         else:
             templ = self.estimates.Ab.dot(self.estimates.C_on[:self.M, t-1])
->>>>>>> 0f7c71a8
         templ = templ.reshape(self.params.get('data', 'dims'), order='F')
         if self.params.get('online', 'normalize'):
             templ *= self.img_norm
