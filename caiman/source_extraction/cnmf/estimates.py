#!/usr/bin/env python

import bokeh
import cv2
import logging
import matplotlib.pyplot as plt
import numpy as np
import os
from pynwb import NWBHDF5IO, TimeSeries, NWBFile
from pynwb.base import Images
from pynwb.image import GrayscaleImage
from pynwb.ophys import ImageSegmentation, Fluorescence, OpticalChannel, ImageSeries
from pynwb.device import Device
import scipy.sparse
import time
import uuid

import caiman
from caiman.base.rois import detect_duplicates_and_subsets, nf_match_neurons_in_binary_masks, nf_masks_to_neurof_dict
from caiman.components_evaluation import evaluate_components_CNN, estimate_components_quality_auto, select_components_from_metrics, compute_eccentricity
from caiman.source_extraction.cnmf.initialization import downscale
from caiman.source_extraction.cnmf.merging import merge_iteration, merge_components
from caiman.source_extraction.cnmf.spatial import threshold_components
from caiman.source_extraction.cnmf.temporal import constrained_foopsi_parallel
from caiman.source_extraction.cnmf.utilities import detrend_df_f, decimation_matrix

class Estimates(object):
    """
    Class for storing and reusing the analysis results and performing basic
    processing and plotting operations.
    """
    def __init__(self, A=None, b=None, C=None, f=None, R=None, dims=None):
        """Class for storing the variables related to the estimates of spatial footprints, temporal traces,
        deconvolved neural activity, and background. Quality metrics are also stored. The class has methods
        for evaluating the quality of each component, DF/F normalization and some basic plotting.

        Args:
            A:  scipy.sparse.csc_matrix (dimensions: # of pixels x # components)
                set of spatial footprints. Each footprint is represented in a column of A, flattened with order = 'F'. 
                Must be a np.ndarray of type `bool` if used for manual seeded initialization.

            C:  np.ndarray (dimensions: # of components x # of timesteps)
                set of temporal traces (each row of C corresponds to a trace)

            f:  np.ndarray (dimensions: # of background components x # of timesteps)
                set of temporal background components

            b:  np.ndarray or scipy.sparse.csc_matrix (dimensions: # of pixels x # of background components)
                set of spatial background components, flattened with order = 'F'

            R:  np.ndarray (dimensions: # of components x # of timesteps)
                set of trace residuals

            YrA:    np.ndarray (dimensions: # of components x # of timesteps)
                set of trace residuals

            S:  np.ndarray (dimensions: # of components x # of timesteps)
                set of deconvolved neural activity traces

            F_dff:  np.ndarray (dimensions: # of components x # of timesteps)
                set of DF/F normalized activity traces (only for 2p)

            W:  scipy.sparse.coo_matrix (dimensions: # of pixels x # of pixels)
                Ring model matrix (used in 1p processing with greedy_pnr for background computation)

            b0: np.ndarray (dimensions: # of pixels)
                constant baseline for each pixel

            sn: np.ndarray (dimensions: # of pixels)
                noise std for each pixel

            g:  list (length: # of components)
                time constants for each trace

            bl: list (length: # of components)
                constant baseline for each trace

            c1: list (length: # of components)
                initial value for each trace

            neurons_sn: list (length: # of components)
                noise std for each trace

            center: list (length: # of components)
                centroid coordinate for each spatial footprint

            coordinates: list (length: # of components)
                contour plot for each spatial footprint

            idx_components: list
                indices of accepted components

            idx_components_bad: list
                indices of rejected components

            SNR_comp: np.ndarray
                trace SNR for each component

            r_values: np.ndarray
                space correlation for each component

            cnn_preds: np.ndarray
                CNN predictions for each component

            ecc: np.ndarray
                eccentricity values
        """
        # Sanity checks (right now these just warn, but eventually we would like to fail)
        logger = logging.getLogger("caiman")
        if R is not None and not isinstance(R, np.ndarray):
            logger.warning(f"Estimates.R should be an np.ndarray but was assigned a {type(R)}")

        # variables related to the estimates of traces, footprints, deconvolution and background
        self.A = A
        self.C = C
        self.f = f
        self.b = b
        self.R = R
        self.W = None
        self.b0 = None
        self.YrA = None

        self.S = None
        self.sn = None
        self.g = None
        self.bl = None
        self.c1 = None
        self.neurons_sn = None
        self.lam = None

        self.center = None

        self.merged_ROIs = None
        self.coordinates = None
        self.F_dff = None

        self.idx_components = None
        self.idx_components_bad = None
        self.SNR_comp = None
        self.r_values = None
        self.cnn_preds = None
        self.ecc = None

        # online

        self.noisyC = None
        self.C_on = None
        self.Ab = None
        self.Cf = None
        self.OASISinstances = None
        self.CY = None
        self.CC = None
        self.Ab_dense = None
        self.Yr_buf = None
        self.mn = None
        self.vr = None
        self.ind_new = None
        self.rho_buf = None
        self.AtA = None
        self.AtY_buf = None
        self.sv = None
        self.groups = None

        self.dims = dims
        self.shifts:list = []

        self.A_thr = None
        self.discarded_components = None

    def __str__(self):
        ret = f"Caiman CNMF Estimates Object. subfields:{list(self.__dict__.keys())}"
        if hasattr(self, 'A') and self.A is not None:
            ret += f" A.shape={self.A.shape}"
        if hasattr(self, 'b') and self.b is not None:
            ret += f" b.shape={self.b.shape}"
        if hasattr(self, 'C') and self.C is not None:
            ret += f" C.shape={self.C.shape}"
        return ret

    def __repr__(self):
        ret = f"Caiman CNMF Estimates Object"
        if hasattr(self, 'A') and self.A is not None:
            ret += f" A.shape={self.A.shape}"
        if hasattr(self, 'b') and self.b is not None and len(self.b.shape) > 1:
            ret += f" bg components={self.b.shape[1]}"
        if hasattr(self, 'C') and self.C is not None:
            ret += f" C.shape={self.C.shape}"
        ret += " Use str() for more details"
        return ret


    def __getitem__(self, idx):
        return getattr(self, idx)
    # We want subscripting to be read-only so we do not define a __setitem__ method

    def plot_contours(self, img=None, idx=None, thr_method='max',
                      thr=0.2, display_numbers=True, params=None,
                      cmap='viridis') -> None:
        """view contours of all spatial footprints.

        Args:
            img :   np.ndarray
                background image for contour plotting. Default is the mean
                image of all spatial components (d1 x d2)
            idx :   list
                list of accepted components
            thr_method : str
                thresholding method for computing contours ('max', 'nrg')
                if list of coordinates self.coordinates is None, i.e. not already computed
            thr : float
                threshold value
                only effective if self.coordinates is None, i.e. not already computed
            display_numbers :   bool
                flag for displaying the id number of each contour
            params : params object
                set of dictionary containing the various parameters
        """
        if 'csc_matrix' not in str(type(self.A)):
            self.A = scipy.sparse.csc_matrix(self.A)
        if img is None:
            img = np.reshape(np.array(self.A.mean(1)), self.dims, order='F')
        if self.coordinates is None:  # not hasattr(self, 'coordinates'):
            self.coordinates = caiman.utils.visualization.get_contours(self.A, img.shape, thr=thr, thr_method=thr_method)
        plt.figure()
        if params is not None:
            plt.suptitle('min_SNR=%1.2f, rval_thr=%1.2f, use_cnn=%i'
                         %(params.quality['min_SNR'],
                           params.quality['rval_thr'],
                           int(params.quality['use_cnn'])))
        if idx is None:
            caiman.utils.visualization.plot_contours(self.A, img, coordinates=self.coordinates,
                                                     display_numbers=display_numbers,
                                                     cmap=cmap)
        else:
            if not isinstance(idx, list):
                idx = idx.tolist()
            coor_g = [self.coordinates[cr] for cr in idx]
            bad = list(set(range(self.A.shape[1])) - set(idx))
            coor_b = [self.coordinates[cr] for cr in bad]
            plt.subplot(1, 2, 1)
            caiman.utils.visualization.plot_contours(self.A[:, idx], img,
                                                     coordinates=coor_g,
                                                     display_numbers=display_numbers,
                                                     inds_for_numbers=idx,
                                                     cmap=cmap)
            plt.title('Accepted Components')
            bad = list(set(range(self.A.shape[1])) - set(idx))
            plt.subplot(1, 2, 2)
            caiman.utils.visualization.plot_contours(self.A[:, bad], img,
                                                     coordinates=coor_b,
                                                     display_numbers=display_numbers,
                                                     inds_for_numbers=bad,
                                                     cmap=cmap)
            plt.title('Rejected Components')

    def plot_contours_nb(self, img=None, idx=None, thr_method='max',
                         thr=0.2, params=None, line_color='white', cmap='viridis') -> None:
        """view contours of all spatial footprints (notebook environment).

        Args:
            img :   np.ndarray
                background image for contour plotting. Default is the mean
                image of all spatial components (d1 x d2)
            idx :   list
                list of accepted components
            thr_method : str
                thresholding method for computing contours ('max', 'nrg')
                if list of coordinates self.coordinates is None, i.e. not already computed
            thr : float
                threshold value
                only effective if self.coordinates is None, i.e. not already computed
            params : params object
                set of dictionary containing the various parameters
        """
        try:
            if 'csc_matrix' not in str(type(self.A)):
                self.A = scipy.sparse.csc_matrix(self.A)
            if self.dims is None:
                self.dims = img.shape
            if img is None:
                img = np.reshape(np.array(self.A.mean(1)), self.dims, order='F')
            if self.coordinates is None:  # not hasattr(self, 'coordinates'):
                self.coordinates = caiman.utils.visualization.get_contours(self.A,
                                        self.dims, thr=thr, thr_method=thr_method)
            if idx is None:
                p = caiman.utils.visualization.nb_plot_contour(img, self.A, self.dims[0],
                                self.dims[1], coordinates=self.coordinates,
                                thr_method=thr_method, thr=thr, show=False,
                                line_color=line_color, cmap=cmap)
                p.title.text = 'Contour plots of found components'
                if params is not None:
                    p.xaxis.axis_label = '''\
                    min_SNR={min_SNR}, rval_thr={rval_thr}, use_cnn={use_cnn}\
                    '''.format(min_SNR=params.quality['min_SNR'],
                               rval_thr=params.quality['rval_thr'],
                               use_cnn=params.quality['use_cnn'])
                bokeh.plotting.show(p)
            else:
                if not isinstance(idx, list):
                    idx = idx.tolist()
                coor_g = [self.coordinates[cr] for cr in idx]
                bad = list(set(range(self.A.shape[1])) - set(idx))
                coor_b = [self.coordinates[cr] for cr in bad]
                p1 = caiman.utils.visualization.nb_plot_contour(img, self.A[:, idx],
                                self.dims[0], self.dims[1], coordinates=coor_g,
                                thr_method=thr_method, thr=thr, show=False,
                                line_color=line_color, cmap=cmap)
                p1.width = 450
                p1.height = 450 * self.dims[0] // self.dims[1]
                p1.title.text = "Accepted Components"
                if params is not None:
                    p1.xaxis.axis_label = '''\
                    min_SNR={min_SNR}, rval_thr={rval_thr}, use_cnn={use_cnn}\
                    '''.format(min_SNR=params.quality['min_SNR'],
                               rval_thr=params.quality['rval_thr'],
                               use_cnn=params.quality['use_cnn'])
                bad = list(set(range(self.A.shape[1])) - set(idx))
                p2 = caiman.utils.visualization.nb_plot_contour(img, self.A[:, bad],
                                self.dims[0], self.dims[1], coordinates=coor_b,
                                thr_method=thr_method, thr=thr, show=False,
                                line_color=line_color, cmap=cmap)
                p2.width = 450
                p2.height = 450 * self.dims[0] // self.dims[1]
                p2.title.text = 'Rejected Components'
                if params is not None:
                    p2.xaxis.axis_label = '''\
                    min_SNR={min_SNR}, rval_thr={rval_thr}, use_cnn={use_cnn}\
                    '''.format(min_SNR=params.quality['min_SNR'],
                               rval_thr=params.quality['rval_thr'],
                               use_cnn=params.quality['use_cnn'])
                bokeh.plotting.show(bokeh.layouts.row(p1, p2))
        except:
            print("Error with bokeh plotter.")
            print("Using non-interactive plot as fallback")
            self.plot_contours(img=img, idx=idx, thr_method=thr_method,
                               thr=thr, params=params, cmap=cmap)

<<<<<<< HEAD
    def view_components(self, Yr=None, img=None, idx=None, show_spatial_component=True, display_inds=None):
=======
    def view_components(self, Yr=None, img=None, idx=None) -> None:
>>>>>>> bd18f10b
        """view spatial and temporal components interactively

        Args:
            Yr :    np.ndarray
                movie in format pixels (d) x frames (T)

            img :   np.ndarray
                background image for contour plotting. Default is the mean
                image of all spatial components (d1 x d2)

            idx :   list
                list of components to be plotted
        """
        if 'csc_matrix' not in str(type(self.A)):
            self.A = scipy.sparse.csc_matrix(self.A)

        plt.ion()
        nr, T = self.C.shape
        if self.R is None:
            self.R = self.YrA
        if self.R.shape != (nr, T):
            if self.YrA is None:
                self.compute_residuals(Yr)
            else:
                self.R = self.YrA

        if img is None:
            img = np.reshape(np.array(self.A.mean(axis=1)), self.dims, order='F')

        if idx is None:
            caiman.utils.visualization.view_patches_bar(Yr, self.A, self.C,
                    self.b, self.f, self.dims[0], self.dims[1], YrA=self.R, img=img,
                    r_values=self.r_values, SNR=self.SNR_comp, cnn_preds=self.cnn_preds,
                    show_spatial_component=show_spatial_component, display_inds=display_inds)
        else:
            caiman.utils.visualization.view_patches_bar(
                Yr, self.A.tocsc()[:,idx], self.C[idx], self.b, self.f,
                self.dims[0], self.dims[1], YrA=self.R[idx], img=img,
                r_values=None if self.r_values is None else self.r_values[idx],
                SNR=None if self.SNR_comp is None else self.SNR_comp[idx],
<<<<<<< HEAD
                cnn_preds=None if np.sum(self.cnn_preds) in (0, None) else self.cnn_preds[idx],
                show_spatial_component=show_spatial_component, display_inds=display_inds)
        return self
=======
                cnn_preds=None if np.sum(self.cnn_preds) in (0, None) else self.cnn_preds[idx])
>>>>>>> bd18f10b

    def nb_view_components(self, Yr=None, img=None, idx=None,
                           denoised_color=None, cmap='jet', thr=0.99) -> None:
        """view spatial and temporal components interactively in a notebook

        Args:
            Yr :    np.ndarray
                movie in format pixels (d) x frames (T)

            img :   np.ndarray
                background image for contour plotting. Default is the mean
                image of all spatial components (d1 x d2)

            idx :   list
                list of components to be plotted

            thr: double
                threshold regulating the extent of the displayed patches

            denoised_color: string or None
                color name (e.g. 'red') or hex color code (e.g. '#F0027F')

            cmap: string
                name of colormap (e.g. 'viridis') used to plot image_neurons
        """
        if 'csc_matrix' not in str(type(self.A)):
            self.A = scipy.sparse.csc_matrix(self.A)

        plt.ion()
        nr, T = self.C.shape
        if self.R is None or not isinstance(self.R, np.ndarray):
            self.R = self.YrA
        if self.R.shape != [nr, T]:
            if self.YrA is None:
                self.compute_residuals(Yr)
            else:
                self.R = self.YrA

        if img is None:
            img = np.reshape(np.array(self.A.mean(axis=1)), self.dims, order='F')

        if idx is None:
            caiman.utils.visualization.nb_view_patches(
                Yr, self.A, self.C, self.b, self.f, self.dims[0], self.dims[1],
                YrA=self.R, image_neurons=img, thr=thr, denoised_color=denoised_color, cmap=cmap,
                r_values=self.r_values, SNR=self.SNR_comp, cnn_preds=self.cnn_preds)
        else:
            caiman.utils.visualization.nb_view_patches(
                Yr, self.A.tocsc()[:,idx], self.C[idx], self.b, self.f,
                self.dims[0], self.dims[1], YrA=self.R[idx], image_neurons=img,
                thr=thr, denoised_color=denoised_color, cmap=cmap,
                r_values=None if self.r_values is None else self.r_values[idx],
                SNR=None if self.SNR_comp is None else self.SNR_comp[idx],
                cnn_preds=None if np.sum(self.cnn_preds) in (0, None) else self.cnn_preds[idx])

    def hv_view_components(self, Yr=None, img=None, idx=None,
                           denoised_color=None, cmap='viridis'):
        """view spatial and temporal components interactively in a notebook

        Args:
            Yr :    np.ndarray
                movie in format pixels (d) x frames (T)

            img :   np.ndarray
                background image for contour plotting. Default is the mean
                image of all spatial components (d1 x d2)

            idx :   list
                list of components to be plotted

            denoised_color: string or None
                color name (e.g. 'red') or hex color code (e.g. '#F0027F')

            cmap: string
                name of colormap (e.g. 'viridis') used to plot image_neurons
        """
        if 'csc_matrix' not in str(type(self.A)):
            self.A = scipy.sparse.csc_matrix(self.A)

        plt.ion()
        nr, T = self.C.shape
        if self.R is None or not isinstance(self.R, np.ndarray):
            self.R = self.YrA
        if self.R.shape != (nr, T):
            if self.YrA is None:
                self.compute_residuals(Yr)
            else:
                self.R = self.YrA

        if img is None:
            img = np.reshape(np.array(self.A.mean(axis=1)), self.dims, order='F')

        if idx is None:
            hv_plot = caiman.utils.visualization.hv_view_patches(
                Yr, self.A, self.C, self.b, self.f, self.dims[0], self.dims[1],
                YrA=self.R, image_neurons=img, denoised_color=denoised_color, cmap=cmap,
                r_values=self.r_values, SNR=self.SNR_comp, cnn_preds=self.cnn_preds)
        else:
            hv_plot = caiman.utils.visualization.hv_view_patches(
                Yr, self.A.tocsc()[:, idx], self.C[idx], self.b, self.f,
                self.dims[0], self.dims[1], YrA=self.R[idx], image_neurons=img,
                denoised_color=denoised_color, cmap=cmap,
                r_values=None if self.r_values is None else self.r_values[idx],
                SNR=None if self.SNR_comp is None else self.SNR_comp[idx],
                cnn_preds=None if np.sum(self.cnn_preds) in (0, None) else self.cnn_preds[idx])
        return hv_plot

    def nb_view_components_3d(self, Yr=None, image_type='mean', dims=None,
                              max_projection=False, axis=0,
<<<<<<< HEAD
                              denoised_color=None, cmap='jet', thr=0.9, patch_color='purple'):
=======
                              denoised_color=None, cmap='jet', thr=0.9) -> None:
>>>>>>> bd18f10b
        """view spatial and temporal components interactively in a notebook
        (version for 3d data)

        Args:
            Yr :    np.ndarray
                movie in format pixels (d) x frames (T) (only required to
                compute the correlation image)


            dims: tuple of ints
                dimensions of movie (x, y and z)

            image_type: 'mean'|'max'|'corr'
                image to be overlaid to neurons (average of shapes,
                maximum of shapes or nearest neighbor correlation of raw data)

            max_projection: bool
                plot max projection along specified axis if True, o/w plot layers

            axis: int (0, 1 or 2)
                axis along which max projection is performed or layers are shown

            thr: scalar between 0 and 1
                Energy threshold for computing contours

            denoised_color: string or None
                color name (e.g. 'red') or hex color code (e.g. '#F0027F')

            cmap: string
                name of colormap (e.g. 'viridis') used to plot image_neurons

        """
        if 'csc_matrix' not in str(type(self.A)):
            self.A = scipy.sparse.csc_matrix(self.A)
        if dims is None:
            dims = self.dims
        plt.ion()
        nr, T = self.C.shape
        if self.R is None or not isinstance(self.R, np.ndarray):
            self.R = self.YrA
        if self.R.shape != [nr, T]:
            if self.YrA is None:
                self.compute_residuals(Yr)
            else:
                self.R = self.YrA

        caiman.utils.visualization.nb_view_patches3d(self.YrA, self.A, self.C,
                    dims=dims, image_type=image_type, Yr=Yr,
                    max_projection=max_projection, axis=axis, thr=thr,
                    denoised_color=denoised_color, cmap=cmap, patch_color=patch_color)

    def make_color_movie(self, imgs, q_max=99.75, q_min=2, gain_res=1,
                         magnification=1, include_bck=True,
                         frame_range=slice(None, None, None),
                         bpx=0, save_movie=False, display=True,
                         movie_name='results_movie_color.avi',
                         opencv_code='H264'):
        """
        Displays a color movie where each component is given an arbitrary
        color. Will be merged with play_movie soon. Check that function for
        arg definitions.
        """
        dims = imgs.shape[1:]
        cols_c = np.random.rand(self.C.shape[0], 1, 3)
        cols_f = np.ones((self.f.shape[0], 1, 3))/8
        Cs = np.vstack((np.expand_dims(self.C[:, frame_range], -1)*cols_c,
                        np.expand_dims(self.f[:, frame_range], -1)*cols_f))
        AC = np.tensordot(np.hstack((self.A.toarray(), self.b)), Cs, axes=(1, 0))
        AC = AC.reshape((dims) + (-1, 3)).transpose(2, 0, 1, 3)

        AC /= np.percentile(AC, 99.75, axis=(0, 1, 2))
        mov = caiman.movie(np.concatenate((np.repeat(np.expand_dims(imgs[frame_range]/np.percentile(imgs[:1000], 99.75), -1), 3, 3),
                                           AC), axis=2))
        if not display:
            return mov

        mov.play(q_min=q_min, q_max=q_max, magnification=magnification,
                 save_movie=save_movie, movie_name=movie_name)

        return mov


    def play_movie(self, imgs, q_max=99.75, q_min=2, gain_res=1,
                   magnification=1, include_bck=True,
                   frame_range=slice(None, None, None),
                   bpx=0, thr=0., save_movie=False,
                   movie_name='results_movie.avi',
                   display=True, opencv_codec='H264',
                   use_color=False, gain_color=4, gain_bck=0.2):
        """
        Displays a movie with three panels (original data (left panel),
        reconstructed data (middle panel), residual (right panel))

        Args:
            imgs: np.array (possibly memory mapped, t,x,y[,z])
                Imaging data

            q_max: float (values in [0, 100], default: 99.75)
                percentile for maximum plotting value

            q_min: float (values in [0, 100], default: 1)
                percentile for minimum plotting value

            gain_res: float (1)
                amplification factor for residual movie

            magnification: float (1)
                magnification factor for whole movie

            include_bck: bool (True)
                flag for including background in original and reconstructed movie

            frame_range: range or slice or list (default: slice(None))
                display only a subset of frames

            bpx: int (default: 0)
                number of pixels to exclude on each border

            thr: float (values in [0, 1[) (default: 0)
                threshold value for contours, no contours if thr=0

            save_movie: bool (default: False)
                flag to save an avi file of the movie

            movie_name: str (default: 'results_movie.avi')
                name of saved file

            display: bool (default: True)
                flag for playing the movie (to stop the movie press 'q')

            opencv_codec: str (default: 'H264')
                FourCC video codec for saving movie. Check http://www.fourcc.org/codecs.php

            use_color: bool (default: False)
                flag for making a color movie. If True a random color will be assigned
                for each of the components

            gain_color: float (default: 4)
                amplify colors in the movie to make them brighter

            gain_bck: float (default: 0.2)
                dampen background in the movie to expose components (applicable
                only when color is used.)

        Returns:
            mov: The concatenated output movie
        """
        dims = imgs.shape[1:]
        if 'movie' not in str(type(imgs)):
            imgs = caiman.movie(imgs[frame_range])
        else:
            imgs = imgs[frame_range]

        if use_color:
            cols_c = np.random.rand(self.C.shape[0], 1, 3)*gain_color
            Cs = np.expand_dims(self.C[:, frame_range], -1)*cols_c
            #AC = np.tensordot(np.hstack((self.A.toarray(), self.b)), Cs, axes=(1, 0))
            Y_rec_color = np.tensordot(self.A.toarray(), Cs, axes=(1, 0))
            Y_rec_color = Y_rec_color.reshape((dims) + (-1, 3), order='F').transpose(2, 0, 1, 3)

        AC = self.A.dot(self.C[:, frame_range])
        Y_rec = AC.reshape(dims + (-1,), order='F')
        Y_rec = Y_rec.transpose([2, 0, 1])
        if self.W is not None:
            ssub_B = int(round(np.sqrt(np.prod(dims) / self.W.shape[0])))
            B = imgs.reshape((-1, np.prod(dims)), order='F').T - AC
            if ssub_B == 1:
                B = self.b0[:, None] + self.W.dot(B - self.b0[:, None])
            else:
                WB = self.W.dot(downscale(B.reshape(dims + (B.shape[-1],), order='F'),
                              (ssub_B, ssub_B, 1)).reshape((-1, B.shape[-1]), order='F'))
                Wb0 = self.W.dot(downscale(self.b0.reshape(dims, order='F'),
                              (ssub_B, ssub_B)).reshape((-1, 1), order='F'))
                B = self.b0.flatten('F')[:, None] + (np.repeat(np.repeat((WB - Wb0).reshape(((dims[0] - 1) // ssub_B + 1, (dims[1] - 1) // ssub_B + 1, -1), order='F'),
                                     ssub_B, 0), ssub_B, 1)[:dims[0], :dims[1]].reshape((-1, B.shape[-1]), order='F'))
            B = B.reshape(dims + (-1,), order='F').transpose([2, 0, 1])
        elif self.b is not None and self.f is not None:
            B = self.b.dot(self.f[:, frame_range])
            if 'matrix' in str(type(B)):
                B = B.toarray()
            B = B.reshape(dims + (-1,), order='F').transpose([2, 0, 1])
        else:
            B = np.zeros_like(Y_rec)
        if bpx > 0:
            B = B[:, bpx:-bpx, bpx:-bpx]
            Y_rec = Y_rec[:, bpx:-bpx, bpx:-bpx]
            imgs = imgs[:, bpx:-bpx, bpx:-bpx]

        Y_res = imgs - Y_rec - B
        if use_color:
            if bpx > 0:
                Y_rec_color = Y_rec_color[:, bpx:-bpx, bpx:-bpx]
            mov = caiman.concatenate((np.repeat(np.expand_dims(imgs - (not include_bck) * B, -1), 3, 3),
                                      Y_rec_color + include_bck * np.expand_dims(B*gain_bck, -1),
                                      np.repeat(np.expand_dims(Y_res * gain_res, -1), 3, 3)), axis=2)
        else:
            mov = caiman.concatenate((imgs - (not include_bck) * B,
                                      Y_rec + include_bck * B, Y_res * gain_res), axis=2)
        if not display:
            return mov

        if thr > 0:
            if save_movie:
                fourcc = cv2.VideoWriter_fourcc(*opencv_codec)
                out = cv2.VideoWriter(movie_name, fourcc, 30.0,
                                      tuple([int(magnification*s) for s in mov.shape[1:][::-1]]))
            contours = []
            for a in self.A.T.toarray():
                a = a.reshape(dims, order='F')
                if bpx > 0:
                    a = a[bpx:-bpx, bpx:-bpx]
                # a = cv2.GaussianBlur(a, (9, 9), .5)
                if magnification != 1:
                    a = cv2.resize(a, None, fx=magnification, fy=magnification,
                                   interpolation=cv2.INTER_LINEAR)
                ret, thresh = cv2.threshold(a, thr * np.max(a), 1., 0)
                contour, hierarchy = cv2.findContours(
                    thresh.astype('uint8'), cv2.RETR_TREE, cv2.CHAIN_APPROX_SIMPLE)
                contours.append(contour)
                contours.append(list([c + np.array([[a.shape[1], 0]]) for c in contour]))
                contours.append(list([c + np.array([[2 * a.shape[1], 0]]) for c in contour]))

            maxmov = np.nanpercentile(mov[0:10], q_max) if q_max < 100 else np.nanmax(mov)
            minmov = np.nanpercentile(mov[0:10], q_min) if q_min > 0 else np.nanmin(mov)
            for iddxx, frame in enumerate(mov):
                if magnification != 1:
                    frame = cv2.resize(frame, None, fx=magnification, fy=magnification,
                                       interpolation=cv2.INTER_LINEAR)
                frame = np.clip((frame - minmov) * 255. / (maxmov - minmov), 0, 255)
                if frame.ndim < 3:
                    frame = np.repeat(frame[..., None], 3, 2)
                for contour in contours:
                    cv2.drawContours(frame, contour, -1, (0, 255, 255), 1)
                cv2.imshow('frame', frame.astype('uint8'))
                if save_movie:
                    out.write(frame.astype('uint8'))
                if cv2.waitKey(30) & 0xFF == ord('q'):
                    break
            if save_movie:
                out.release()
            cv2.destroyAllWindows()

        else:
            mov.play(q_min=q_min, q_max=q_max, magnification=magnification,
                     save_movie=save_movie, movie_name=movie_name)

        return mov

    def compute_background(self, Yr):
        """compute background (has big memory requirements)

         Args:
             Yr :    np.ndarray
                 movie in format pixels (d) x frames (T)
            """
        logger = logging.getLogger("caiman")
        logger.warning("Computing the full background has big memory requirements!")
        if self.f is not None:  # low rank background
            return self.b.dot(self.f)
        else:  # ring model background
            ssub_B = np.round(np.sqrt(Yr.shape[0] / self.W.shape[0])).astype(int)
            if ssub_B == 1:
                return self.b0[:, None] + self.W.dot(Yr - self.A.dot(self.C) - self.b0[:, None])
            else:
                ds_mat = decimation_matrix(self.dims, ssub_B)
                B = ds_mat.dot(Yr) - ds_mat.dot(self.A).dot(self.C) - ds_mat.dot(self.b0)[:, None]
                B = self.W.dot(B).reshape(((self.dims[0] - 1) // ssub_B + 1,
                                           (self.dims[1] - 1) // ssub_B + 1, -1), order='F')
                B = self.b0[:, None] + np.repeat(np.repeat(B, ssub_B, 0), ssub_B, 1
                                                 )[:self.dims[0], :self.dims[1]].reshape(
                    (-1, B.shape[-1]), order='F')
                return B

    def compute_residuals(self, Yr) -> None:
        """compute residual for each component (variable R)

         Args:
             Yr :    np.ndarray
                 movie in format pixels (d) x frames (T)
        """
        if len(Yr.shape) > 2:
            Yr = np.reshape(Yr.transpose(1,2,0), (-1, Yr.shape[0]), order='F')
        if 'csc_matrix' not in str(type(self.A)):
            self.A = scipy.sparse.csc_matrix(self.A)
        if 'array' not in str(type(self.b)):
            self.b = self.b.toarray()
        if 'array' not in str(type(self.C)):
            self.C = self.C.toarray()
        if 'array' not in str(type(self.f)):
            self.f = self.f.toarray()

        Ab = scipy.sparse.hstack((self.A, self.b)).tocsc()
        nA2 = np.ravel(Ab.power(2).sum(axis=0)) + np.finfo(np.float32).eps
        nA2_inv_mat = scipy.sparse.spdiags(
            1. / nA2, 0, nA2.shape[0], nA2.shape[0])
        Cf = np.vstack((self.C, self.f))
        if 'numpy.ndarray' in str(type(Yr)):
            YA = (Ab.T.dot(Yr)).T * nA2_inv_mat
        else:
            YA = caiman.mmapping.parallel_dot_product(Yr, Ab, dview=self.dview,
                        block_size=2000, transpose=True, num_blocks_per_run=5) * nA2_inv_mat

        AA = Ab.T.dot(Ab) * nA2_inv_mat
        self.R = (YA - (AA.T.dot(Cf)).T)[:, :self.A.shape[-1]].T

    def detrend_df_f(self, quantileMin=8, frames_window=500,
                     flag_auto=True, use_fast=False, use_residuals=True,
                     detrend_only=False) -> None:
        """Computes DF/F normalized fluorescence for the extracted traces. See
        caiman.source.extraction.utilities.detrend_df_f for details

        Args:
            quantile_min: float
                quantile used to estimate the baseline (values in [0,100])

            frames_window: int
                number of frames for computing running quantile

            flag_auto: bool
                flag for determining quantile automatically (different for each
                trace)

            use_fast: bool
                flag for using approximate fast percentile filtering

            use_residuals: bool
                flag for using non-deconvolved traces in DF/F calculation

            detrend_only: bool (False)
                flag for only subtracting baseline and not normalizing by it.
                Used in 1p data processing where baseline fluorescence cannot
                be determined.

        Returns:
            self: CNMF object
                self.F_dff contains the DF/F normalized traces
        """
        logger = logging.getLogger("caiman")
        # FIXME This method shares its name with a function elsewhere in the codebase (which it wraps)

        if self.C is None or self.C.shape[0] == 0:
            logger.warning("There are no components for DF/F extraction!")
            return self

        if use_residuals:
            if self.R is None:
                if self.YrA is None:
                    R = None
                else:
                    R = self.YrA
            else:
                R = self.R
        else:
            R = None

        self.F_dff = detrend_df_f(self.A, self.b, self.C, self.f, R,
                                  quantileMin=quantileMin,
                                  frames_window=frames_window,
                                  flag_auto=flag_auto, use_fast=use_fast,
                                  detrend_only=detrend_only)

    def normalize_components(self) -> None:
        """ Normalizes components such that spatial components have l_2 norm 1
        """
        if 'csc_matrix' not in str(type(self.A)):
            self.A = scipy.sparse.csc_matrix(self.A)
        if 'array' not in str(type(self.C)):
            self.C = self.C.toarray()
        if 'array' not in str(type(self.f)) and self.f is not None:
            self.f = self.f.toarray()

        nA = np.sqrt(np.ravel(self.A.power(2).sum(axis=0)))
        nA_mat = scipy.sparse.spdiags(nA, 0, nA.shape[0], nA.shape[0])
        nA_inv_mat = scipy.sparse.spdiags(1. / (nA + np.finfo(np.float32).eps), 0, nA.shape[0], nA.shape[0])
        self.A = self.A * nA_inv_mat
        self.C = nA_mat * self.C
        if self.S is not None:
            self.S = nA_mat * self.S
        if self.YrA is not None:
            self.YrA = nA_mat * self.YrA
        if self.R is not None:
            self.R = nA_mat * self.R
        if self.bl is not None:
            self.bl = nA * self.bl
        if self.c1 is not None:
            self.c1 = nA * self.c1
        if self.neurons_sn is not None:
            self.neurons_sn = nA * self.neurons_sn

        if self.f is not None:  # 1p with exact ring-model
            nB = np.sqrt(np.ravel((self.b.power(2) if scipy.sparse.issparse(self.b)
                         else self.b**2).sum(axis=0)))
            nB_mat = scipy.sparse.spdiags(nB, 0, nB.shape[0], nB.shape[0])
            nB_inv_mat = scipy.sparse.spdiags(1. / (nB + np.finfo(np.float32).eps), 0, nB.shape[0], nB.shape[0])
            self.b = self.b * nB_inv_mat
            self.f = nB_mat * self.f

    def select_components(self, idx_components=None, use_object=False, save_discarded_components=True) -> None:
        """Keeps only a selected subset of components and removes the rest.
        The subset can be either user defined with the variable idx_components
        or read from the estimates object. The flag use_object determines this
        choice. If no subset is present then all components are kept.

        Args:
            idx_components: list
                indices of components to be kept

            use_object: bool
                Flag to use self.idx_components for reading the indices.

            save_discarded_components: bool
                whether to save the components from initialization so that they
                can be restored using the restore_discarded_components method

        Returns:
            self: Estimates object
        """
        if use_object:
            idx_components = self.idx_components
            idx_components_bad = self.idx_components_bad
        else:
            idx_components_bad = np.setdiff1d(np.arange(self.A.shape[-1]), idx_components)

        if idx_components is not None:
            if save_discarded_components and self.discarded_components is None:
                self.discarded_components = Estimates()

            for field in ['C', 'S', 'YrA', 'R', 'F_dff', 'g', 'bl', 'c1', 'neurons_sn',
                          'lam', 'cnn_preds', 'SNR_comp', 'r_values', 'coordinates']:
                if getattr(self, field) is not None:
                    if isinstance(getattr(self, field), list):
                        setattr(self, field, np.array(getattr(self, field)))
                    if len(getattr(self, field)) == self.A.shape[-1]:
                        if save_discarded_components:
                            setattr(self.discarded_components, field,
                                    getattr(self, field)[idx_components_bad]
                                    if getattr(self.discarded_components, field) is None else
                                    np.concatenate([getattr(self.discarded_components, field),
                                                    getattr(self, field)[idx_components_bad]]))
                        setattr(self, field, getattr(self, field)[idx_components])
                    else:
                        print('*** Variable ' + field +
                              ' has not the same number of components as A ***')

            for field in ['A', 'A_thr']:
                if getattr(self, field) is not None:
                    if 'sparse' in str(type(getattr(self, field))):
                        if save_discarded_components:
                            if getattr(self.discarded_components, field) is None:
                                setattr(self.discarded_components, field,
                                    getattr(self, field).tocsc()[:, idx_components_bad])
                            else:
                                caiman.source_extraction.cnmf.online_cnmf.csc_append(
                                    getattr(self.discarded_components, field),
                                    getattr(self, field).tocsc()[:, idx_components_bad])
                        setattr(self, field, getattr(self, field).tocsc()[:, idx_components])
                    else:
                        if save_discarded_components:
                            setattr(self.discarded_components, field,
                                getattr(self, field)[:, idx_components_bad]
                                    if getattr(self.discarded_components, field) is None else
                                    np.concatenate([getattr(self.discarded_components, field),
                                        getattr(self, field)[:, idx_components_bad]], axis=-1))
                        setattr(self, field, getattr(self, field)[:, idx_components])

            self.nr = len(idx_components)

            if save_discarded_components:
                if not hasattr(self.discarded_components, 'nr'):
                    self.discarded_components.nr = 0
                self.discarded_components.nr += len(idx_components_bad)
                self.discarded_components.dims = self.dims

            self.idx_components = None
            self.idx_components_bad = None

    def restore_discarded_components(self) -> None:
        ''' Recover components that are filtered out with the select_components method
        '''
        logger = logging.getLogger("caiman")
        if self.discarded_components is not None:
            for field in ['C', 'S', 'YrA', 'R', 'F_dff', 'g', 'bl', 'c1', 'neurons_sn', 'lam', 'cnn_preds','SNR_comp','r_values','coordinates']:
                if getattr(self, field) is not None:
                    if isinstance(getattr(self, field), list):
                        setattr(self, field, np.array(getattr(self, field)))
                    if len(getattr(self, field)) == self.A.shape[-1]:
                        setattr(self, field, np.concatenate([getattr(self, field), getattr(self.discarded_components, field)], axis=0))
                        setattr(self.discarded_components, field, None)
                    else:
                        logger.warning('Variable ' + field + ' could not be \
                                        restored as it does not have the same \
                                        number of components as A')

            for field in ['A', 'A_thr']:
                print(field)
                if getattr(self, field) is not None:
                    if 'sparse' in str(type(getattr(self, field))):
                        setattr(self, field, scipy.sparse.hstack([getattr(self, field).tocsc(),getattr(self.discarded_components, field).tocsc()]))
                    else:
                        setattr(self, field,np.concatenate([getattr(self, field), getattr(self.discarded_components, field)], axis=0))

                    setattr(self.discarded_components, field, None)

            self.nr = self.A.shape[-1]

    def evaluate_components_CNN(self, params, neuron_class=1) -> None:
        """Estimates the quality of inferred spatial components using a
        pretrained CNN classifier.

        Args:
            params: params object
                see .params for details
            neuron_class: int
                class label for neuron shapes
        Returns:
            self: Estimates object
                self.idx_components contains the indeced of components above
                the required threshold.
        """
        # FIXME this method shares its name with a function elsewhere in the codebase (that it wraps)
        dims = params.get('data', 'dims')
        gSig = params.get('init', 'gSig')
        min_cnn_thr = params.get('quality', 'min_cnn_thr')
        predictions = evaluate_components_CNN(self.A, dims, gSig)[0]
        self.cnn_preds = predictions[:, neuron_class]
        self.idx_components = np.where(self.cnn_preds >= min_cnn_thr)[0]

    def evaluate_components(self, imgs, params, dview=None) -> None:
        """Computes the quality metrics for each component and stores the
        indices of the components that pass user specified thresholds. The
        various thresholds and parameters can be passed as inputs. If left
        empty then they are read from self.params.quality']

        Args:
            imgs: np.array (possibly memory mapped, t,x,y[,z])
                Imaging data

            params: params object
                Parameters of the algorithm. The parameters in play here are
                contained in the subdictionary params.quality:

                min_SNR: float
                    trace SNR threshold

                rval_thr: float
                    space correlation threshold

                use_cnn: bool
                    flag for using the CNN classifier

                min_cnn_thr: float
                    CNN classifier threshold

        Returns:
            self: estimates object
                self.idx_components: np.array
                    indices of accepted components
                self.idx_components_bad: np.array
                    indices of rejected components
                self.SNR_comp: np.array
                    SNR values for each temporal trace
                self.r_values: np.array
                    space correlation values for each component
                self.cnn_preds: np.array
                    CNN classifier values for each component
        """
        logger = logging.getLogger("caiman")
        dims = imgs.shape[1:]
        opts = params.get_group('quality')
        idx_components, idx_components_bad, SNR_comp, r_values, cnn_preds = \
            estimate_components_quality_auto(imgs, self.A, self.C, self.b, self.f, self.YrA,
                                             params.get('data', 'fr'),
                                             params.get('data', 'decay_time'),
                                             params.get('init', 'gSig'),
                                             dims, dview=dview,
                                             min_SNR=opts['min_SNR'],
                                             r_values_min=opts['rval_thr'],
                                             use_cnn=opts['use_cnn'],
                                             thresh_cnn_min=opts['min_cnn_thr'],
                                             thresh_cnn_lowest=opts['cnn_lowest'],
                                             r_values_lowest=opts['rval_lowest'],
                                             min_SNR_reject=opts['SNR_lowest'])
        self.idx_components = idx_components.astype(int)
        self.idx_components_bad = idx_components_bad.astype(int)
        if np.any(np.isnan(r_values)):
            logger.warning('NaN values detected for space correlation in {}'.format(np.where(np.isnan(r_values))[0]) +
                            '. Changing their value to -1.')
            r_values = np.where(np.isnan(r_values), -1, r_values)
        if np.any(np.isnan(SNR_comp)):
            logger.warning('NaN values detected for trace SNR in {}'.format(np.where(np.isnan(SNR_comp))[0]) +
                            '. Changing their value to 0.')
            SNR_comp = np.where(np.isnan(SNR_comp), 0, SNR_comp)
        self.SNR_comp = SNR_comp
        self.r_values = r_values
        self.cnn_preds = cnn_preds
        if opts['use_ecc']:
            self.ecc = compute_eccentricity(self.A, dims)
            idx_ecc = np.where(self.ecc < opts['max_ecc'])[0]
            self.idx_components_bad = np.union1d(self.idx_components_bad,
                                                 np.setdiff1d(self.idx_components,
                                                              idx_ecc))
            self.idx_components = np.intersect1d(self.idx_components, idx_ecc)

    def filter_components(self, imgs, params, new_dict={}, dview=None, select_mode:str='All') -> None:
        """
        Filters components based on given thresholds without re-computing
        the quality metrics. If the quality metrics are not present then it
        calls self.evaluate components.

        Args:
            imgs: np.array (possibly memory mapped, t,x,y[,z])
                Imaging data
            params: params object
                Parameters of the algorithm
            new_dict: dict
                New dictionary with parameters to be called. The dictionary's keys are
                used to modify the params.quality subdictionary:

                min_SNR: float
                    trace SNR threshold
                SNR_lowest: float
                    minimum required trace SNR
                rval_thr: float
                    space correlation threshold
                rval_lowest: float
                    minimum required space correlation
                use_cnn: bool
                    flag for using the CNN classifier
                min_cnn_thr: float
                    CNN classifier threshold
                cnn_lowest: float
                    minimum required CNN threshold
                gSig_range: list
                    gSig scale values for CNN classifier

            select_mode:
                Can be 'All' (no subselection is made, but quality filtering is performed),
                'Accepted' (subselection of accepted components, a field named self.accepted_list must exist),
                'Rejected' (subselection of rejected components, a field named self.rejected_list must exist),
                'Unassigned' (both fields above need to exist)

        Returns:
            self: estimates object
                self.idx_components: np.array
                    indices of accepted components
                self.idx_components_bad: np.array
                    indices of rejected components
                self.SNR_comp: np.array
                    SNR values for each temporal trace
                self.r_values: np.array
                    space correlation values for each component
                self.cnn_preds: np.array
                    CNN classifier values for each component
        """
        dims = imgs.shape[1:]
        params.set('quality', new_dict)

        opts = params.get_group('quality')
        flag = [a is None for a in [self.r_values, self.SNR_comp, self.cnn_preds]]

        if any(flag):
            self.evaluate_components(imgs, params, dview=dview)
        else:
            self.idx_components, self.idx_components_bad, self.cnn_preds = \
            select_components_from_metrics(self.A, dims, params.get('init', 'gSig'),
                                           self.r_values, self.SNR_comp,
                                           predictions=self.cnn_preds,
                                           r_values_min=opts['rval_thr'],
                                           r_values_lowest=opts['rval_lowest'],
                                           min_SNR=opts['min_SNR'],
                                           min_SNR_reject=opts['SNR_lowest'],
                                           thresh_cnn_min=opts['min_cnn_thr'],
                                           thresh_cnn_lowest=opts['cnn_lowest'],
                                           use_cnn=opts['use_cnn'],
                                           gSig_range=opts['gSig_range'])
            if opts['use_ecc']:
                idx_ecc = np.where(self.ecc < opts['max_ecc'])[0]
                self.idx_components_bad = np.union1d(self.idx_components_bad,
                                                     np.setdiff1d(self.idx_components,
                                                                  idx_ecc))
                self.idx_components = np.intersect1d(self.idx_components, idx_ecc)

        if select_mode == 'Accepted':
           self.idx_components = np.array(np.intersect1d(self.idx_components,self.accepted_list))
        elif select_mode == 'Rejected':
           self.idx_components = np.array(np.intersect1d(self.idx_components,self.rejected_list))
        elif select_mode == 'Unassigned':
           self.idx_components = np.array(np.setdiff1d(self.idx_components,np.union1d(self.rejected_list,self.accepted_list)))

        self.idx_components_bad = np.array(np.setdiff1d(range(len(self.SNR_comp)),self.idx_components))

    def deconvolve(self, params, dview=None, dff_flag=False):
        ''' performs deconvolution on the estimated traces using the parameters
        specified in params. Deconvolution on detrended and normalized (DF/F)
        traces can be performed by setting dff_flag=True. In this case the
        results of the deconvolution are stored in F_dff_dec and S_dff

        Args:
            params: params object
                Parameters of the algorithm
            dff_flag: bool (True)
                Flag for deconvolving the DF/F traces

        Returns:
            self: estimates object
        '''
        logger = logging.getLogger("caiman")
        F = self.C + self.YrA
        args = dict()
        args['p'] = params.get('preprocess', 'p')
        args['method_deconvolution'] = params.get('temporal', 'method_deconvolution')
        args['bas_nonneg'] = params.get('temporal', 'bas_nonneg')
        args['noise_method'] = params.get('temporal', 'noise_method')
        args['s_min'] = params.get('temporal', 's_min')
        args['optimize_g'] = params.get('temporal', 'optimize_g')
        args['noise_range'] = params.get('temporal', 'noise_range')
        args['fudge_factor'] = params.get('temporal', 'fudge_factor')

        args_in = [(F[jj], None, jj, None, None, None, None,
                    args) for jj in range(F.shape[0])]

        if 'multiprocessing' in str(type(dview)):
            results = dview.map_async(
                constrained_foopsi_parallel, args_in).get(4294967)
        elif dview is not None:
            results = dview.map_sync(constrained_foopsi_parallel, args_in)
        else:
            results = list(map(constrained_foopsi_parallel, args_in))

        results = list(zip(*results))

        order = list(results[7])
        self.C = np.stack([results[0][i] for i in order])
        self.S = np.stack([results[1][i] for i in order])
        self.bl = [results[3][i] for i in order]
        self.c1 = [results[4][i] for i in order]
        self.g = [results[6][i] for i in order]
        self.neurons_sn = [results[5][i] for i in order]
        self.lam = [results[8][i] for i in order]
        self.YrA = F - self.C

        if dff_flag:
            if self.F_dff is None:
                logger.warning('The F_dff field is empty. Run the method' +
                                ' estimates.detrend_df_f before attempting' +
                                ' to deconvolve.')
            else:
                args_in = [(self.F_dff[jj], None, jj, 0, 0, self.g[jj], None,
                        args) for jj in range(F.shape[0])]

                if 'multiprocessing' in str(type(dview)):
                    results = dview.map_async(
                        constrained_foopsi_parallel, args_in).get(4294967)
                elif dview is not None:
                    results = dview.map_sync(constrained_foopsi_parallel,
                                             args_in)
                else:
                    results = list(map(constrained_foopsi_parallel, args_in))

                results = list(zip(*results))
                order = list(results[7])
                self.F_dff_dec = np.stack([results[0][i] for i in order])
                self.S_dff = np.stack([results[1][i] for i in order])

    def merge_components(self, Y, params, mx=50, fast_merge=True,
                         dview=None):
            """merges components
            """
            # FIXME This method shares its name with a function elsewhere in the codebase (which it wraps)
            self.A, self.C, self.nr, self.merged_ROIs, self.S, \
            self.bl, self.c1, self.neurons_sn, self.g, empty_merged, \
            self.YrA =\
                merge_components(Y, self.A, self.b, self.C, self.YrA,
                                 self.f, self.S, self.sn, params.get_group('temporal'),
                                 params.get_group('spatial'), dview=dview,
                                 bl=self.bl, c1=self.c1, sn=self.neurons_sn,
                                 g=self.g, thr=params.get('merging', 'merge_thr'), mx=mx,
                                 fast_merge=fast_merge, merge_parallel=params.get('merging', 'merge_parallel'))

    def manual_merge(self, components, params):
        ''' merge a given list of components. The indices
        of components are pythonic, i.e., they start from 0. Moreover,
        the indices refer to the absolute indices, i.e., the indices before
        splitting the components in accepted and rejected. If you want to e.g.
        merge components 0 from idx_components and 9 from idx_components_bad
        you will to set
        ```
        components = [[self.idx_components[0], self.idx_components_bad[9]]]
        ```

        Args:
            components: list
                list of components to be merged. Each element should be a
                tuple, list or np.array of the components to be merged. No
                duplicates are allowed. If you're merging only one pair (or
                set) of components, then use a list with a single (list)
                element
            params: params object

        Returns:
            self: estimates object
        '''
        logger = logging.getLogger("caiman")

        ln = np.sum(np.array([len(comp) for comp in components]))
        ids = set.union(*[set(comp) for comp in components])
        if ln != len(ids):
            raise Exception('The given list contains duplicate entries')

        p = params.temporal['p']
        nbmrg = len(components)   # number of merging operations
        d = self.A.shape[0]
        T = self.C.shape[1]
        # we initialize the values
        A_merged = scipy.sparse.lil_matrix((d, nbmrg))
        C_merged = np.zeros((nbmrg, T))
        R_merged = np.zeros((nbmrg, T))
        S_merged = np.zeros((nbmrg, T))
        bl_merged = np.zeros((nbmrg, 1))
        c1_merged = np.zeros((nbmrg, 1))
        sn_merged = np.zeros((nbmrg, 1))
        g_merged = np.zeros((nbmrg, p))
        merged_ROIs = []

        for i in range(nbmrg):
            merged_ROI = list(set(components[i]))
            logger.info(f'Merging components {merged_ROI}')
            merged_ROIs.append(merged_ROI)

            Acsc = self.A.tocsc()[:, merged_ROI]
            Ctmp = np.array(self.C[merged_ROI]) + np.array(self.YrA[merged_ROI])

            C_to_norm = np.sqrt(np.ravel(Acsc.power(2).sum(
                axis=0)) * np.sum(Ctmp ** 2, axis=1))
            indx = np.argmax(C_to_norm)
            g_idx = [merged_ROI[indx]]
            fast_merge = True
            bm, cm, computedA, computedC, gm, \
            sm, ss, yra = merge_iteration(Acsc, C_to_norm, Ctmp, fast_merge,
                                          None, g_idx, indx, params.temporal)

            A_merged[:, i] = computedA[:, np.newaxis]
            C_merged[i, :] = computedC
            R_merged[i, :] = yra
            S_merged[i, :] = ss[:T]
            bl_merged[i] = bm
            c1_merged[i] = cm
            sn_merged[i] = sm
            g_merged[i, :] = gm

        empty = np.ravel((C_merged.sum(1) == 0) + (A_merged.sum(0) == 0))
        nbmrg -= sum(empty)
        if np.any(empty):
            A_merged = A_merged[:, ~empty]
            C_merged = C_merged[~empty]
            R_merged = R_merged[~empty]
            S_merged = S_merged[~empty]
            bl_merged = bl_merged[~empty]
            c1_merged = c1_merged[~empty]
            sn_merged = sn_merged[~empty]
            g_merged = g_merged[~empty]

        neur_id = np.unique(np.hstack(merged_ROIs))
        nr = self.C.shape[0]
        good_neurons = np.setdiff1d(list(range(nr)), neur_id)
        if self.idx_components is not None:
            new_indices = list(range(len(good_neurons),
                                     len(good_neurons) + nbmrg))

            mapping_mat = np.zeros(nr)
            mapping_mat[good_neurons] = np.arange(len(good_neurons), dtype=int)
            gn_ = good_neurons.tolist()
            new_idx = [mapping_mat[i] for i in self.idx_components if i in gn_]
            new_idx_bad = [mapping_mat[i] for i in self.idx_components_bad if i in gn_]
            new_idx.sort()
            new_idx_bad.sort()
            self.idx_components = np.array(new_idx + new_indices, dtype=int)
            self.idx_components_bad = np.array(new_idx_bad, dtype=int)

        self.A = scipy.sparse.hstack((self.A.tocsc()[:, good_neurons],
                                      A_merged.tocsc()))
        self.C = np.vstack((self.C[good_neurons, :], C_merged))
        # we continue for the variables
        if self.YrA is not None:
            self.YrA = np.vstack((self.YrA[good_neurons, :], R_merged))
            self.R = self.YrA
        if self.S is not None:
            self.S = np.vstack((self.S[good_neurons, :], S_merged))
        if self.bl is not None:
            self.bl = np.hstack((self.bl[good_neurons],
                                 np.array(bl_merged).flatten()))
        if self.c1 is not None:
            self.c1 = np.hstack((self.c1[good_neurons],
                                 np.array(c1_merged).flatten()))
        if self.neurons_sn is not None:
            self.neurons_sn = np.hstack((self.neurons_sn[good_neurons],
                                 np.array(sn_merged).flatten()))
        if self.g is not None:
            self.g = np.vstack((np.vstack(self.g)[good_neurons], g_merged))
        self.nr = nr - len(neur_id) + len(C_merged)
        if self.coordinates is not None:
            self.coordinates = caiman.utils.visualization.get_contours(self.A,\
                                self.dims, thr_method='max', thr='0.2')

    def threshold_spatial_components(self, maxthr=0.25, dview=None):
        ''' threshold spatial components. See parameters of
        spatial.threshold_components

        @param medw:
        @param thr_method:
        @param maxthr:
        @param extract_cc:
        @param se:
        @param ss:
        @param dview:
        @return:
        '''

        if self.A_thr is None:
            A_thr = threshold_components(self.A, self.dims,  maxthr=maxthr, dview=dview,
                                         medw=None, thr_method='max', nrgthr=0.99,
                                         extract_cc=True, se=None, ss=None)

            self.A_thr = A_thr
        else:
            print('A_thr already computed. If you want to recompute set self.A_thr to None')

    def remove_small_large_neurons(self, min_size_neuro, max_size_neuro,
                                   select_comp=False):
        """
        Remove neurons that are too large or too small

        Args:
            min_size_neuro: int
                min size in pixels
            max_size_neuro: int
                max size in pixels
            select_comp: bool
                remove components that are too small/large from main estimates
                fields. See estimates.selecte_components() for more details.

        Returns:
            neurons_to_keep: np.array
                indices of components with size within the acceptable range

        """

        if self.A_thr is None:
            raise Exception('You need to compute thresholded components before calling remove_duplicates: use the threshold_components method')

        A_gt_thr_bin = self.A_thr.toarray() > 0
        size_neurons_gt = A_gt_thr_bin.sum(0)
        neurons_to_keep = np.where((size_neurons_gt > min_size_neuro) & (size_neurons_gt < max_size_neuro))[0]
#        self.select_components(idx_components=neurons_to_keep)
        if self.idx_components is None:
            self.idx_components = np.arange(self.A.shape[-1])
        self.idx_components = np.intersect1d(self.idx_components, neurons_to_keep)
        self.idx_components_bad = np.setdiff1d(np.arange(self.A.shape[-1]), self.idx_components)
        if select_comp:
            self.select_components(use_object=True)
        return neurons_to_keep



    def remove_duplicates(self, predictions=None, r_values=None, dist_thr=0.1,
                          min_dist=10, thresh_subset=0.6, plot_duplicates=False,
                          select_comp=False):
        ''' remove neurons that heavily overlap and might be duplicates.

        Args:
            predictions
            r_values
            dist_thr
            min_dist
            thresh_subset
            plot_duplicates
        '''
        logger = logging.getLogger("caiman")
        if self.A_thr is None:
            raise Exception('You need to compute thresholded components before calling remove_duplicates: use the threshold_components method')

        A_gt_thr_bin = (self.A_thr.toarray() > 0).reshape([self.dims[0], self.dims[1], -1], order='F').transpose([2, 0, 1]) * 1.

        duplicates_gt, indices_keep_gt, indices_remove_gt, D_gt, overlap_gt = detect_duplicates_and_subsets(
            A_gt_thr_bin,predictions=predictions, r_values=r_values, dist_thr=dist_thr, min_dist=min_dist,
            thresh_subset=thresh_subset)
        logger.info(f'Number of duplicates: {len(duplicates_gt)}')
        if len(duplicates_gt) > 0:
            if plot_duplicates:
                plt.figure()
                plt.subplot(1, 3, 1)
                plt.imshow(A_gt_thr_bin[np.array(duplicates_gt).flatten()].sum(0))
                plt.colorbar()
                plt.subplot(1, 3, 2)
                plt.imshow(A_gt_thr_bin[np.array(indices_keep_gt)[:]].sum(0))
                plt.colorbar()
                plt.subplot(1, 3, 3)
                plt.imshow(A_gt_thr_bin[np.array(indices_remove_gt)[:]].sum(0))
                plt.colorbar()
                plt.pause(1)

            components_to_keep = np.delete(np.arange(self.A.shape[-1]), indices_remove_gt)

        else:
            components_to_keep = np.arange(self.A.shape[-1])

        if self.idx_components is None:
            self.idx_components = np.arange(self.A.shape[-1])
        self.idx_components = np.intersect1d(self.idx_components, components_to_keep)
        self.idx_components_bad = np.setdiff1d(np.arange(self.A.shape[-1]), self.idx_components)
        if select_comp:
            self.select_components(use_object=True)

        return components_to_keep

    def masks_2_neurofinder(self, dataset_name):
        """Return masks to neurofinder format
        """
        if self.A_thr is None:
            raise Exception(
                'You need to compute thresholded components before calling this method: use the threshold_components method')
        bin_masks = self.A_thr.reshape([self.dims[0], self.dims[1], -1], order='F').transpose([2, 0, 1])
        return nf_masks_to_neurof_dict(bin_masks, dataset_name)

    def save_NWB(self,
                 filename,
                 imaging_plane_name=None,
                 imaging_series_name=None,
                 sess_desc='CaImAn Results',
                 exp_desc=None,
                 identifier=None,
                 imaging_rate=30.,
                 starting_time=0.,
                 session_start_time=None,
                 excitation_lambda=488.0,
                 imaging_plane_description='some imaging plane description',
                 emission_lambda=520.0,
                 indicator='OGB-1',
                 location='brain',
                 raw_data_file=None):
        """writes NWB file

        Args:
            filename: str

            imaging_plane_name: str, optional

            imaging_series_name: str, optional

            sess_desc: str, optional

            exp_desc: str, optional

            identifier: str, optional

            imaging_rate: float, optional
                default: 30 (Hz)

            starting_time: float, optional
                default: 0.0 (seconds)

            location: str, optional

            session_start_time: datetime.datetime, optional
                Only required for new files

            excitation_lambda: float

            imaging_plane_description: str

            emission_lambda: float

            indicator: str

            location: str
        """
        logger = logging.getLogger("caiman")

        if identifier is None:
            identifier = uuid.uuid1().hex

        if '.nwb' != os.path.splitext(filename)[-1].lower():
            raise Exception("Wrong filename")

        if not os.path.isfile(filename):  # if the file doesn't exist create new and add the original data path
            print('filename does not exist. Creating new NWB file with only estimates output')

            nwbfile = NWBFile(sess_desc, identifier, session_start_time, experiment_description=exp_desc)
            device = Device('imaging_device')
            nwbfile.add_device(device)
            optical_channel = OpticalChannel('OpticalChannel',
                                             'main optical channel',
                                             emission_lambda=emission_lambda)
            nwbfile.create_imaging_plane(name='ImagingPlane',
                                         optical_channel=optical_channel,
                                         description=imaging_plane_description,
                                         device=device,
                                         excitation_lambda=excitation_lambda,
                                         imaging_rate=imaging_rate,
                                         indicator=indicator,
                                         location=location)
            if raw_data_file:
                nwbfile.add_acquisition(ImageSeries(name='TwoPhotonSeries',
                                                    external_file=[raw_data_file],
                                                    format='external',
                                                    rate=imaging_rate,
                                                    starting_frame=[0]))
            with NWBHDF5IO(filename, 'w') as io:
                io.write(nwbfile)

        time.sleep(4)  # ensure the file is fully closed before opening again in append mode
        logger.info('Saving the results in the NWB file...')

        with NWBHDF5IO(filename, 'r+') as io:
            nwbfile = io.read()
            # Add processing results

            # Create the module as 'ophys' unless it is taken and append 'ophysX' instead
            ophysmodules = [s[5:] for s in list(nwbfile.modules) if s.startswith('ophys')]
            if any('' in s for s in ophysmodules):
                if any([s for s in ophysmodules if s.isdigit()]):
                    nummodules = max([int(s) for s in ophysmodules if s.isdigit()])+1
                    print('ophys module previously created, writing to ophys'+str(nummodules)+' instead')
                    mod = nwbfile.create_processing_module('ophys'+str(nummodules), 'contains caiman estimates for '
                                                                                    'the main imaging plane')
                else:
                    print('ophys module previously created, writing to ophys1 instead')
                    mod = nwbfile.create_processing_module('ophys1', 'contains caiman estimates for the main '
                                                                     'imaging plane')
            else:
                mod = nwbfile.create_processing_module('ophys', 'contains caiman estimates for the main imaging plane')

            img_seg = ImageSegmentation()
            mod.add(img_seg)
            fl = Fluorescence()
            mod.add_data_interface(fl)
#            mot_crct = MotionCorrection()
#            mod.add_data_interface(mot_crct)

            # Add the ROI-related stuff
            if imaging_plane_name is not None:
                imaging_plane = nwbfile.imaging_planes[imaging_plane_name]
            else:
                if len(nwbfile.imaging_planes) == 1:
                    imaging_plane = list(nwbfile.imaging_planes.values())[0]
                else:
                    raise Exception('There is more than one imaging plane in the file, you need to specify the name'
                                    ' via the "imaging_plane_name" parameter')

            if imaging_series_name is not None:
                image_series = nwbfile.acquisition[imaging_series_name]
            else:
                if not len(nwbfile.acquisition):
                    image_series = None
                elif len(nwbfile.acquisition) == 1:
                    image_series = list(nwbfile.acquisition.values())[0]
                else:
                    raise Exception('There is more than one imaging plane in the file, you need to specify the name'
                                    ' via the "imaging_series_name" parameter')

            ps = img_seg.create_plane_segmentation(
                name='PlaneSegmentation',
                description='CNMF_ROIs',
                imaging_plane=imaging_plane,
                reference_images=image_series)

            ps.add_column('r', 'description of r values')
            ps.add_column('snr', 'signal to noise ratio')
            ps.add_column('accepted', 'in accepted list')
            ps.add_column('rejected', 'in rejected list')
            if self.cnn_preds is not None:
                ps.add_column('cnn', 'description of CNN')
            if self.idx_components is not None:
                ps.add_column('keep', 'in idx_components')

            # Add ROIs
            for i in range(self.A.shape[-1]):
                add_roi_kwargs = dict(image_mask=self.A.T[i].T.toarray().reshape(self.dims),
                                      r=self.r_values[i], snr=self.SNR_comp[i], accepted=False, rejected=False)
                if hasattr(self, 'accepted_list'):
                    add_roi_kwargs.update(accepted=i in self.accepted_list)
                if hasattr(self, 'rejected_list'):
                    add_roi_kwargs.update(rejected=i in self.rejected_list)
                if self.cnn_preds is not None:
                    add_roi_kwargs.update(cnn=self.cnn_preds[i])
                if self.idx_components is not None:
                    add_roi_kwargs.update(keep=i in self.idx_components)

                ps.add_roi(**add_roi_kwargs)

            for bg in self.b.T:  # Backgrounds
                add_bg_roi_kwargs = dict(image_mask=bg.reshape(self.dims), r=np.nan, snr=np.nan, accepted=False,
                                         rejected=False)
                if 'keep' in ps.colnames:
                    add_bg_roi_kwargs.update(keep=False)
                if 'cnn' in ps.colnames:
                    add_bg_roi_kwargs.update(cnn=np.nan)
                ps.add_roi(**add_bg_roi_kwargs)

            # Add Traces
            n_rois = self.A.shape[-1]
            n_bg = len(self.f)
            rt_region_roi = ps.create_roi_table_region(
                'ROIs', region=list(range(n_rois)))

            rt_region_bg = ps.create_roi_table_region(
                'Background', region=list(range(n_rois, n_rois+n_bg)))

            timestamps = np.arange(self.f.shape[1]) / imaging_rate + starting_time

            # Neurons
            fl.create_roi_response_series(name='RoiResponseSeries', data=self.C.T, rois=rt_region_roi, unit='lumens',
                                          timestamps=timestamps)
            # Background
            fl.create_roi_response_series(name='Background_Fluorescence_Response', data=self.f.T, rois=rt_region_bg,
                                          unit='lumens', timestamps=timestamps)

            mod.add(TimeSeries(name='residuals', description='residuals', data=self.YrA.T, timestamps=timestamps,
                               unit='NA'))
            if hasattr(self, 'Cn'):
                images = Images('summary_images')
                images.add_image(GrayscaleImage(name='local_correlations', data=self.Cn))

                # Add MotionCorrection
    #            create_corrected_image_stack(corrected, original, xy_translation, name='CorrectedImageStack')
            io.write(nwbfile)


def compare_components(estimate_gt, estimate_cmp,  Cn=None, thresh_cost=.8, min_dist=10, print_assignment=False,
                       labels=['GT', 'CMP'], plot_results=False):
    if estimate_gt.A_thr is None:
        raise Exception(
            'You need to compute thresholded components for first argument before calling remove_duplicates: use the threshold_components method')
    if estimate_cmp.A_thr is None:
        raise Exception(
            'You need to compute thresholded components for second argument before calling remove_duplicates: use the threshold_components method')

    if plot_results:
        plt.figure(figsize=(20, 10))

    dims = estimate_gt.dims
    A_gt_thr_bin = (estimate_gt.A_thr.toarray()>0).reshape([dims[0], dims[1], -1], order='F').transpose([2, 0, 1]) * 1.
    A_thr_bin = (estimate_cmp.A_thr.toarray()>0).reshape([dims[0], dims[1], -1], order='F').transpose([2, 0, 1]) * 1.

    tp_gt, tp_comp, fn_gt, fp_comp, performance_cons_off = nf_match_neurons_in_binary_masks(
        A_gt_thr_bin, A_thr_bin, thresh_cost=thresh_cost, min_dist=min_dist, print_assignment=print_assignment,
        plot_results=plot_results, Cn=Cn, labels=labels)

    return tp_gt, tp_comp, fn_gt, fp_comp, performance_cons_off<|MERGE_RESOLUTION|>--- conflicted
+++ resolved
@@ -335,11 +335,7 @@
             self.plot_contours(img=img, idx=idx, thr_method=thr_method,
                                thr=thr, params=params, cmap=cmap)
 
-<<<<<<< HEAD
-    def view_components(self, Yr=None, img=None, idx=None, show_spatial_component=True, display_inds=None):
-=======
-    def view_components(self, Yr=None, img=None, idx=None) -> None:
->>>>>>> bd18f10b
+    def view_components(self, Yr=None, img=None, idx=None, show_spatial_component=True, display_inds=None) -> None:
         """view spatial and temporal components interactively
 
         Args:
@@ -380,13 +376,8 @@
                 self.dims[0], self.dims[1], YrA=self.R[idx], img=img,
                 r_values=None if self.r_values is None else self.r_values[idx],
                 SNR=None if self.SNR_comp is None else self.SNR_comp[idx],
-<<<<<<< HEAD
                 cnn_preds=None if np.sum(self.cnn_preds) in (0, None) else self.cnn_preds[idx],
                 show_spatial_component=show_spatial_component, display_inds=display_inds)
-        return self
-=======
-                cnn_preds=None if np.sum(self.cnn_preds) in (0, None) else self.cnn_preds[idx])
->>>>>>> bd18f10b
 
     def nb_view_components(self, Yr=None, img=None, idx=None,
                            denoised_color=None, cmap='jet', thr=0.99) -> None:
@@ -496,11 +487,7 @@
 
     def nb_view_components_3d(self, Yr=None, image_type='mean', dims=None,
                               max_projection=False, axis=0,
-<<<<<<< HEAD
-                              denoised_color=None, cmap='jet', thr=0.9, patch_color='purple'):
-=======
-                              denoised_color=None, cmap='jet', thr=0.9) -> None:
->>>>>>> bd18f10b
+                              denoised_color=None, cmap='jet', thr=0.9, patch_color='purple') -> None:
         """view spatial and temporal components interactively in a notebook
         (version for 3d data)
 
