#!/usr/bin/env python3
# -*- coding: utf-8 -*-
"""
Created on Thu Jul 12 11:11:45 2018

@author: epnevmatikakis
"""

import logging
import matplotlib.pyplot as plt
import numpy as np
import scipy.sparse
from typing import List

import caiman
from .utilities import detrend_df_f
from .spatial import threshold_components
from .temporal import constrained_foopsi_parallel
from .merging import merge_iteration
from ...components_evaluation import (
        evaluate_components_CNN, estimate_components_quality_auto,
        select_components_from_metrics)
from ...base.rois import (
        detect_duplicates_and_subsets, nf_match_neurons_in_binary_masks,
        nf_masks_to_neurof_dict)
from .initialization import downscale


class Estimates(object):
    def __init__(self, A=None, b=None, C=None, f=None, R=None, dims=None):
        """Class for storing the variables related to the estimates of spatial footprints, temporal traces,
        deconvolved neural activity, and background. Quality metrics are also stored. The class has methods
        for evaluating the quality of each component, DF/F normalization and some basic plotting.

        Args:
            A:  scipy.sparse.csc_matrix (dimensions: # of pixels x # components)
                set of spatial footprints. Each footprint is represented in a column of A, flattened with order = 'F'

            C:  np.ndarray (dimensions: # of components x # of timesteps)
                set of temporal traces (each row of C corresponds to a trace)

            f:  np.ndarray (dimensions: # of background components x # of timesteps)
                set of temporal background components

            b:  np.ndarray or scipy.sparse.csc_matrix (dimensions: # of pixels x # of background components)
                set of spatial background components, flattened with order = 'F'

            R:  np.ndarray (dimensions: # of components x # of timesteps)
                set of trace residuals

            YrA:    np.ndarray (dimensions: # of components x # of timesteps)
                set of trace residuals

            S:  np.ndarray (dimensions: # of components x # of timesteps)
                set of deconvolved neural activity traces

            F_dff:  np.ndarray (dimensions: # of components x # of timesteps)
                set of DF/F normalized activity traces (only for 2p)

            W:  scipy.sparse.coo_matrix (dimensions: # of pixels x # of pixels)
                Ring model matrix (used in 1p processing with greedy_pnr for background computation)

            b0: np.ndarray (dimensions: # of pixels)
                constant baseline for each pixel

            sn: np.ndarray (dimensions: # of pixels)
                noise std for each pixel

            g:  list (length: # of components)
                time constants for each trace

            bl: list (length: # of components)
                constant baseline for each trace

            c1: list (length: # of components)
                initial value for each trace

            neurons_sn: list (length: # of components)
                noise std for each trace

            center: list (length: # of components)
                centroid coordinate for each spatial footprint

            coordinates: list (length: # of components)
                contour plot for each spatial footprint

            idx_components: list
                indices of accepted components

            idx_components_bad: list
                indices of rejected components

            SNR_comp: np.ndarray
                trace SNR for each component

            r_values: np.ndarray
                space correlation for each component

            cnn_preds: np.ndarray
                CNN predictions for each component
        """
        # variables related to the estimates of traces, footprints, deconvolution and background
        self.A = A
        self.C = C
        self.f = f
        self.b = b
        self.R = R
        self.W = None
        self.b0 = None
        self.YrA = None

        self.S = None
        self.sn = None
        self.g = None
        self.bl = None
        self.c1 = None
        self.neurons_sn = None
        self.lam = None

        self.center = None

        self.merged_ROIs = None
        self.coordinates = None
        self.F_dff = None

        self.idx_components = None
        self.idx_components_bad = None
        self.SNR_comp = None
        self.r_values = None
        self.cnn_preds = None

        # online

        self.noisyC = None
        self.C_on = None
        self.Ab = None
        self.Cf = None
        self.OASISinstances = None
        self.CY = None
        self.CC = None
        self.Ab_dense = None
        self.Yr_buf = None
        self.mn = None
        self.vr = None
        self.ind_new = None
        self.rho_buf = None
        self.AtA = None
        self.AtY_buf = None
        self.sv = None
        self.groups = None

        self.dims = dims
        self.shifts:List = []

        self.A_thr = None
        self.discarded_components = None



    def plot_contours(self, img=None, idx=None, crd=None, thr_method='max',
                      thr='0.2', display_numbers=True, params=None):
        """view contours of all spatial footprints.

        Args:
            img :   np.ndarray
                background image for contour plotting. Default is the mean
                image of all spatial components (d1 x d2)
            idx :   list
                list of accepted components
            crd :   list
                list of coordinates (if empty they are computed)
            thr_method : str
                thresholding method for computing contours ('max', 'nrg')
            thr : float
                threshold value
            display_numbers :   bool
                flag for displaying the id number of each contour
            params : params object
                set of dictionary containing the various parameters
        """
        if 'csc_matrix' not in str(type(self.A)):
            self.A = scipy.sparse.csc_matrix(self.A)
        if img is None:
            img = np.reshape(np.array(self.A.mean(1)), self.dims, order='F')
        if self.coordinates is None:  # not hasattr(self, 'coordinates'):
            self.coordinates = caiman.utils.visualization.get_contours(self.A, img.shape, thr=thr, thr_method=thr_method)
        plt.figure()   
        if params is not None:
            plt.suptitle('min_SNR=%1.2f, rval_thr=%1.2f, use_cnn=%i'
                         %(params.quality['SNR_lowest'],
                           params.quality['rval_thr'],
                           int(params.quality['use_cnn'])))
        if idx is None:
            caiman.utils.visualization.plot_contours(self.A, img, coordinates=self.coordinates,
                                                     display_numbers=display_numbers)
        else:
            if not isinstance(idx, list):
                idx = idx.tolist()
            coor_g = [self.coordinates[cr] for cr in idx]
            bad = list(set(range(self.A.shape[1])) - set(idx))
            coor_b = [self.coordinates[cr] for cr in bad]
            plt.subplot(1, 2, 1)
            caiman.utils.visualization.plot_contours(self.A[:, idx], img,
                                                     coordinates=coor_g,
                                                     display_numbers=display_numbers)
            plt.title('Accepted Components')
            bad = list(set(range(self.A.shape[1])) - set(idx))
            plt.subplot(1, 2, 2)
            caiman.utils.visualization.plot_contours(self.A[:, bad], img,
                                                     coordinates=coor_b,
                                                     display_numbers=display_numbers)
            plt.title('Rejected Components')
        return self

    def plot_contours_nb(self, img=None, idx=None, crd=None, thr_method='max',
                         thr='0.2', params=None):
        """view contours of all spatial footprints (notebook environment).

        Args:
            img :   np.ndarray
                background image for contour plotting. Default is the mean
                image of all spatial components (d1 x d2)
            idx :   list
                list of accepted components
            crd :   list
                list of coordinates (if empty they are computed)
            thr_method : str
                thresholding method for computing contours ('max', 'nrg')
            thr : float
                threshold value
            params : params object
                set of dictionary containing the various parameters
        """
        try:
            import bokeh
            if 'csc_matrix' not in str(type(self.A)):
                self.A = scipy.sparse.csc_matrix(self.A)
            if img is None:
                img = np.reshape(np.array(self.A.mean(1)), self.dims, order='F')
            if self.coordinates is None:  # not hasattr(self, 'coordinates'):
                self.coordinates = caiman.utils.visualization.get_contours(self.A,
                                        self.dims, thr=thr, thr_method=thr_method)
            if idx is None:
                p = caiman.utils.visualization.nb_plot_contour(img, self.A, self.dims[0],
                                self.dims[1], coordinates=self.coordinates,
                                thr_method=thr_method, thr=thr, show=False)
                p.title.text = 'Contour plots of found components'
                if params is not None:
                    p.xaxis.axis_label = '''\
                    min_SNR={min_SNR}, rval_thr={rval_thr}, use_cnn={use_cnn}\
                    '''.format(min_SNR=params.quality['SNR_lowest'],
                               rval_thr=params.quality['rval_thr'],
                               use_cnn=params.quality['use_cnn'])
                bokeh.plotting.show(p)
            else:
                if not isinstance(idx, list):
                    idx = idx.tolist()
                coor_g = [self.coordinates[cr] for cr in idx]
                bad = list(set(range(self.A.shape[1])) - set(idx))
                coor_b = [self.coordinates[cr] for cr in bad]
                p1 = caiman.utils.visualization.nb_plot_contour(img, self.A[:, idx],
                                self.dims[0], self.dims[1], coordinates=coor_g,
                                thr_method=thr_method, thr=thr, show=False)
                p1.plot_width = 450
                p1.plot_height = 450 * self.dims[0] // self.dims[1]
                p1.title.text = "Accepted Components"
                if params is not None:
                    p1.xaxis.axis_label = '''\
                    min_SNR={min_SNR}, rval_thr={rval_thr}, use_cnn={use_cnn}\
                    '''.format(min_SNR=params.quality['SNR_lowest'],
                               rval_thr=params.quality['rval_thr'],
                               use_cnn=params.quality['use_cnn'])
                bad = list(set(range(self.A.shape[1])) - set(idx))
                p2 = caiman.utils.visualization.nb_plot_contour(img, self.A[:, bad],
                                self.dims[0], self.dims[1], coordinates=coor_b,
                                thr_method=thr_method, thr=thr, show=False)
                p2.plot_width = 450
                p2.plot_height = 450 * self.dims[0] // self.dims[1]
                p2.title.text = 'Rejected Components'
                if params is not None:
                    p2.xaxis.axis_label = '''\
                    min_SNR={min_SNR}, rval_thr={rval_thr}, use_cnn={use_cnn}\
                    '''.format(min_SNR=params.quality['SNR_lowest'],
                               rval_thr=params.quality['rval_thr'],
                               use_cnn=params.quality['use_cnn'])
                bokeh.plotting.show(bokeh.layouts.row(p1, p2))
        except:
            print("Bokeh could not be loaded. Either it is not installed or you are not running within a notebook")
            print("Using non-interactive plot as fallback")
            self.plot_contours(img=img, idx=idx, crd=crd, thr_method=thr_method,
                         thr=thr, params=params)
        return self

    def view_components(self, Yr=None, img=None, idx=None):
        """view spatial and temporal components interactively

        Args:
            Yr :    np.ndarray
                movie in format pixels (d) x frames (T)

            img :   np.ndarray
                background image for contour plotting. Default is the mean
                image of all spatial components (d1 x d2)

            idx :   list
                list of components to be plotted
        """
        if 'csc_matrix' not in str(type(self.A)):
            self.A = scipy.sparse.csc_matrix(self.A)

        plt.ion()
        nr, T = self.C.shape
        if self.R is None:
            self.R = self.YrA
        if self.R.shape != [nr, T]:
            if self.YrA is None:
                self.compute_residuals(Yr)
            else:
                self.R = self.YrA

        if img is None:
            img = np.reshape(np.array(self.A.mean(axis=1)), self.dims, order='F')

        if idx is None:
            caiman.utils.visualization.view_patches_bar(Yr, self.A, self.C,
                    self.b, self.f, self.dims[0], self.dims[1], YrA=self.R, img=img)
        else:
            caiman.utils.visualization.view_patches_bar(Yr, self.A.tocsc()[:,idx],
                                                        self.C[idx], self.b, self.f,
                                                        self.dims[0], self.dims[1], YrA=self.R[idx], img=img)
        return self

    def nb_view_components(self, Yr=None, img=None, idx=None,
                           denoised_color=None, cmap='jet', thr=0.99):
        """view spatial and temporal components interactively in a notebook

        Args:
            Yr :    np.ndarray
                movie in format pixels (d) x frames (T)

            img :   np.ndarray
                background image for contour plotting. Default is the mean
                image of all spatial components (d1 x d2)

            idx :   list
                list of components to be plotted

            thr: double
                threshold regulating the extent of the displayed patches

            denoised_color: string or None
                color name (e.g. 'red') or hex color code (e.g. '#F0027F')

            cmap: string
                name of colormap (e.g. 'viridis') used to plot image_neurons
        """
        if 'csc_matrix' not in str(type(self.A)):
            self.A = scipy.sparse.csc_matrix(self.A)

        plt.ion()
        nr, T = self.C.shape
        if self.R is None:
            self.R = self.YrA
        if self.R.shape != [nr, T]:
            if self.YrA is None:
                self.compute_residuals(Yr)
            else:
                self.R = self.YrA

        if img is None:
            img = np.reshape(np.array(self.A.mean(axis=1)), self.dims, order='F')

        if idx is None:
            caiman.utils.visualization.nb_view_patches(Yr, self.A, self.C,
                    self.b, self.f, self.dims[0], self.dims[1], YrA=self.R, image_neurons=img,
                    thr=thr, denoised_color=denoised_color, cmap=cmap)
        else:
            caiman.utils.visualization.nb_view_patches(Yr, self.A.tocsc()[:,idx],
                                                        self.C[idx], self.b, self.f,
                                                        self.dims[0], self.dims[1], YrA=self.R[idx], image_neurons=img,
                                                        thr=thr, denoised_color=denoised_color, cmap=cmap)
        return self

    def nb_view_components_3d(self, Yr=None, image_type='mean', dims=None,
                              max_projection=False, axis=0,
                              denoised_color=None, cmap='jet', thr=0.9):
        """view spatial and temporal components interactively in a notebook
        (version for 3d data)

        Args:
            Yr :    np.ndarray
                movie in format pixels (d) x frames (T) (only required to
                compute the correlation image)


            dims: tuple of ints
                dimensions of movie (x, y and z)

            image_type: 'mean'|'max'|'corr'
                image to be overlaid to neurons (average of shapes,
                maximum of shapes or nearest neigbor correlation of raw data)

            max_projection: bool
                plot max projection along specified axis if True, o/w plot layers

            axis: int (0, 1 or 2)
                axis along which max projection is performed or layers are shown

            thr: scalar between 0 and 1
                Energy threshold for computing contours

            denoised_color: string or None
                color name (e.g. 'red') or hex color code (e.g. '#F0027F')

            cmap: string
                name of colormap (e.g. 'viridis') used to plot image_neurons

        """
        if 'csc_matrix' not in str(type(self.A)):
            self.A = scipy.sparse.csc_matrix(self.A)
        if dims is None:
            dims = self.dims
        plt.ion()
        nr, T = self.C.shape
        if self.R is None:
            self.R = self.YrA
        if self.R.shape != [nr, T]:
            if self.YrA is None:
                self.compute_residuals(Yr)
            else:
                self.R = self.YrA

        caiman.utils.visualization.nb_view_patches3d(self.YrA, self.A, self.C,
                    dims=dims, image_type=image_type, Yr=Yr,
                    max_projection=max_projection, axis=axis, thr=thr,
                    denoised_color=denoised_color, cmap=cmap)

        return self

    def play_movie(self, imgs, q_max=99.75, q_min=2, gain_res=1,
                   magnification=1, include_bck=True,
                   frame_range=slice(None, None, None),
<<<<<<< HEAD
                   bpx=0, thr=0.):

=======
                   bpx=0, thr=0., save_movie=False,
                   movie_name='results_movie.avi'):
>>>>>>> 2df0b468
        """Displays a movie with three panels (original data (left panel),
        reconstructed data (middle panel), residual (right panel))

        Args:
            imgs: np.array (possibly memory mapped, t,x,y[,z])
                Imaging data

            q_max: float (values in [0, 100])
                percentile for maximum plotting value

            q_min: float (values in [0, 100])
                percentile for minimum plotting value

            gain_res: float
                amplification factor for residual movie

            magnification: float
                magnification factor for whole movie

            include_bck: bool
                flag for including background in original and reconstructed movie

            frame_rage: range or slice or list
                display only a subset of frames

            bpx: int
                number of pixels to exclude on each border

            thr: float (values in [0, 1[)
                threshold value for contours, no contours if thr=0

            save_movie: bool
                flag to save an avi file of the movie

            movie_name: str
                name of saved file

        Returns:
            self (to stop the movie press 'q')
        """
        dims = imgs.shape[1:]
        if 'movie' not in str(type(imgs)):
            imgs = caiman.movie(imgs)
        Y_rec = self.A.dot(self.C[:, frame_range])
        Y_rec = Y_rec.reshape(dims + (-1,), order='F')
        Y_rec = Y_rec.transpose([2, 0, 1])

        if self.W is not None:
            ssub_B = int(round(np.sqrt(np.prod(dims) / self.W.shape[0])))
            B = imgs[frame_range].reshape((-1, np.prod(dims)), order='F').T - \
                self.A.dot(self.C[:, frame_range])
            if ssub_B == 1:
                B = self.b0[:, None] + self.W.dot(B - self.b0[:, None])
            else:
                B = self.b0[:, None] + (np.repeat(np.repeat(self.W.dot(
                    downscale(B.reshape(dims + (B.shape[-1],), order='F'),
                              (ssub_B, ssub_B, 1)).reshape((-1, B.shape[-1]), order='F') -
                    downscale(self.b0.reshape(dims, order='F'),
                              (ssub_B, ssub_B)).reshape((-1, 1), order='F'))
                    .reshape(((dims[0] - 1) // ssub_B + 1, (dims[1] - 1) // ssub_B + 1, -1), order='F'),
                    ssub_B, 0), ssub_B, 1)[:dims[0], :dims[1]].reshape((-1, B.shape[-1]), order='F'))
            B = B.reshape(dims + (-1,), order='F').transpose([2, 0, 1])
        elif self.b is not None and self.f is not None:
            B = self.b.dot(self.f[:, frame_range])
            if 'matrix' in str(type(B)):
                B = B.toarray()
            B = B.reshape(dims + (-1,), order='F').transpose([2, 0, 1])
        else:
            B = np.zeros_like(Y_rec)
        if bpx > 0:
            B = B[:, bpx:-bpx, bpx:-bpx]
            Y_rec = Y_rec[:, bpx:-bpx, bpx:-bpx]
            imgs = imgs[:, bpx:-bpx, bpx:-bpx]

        Y_res = imgs[frame_range] - Y_rec - B

<<<<<<< HEAD
        mov = caiman.concatenate((imgs[frame_range] - (not include_bck)
                                  * B, Y_rec + include_bck*B, Y_res*gain_res), axis=2)
        if thr:
            import cv2
=======
        mov = caiman.concatenate((imgs[frame_range] - (not include_bck) * B,
                                  Y_rec + include_bck * B, Y_res * gain_res), axis=2)
        

        if thr > 0:
            if save_movie:
                import cv2
                #fourcc = cv2.VideoWriter_fourcc('8', 'B', 'P', 'S')
                #fourcc = cv2.VideoWriter_fourcc(*'XVID')
                fourcc = cv2.VideoWriter_fourcc(*'MP4V')
                out = cv2.VideoWriter(movie_name, fourcc, 30.0,
                                      tuple([int(magnification*s) for s in mov.shape[1:][::-1]]))
>>>>>>> 2df0b468
            contours = []
            for a in self.A.T.toarray():
                a = a.reshape(dims, order='F')
                if bpx > 0:
                    a = a[bpx:-bpx, bpx:-bpx]
                # a = cv2.GaussianBlur(a, (9, 9), .5)
                if magnification != 1:
                    a = cv2.resize(a, None, fx=magnification, fy=magnification,
                                   interpolation=cv2.INTER_LINEAR)
                ret, thresh = cv2.threshold(a, thr * np.max(a), 1., 0)
                contour, hierarchy = cv2.findContours(
                    thresh.astype('uint8'), cv2.RETR_TREE, cv2.CHAIN_APPROX_SIMPLE)
                contours.append(contour)
                contours.append(list([c + np.array([[a.shape[1], 0]]) for c in contour]))
                contours.append(list([c + np.array([[2 * a.shape[1], 0]]) for c in contour]))

            maxmov = np.nanpercentile(mov[0:10], q_max) if q_max < 100 else np.nanmax(mov)
            minmov = np.nanpercentile(mov[0:10], q_min) if q_min > 0 else np.nanmin(mov)
            for iddxx, frame in enumerate(mov):
                if magnification != 1:
                    frame = cv2.resize(frame, None, fx=magnification, fy=magnification,
                                       interpolation=cv2.INTER_LINEAR)
                frame = np.clip((frame - minmov) * 255. / (maxmov - minmov), 0, 255)
                frame = np.repeat(frame[..., None], 3, 2)
                for contour in contours:
                    cv2.drawContours(frame, contour, -1, (0, 255, 255), 1)
                cv2.imshow('frame', frame.astype('uint8'))
                if save_movie:
                    out.write(frame.astype('uint8'))
                if cv2.waitKey(30) & 0xFF == ord('q'):
                    break
            if save_movie:
                out.release()
            cv2.destroyAllWindows()
            
        else:
            mov.play(q_min=q_min, q_max=q_max, magnification=magnification,
                     save_movie=save_movie, movie_name=movie_name)

        return self

    def compute_residuals(self, Yr):
        """compute residual for each component (variable R)

         Args:
             Yr :    np.ndarray
                 movie in format pixels (d) x frames (T)
        """
        if len(Yr.shape) > 2:
            Yr = np.reshape(Yr.transpose(1,2,0), (-1, Yr.shape[0]), order='F')
        if 'csc_matrix' not in str(type(self.A)):
            self.A = scipy.sparse.csc_matrix(self.A)
        if 'array' not in str(type(self.b)):
            self.b = self.b.toarray()
        if 'array' not in str(type(self.C)):
            self.C = self.C.toarray()
        if 'array' not in str(type(self.f)):
            self.f = self.f.toarray()

        Ab = scipy.sparse.hstack((self.A, self.b)).tocsc()
        nA2 = np.ravel(Ab.power(2).sum(axis=0))
        nA2_inv_mat = scipy.sparse.spdiags(
            1. / nA2, 0, nA2.shape[0], nA2.shape[0])
        Cf = np.vstack((self.C, self.f))
        if 'numpy.ndarray' in str(type(Yr)):
            YA = (Ab.T.dot(Yr)).T * nA2_inv_mat
        else:
            YA = caiman.mmapping.parallel_dot_product(Yr, Ab, dview=self.dview,
                        block_size=2000, transpose=True, num_blocks_per_run=5) * nA2_inv_mat

        AA = Ab.T.dot(Ab) * nA2_inv_mat
        self.R = (YA - (AA.T.dot(Cf)).T)[:, :self.A.shape[-1]].T

        return self

    def detrend_df_f(self, quantileMin=8, frames_window=500,
                     flag_auto=True, use_fast=False, use_residuals=True,
                     detrend_only=False):
        """Computes DF/F normalized fluorescence for the extracted traces. See
        caiman.source.extraction.utilities.detrend_df_f for details

        Args:
            quantile_min: float
                quantile used to estimate the baseline (values in [0,100])

            frames_window: int
                number of frames for computing running quantile

            flag_auto: bool
                flag for determining quantile automatically (different for each
                trace)

            use_fast: bool
                flag for using approximate fast percentile filtering

            use_residuals: bool
                flag for using non-deconvolved traces in DF/F calculation

            detrend_only: bool (False)
                flag for only subtracting baseline and not normalizing by it.
                Used in 1p data processing where baseline fluorescence cannot
                be determined.

        Returns:
            self: CNMF object
                self.F_dff contains the DF/F normalized traces
        """

        if self.C is None or self.C.shape[0] == 0:
            logging.warning("There are no components for DF/F extraction!")
            return self

        if use_residuals:
            if self.R is None:
                if self.YrA is None:
                    R = None
                else:
                    R = self.YrA
            else:
                R = self.R
        else:
            R = None

        self.F_dff = detrend_df_f(self.A, self.b, self.C, self.f, self.YrA,
                                  quantileMin=quantileMin,
                                  frames_window=frames_window,
                                  flag_auto=flag_auto, use_fast=use_fast,
                                  detrend_only=detrend_only)
        return self

    def normalize_components(self):
        """ Normalizes components such that spatial components have l_2 norm 1
        """
        if 'csc_matrix' not in str(type(self.A)):
            self.A = scipy.sparse.csc_matrix(self.A)
        if 'array' not in str(type(self.C)):
            self.C = self.C.toarray()
        if 'array' not in str(type(self.f)) and self.f is not None:
            self.f = self.f.toarray()

        nA = np.sqrt(np.ravel(self.A.power(2).sum(axis=0)))
        nA_mat = scipy.sparse.spdiags(nA, 0, nA.shape[0], nA.shape[0])
        nA_inv_mat = scipy.sparse.spdiags(1. / nA, 0, nA.shape[0], nA.shape[0])
        self.A = self.A * nA_inv_mat
        self.C = nA_mat * self.C
        if self.YrA is not None:
            self.YrA = nA_mat * self.YrA
        if self.R is not None:
            self.R = nA_mat * self.YrA
        if self.bl is not None:
            self.bl = nA * self.bl
        if self.c1 is not None:
            self.c1 = nA * self.c1
        if self.neurons_sn is not None:
            self.neurons_sn = nA * self.neurons_sn

        if self.f is not None:  # 1p with exact ring-model
            nB = np.sqrt(np.ravel((self.b.power(2) if scipy.sparse.issparse(self.b)
                         else self.b**2).sum(axis=0)))
            nB_mat = scipy.sparse.spdiags(nB, 0, nB.shape[0], nB.shape[0])
            nB_inv_mat = scipy.sparse.spdiags(1. / nB, 0, nB.shape[0], nB.shape[0])
            self.b = self.b * nB_inv_mat
            self.f = nB_mat * self.f
        return self

    def select_components(self, idx_components=None, use_object=False, save_discarded_components=True):
        """Keeps only a selected subset of components and removes the rest.
        The subset can be either user defined with the variable idx_components
        or read from the estimates object. The flag use_object determines this
        choice. If no subset is present then all components are kept.

        Args:
            idx_components: list
                indices of components to be kept

            use_object: bool
                Flag to use self.idx_components for reading the indices.

            save_discarded_components: bool
                whether to save the components from initialization so that they can be restored using the restore_discarded_components method

        Returns:
            self: Estimates object
        """
        if use_object:
            idx_components = self.idx_components
            idx_components_bad = self.idx_components_bad
        else:
            idx_components_bad = np.setdiff1d(np.arange(self.A.shape[-1]), idx_components)

        if idx_components is not None:
            if save_discarded_components:
                self.discarded_components = Estimates()

            for field in ['C', 'S', 'YrA', 'R', 'F_dff', 'g', 'bl', 'c1', 'neurons_sn', 'lam', 'cnn_preds','SNR_comp','r_values','coordinates']:
                if getattr(self, field) is not None:
                    if type(getattr(self, field)) is list:
                        setattr(self, field, np.array(getattr(self, field)))
                    if len(getattr(self, field)) == self.A.shape[-1]:
                        if save_discarded_components:
                            setattr(self.discarded_components, field, getattr(self, field)[idx_components_bad])
                        setattr(self, field, getattr(self, field)[idx_components])
                    else:
                        print('*** Variable ' + field + ' has not the same number of components as A ***')

            for field in ['A', 'A_thr']:
                if getattr(self, field) is not None:
                    if 'sparse' in str(type(getattr(self, field))):
                        if save_discarded_components:
                            setattr(self.discarded_components, field, getattr(self, field).tocsc()[:, idx_components_bad])
                        setattr(self, field, getattr(self, field).tocsc()[:, idx_components])

                    else:
                        if save_discarded_components:
                            setattr(self.discarded_components, field, getattr(self, field)[:, idx_components_bad])
                        setattr(self, field, getattr(self, field)[:, idx_components])


            self.nr = len(idx_components)

            if save_discarded_components:
                self.discarded_components.nr = len(idx_components_bad)
                self.discarded_components.dims = self.dims

            self.idx_components = None
            self.idx_components_bad = None

        return self

    def restore_discarded_components(self):
        ''' Recover components that are filtered out with the select_components method
        @param: None
        @return: None
        '''
        if self.discarded_components is not None:
            for field in ['C', 'S', 'YrA', 'R', 'F_dff', 'g', 'bl', 'c1', 'neurons_sn', 'lam', 'cnn_preds','SNR_comp','r_values','coordinates']:
                if getattr(self, field) is not None:
                    if type(getattr(self, field)) is list:
                        setattr(self, field, np.array(getattr(self, field)))
                    if len(getattr(self, field)) == self.A.shape[-1]:
                        setattr(self, field, np.concatenate([getattr(self, field), getattr(self.discarded_components, field)], axis=0))
                        setattr(self.discarded_components, field, None)
                    else:
                        logging.warning('Variable ' + field + ' could not be \
                                        restored as it does not have the same \
                                        number of components as A')

            for field in ['A', 'A_thr']:
                print(field)
                if getattr(self, field) is not None:
                    if 'sparse' in str(type(getattr(self, field))):
                        setattr(self, field, scipy.sparse.hstack([getattr(self, field).tocsc(),getattr(self.discarded_components, field).tocsc()]))
                    else:
                        setattr(self, field,np.concatenate([getattr(self, field), getattr(self.discarded_components, field)], axis=0))

                    setattr(self.discarded_components, field, None)

            self.nr = self.A.shape[-1]

    def evaluate_components_CNN(self, params, neuron_class=1):
        """Estimates the quality of inferred spatial components using a
        pretrained CNN classifier.

        Args:
            params: params object
                see .params for details
            neuron_class: int
                class label for neuron shapes
        Returns:
            self: Estimates object
                self.idx_components contains the indeced of components above
                the required treshold.
        """
        dims = params.get('data', 'dims')
        gSig = params.get('init', 'gSig')
        min_cnn_thr = params.get('quality', 'min_cnn_thr')
        predictions = evaluate_components_CNN(self.A, dims, gSig)[0]
        self.cnn_preds = predictions[:, neuron_class]
        self.idx_components = np.where(self.cnn_preds >= min_cnn_thr)[0]
        return self

    def evaluate_components(self, imgs, params, dview=None):
        """Computes the quality metrics for each component and stores the
        indices of the components that pass user specified thresholds. The
        various thresholds and parameters can be passed as inputs. If left
        empty then they are read from self.params.quality']

        Args:
            imgs: np.array (possibly memory mapped, t,x,y[,z])
                Imaging data

            params: params object
                Parameters of the algorithm. The parameters in play here are
                contained in the subdictionary params.quality:

                min_SNR: float
                    trace SNR threshold

                rval_thr: float
                    space correlation threshold

                use_cnn: bool
                    flag for using the CNN classifier

                min_cnn_thr: float
                    CNN classifier threshold

        Returns:
            self: esimates object
                self.idx_components: np.array
                    indices of accepted components
                self.idx_components_bad: np.array
                    indices of rejected components
                self.SNR_comp: np.array
                    SNR values for each temporal trace
                self.r_values: np.array
                    space correlation values for each component
                self.cnn_preds: np.array
                    CNN classifier values for each component
        """
        dims = imgs.shape[1:]
        opts = params.get_group('quality')
        idx_components, idx_components_bad, SNR_comp, r_values, cnn_preds = \
        estimate_components_quality_auto(imgs, self.A, self.C, self.b, self.f,
                                         self.YrA,
                                         params.get('data', 'fr'),
                                         params.get('data', 'decay_time'),
                                         params.get('init', 'gSig'),
                                         dims, dview=dview,
                                         min_SNR=opts['min_SNR'],
                                         r_values_min=opts['rval_thr'],
                                         use_cnn=opts['use_cnn'],
                                         thresh_cnn_min=opts['min_cnn_thr'],
                                         thresh_cnn_lowest=opts['cnn_lowest'],
                                         r_values_lowest=opts['rval_lowest'],
                                         min_SNR_reject=opts['SNR_lowest'])
        self.idx_components = idx_components.astype(int)
        self.idx_components_bad = idx_components_bad.astype(int)
        self.SNR_comp = SNR_comp
        self.r_values = r_values
        self.cnn_preds = cnn_preds

        return self

    def filter_components(self, imgs, params, new_dict={}, dview=None, select_mode='All'):
        """Filters components based on given thresholds without re-computing
        the quality metrics. If the quality metrics are not present then it
        calls self.evaluate components.

        Args:
            imgs: np.array (possibly memory mapped, t,x,y[,z])
                Imaging data

            params: params object
                Parameters of the algorithm

            select_mode: str
                Can be 'All' (no subselection is made, but quality filtering is performed),
                'Accepted' (subselection of accepted components, a field named self.accepted_list must exist),
                'Rejected' (subselection of rejected components, a field named self.rejected_list must exist),
                'Unassigned' (both fields above need to exist)

            new_dict: dict
                New dictionary with parameters to be called. The dictionary
                modifies the params.quality subdictionary in the following
                entries:
                    min_SNR: float
                        trace SNR threshold

                    SNR_lowest: float
                        minimum required trace SNR

                    rval_thr: float
                        space correlation threshold

                    rval_lowest: float
                        minimum required space correlation

                    use_cnn: bool
                        flag for using the CNN classifier

                    min_cnn_thr: float
                        CNN classifier threshold

                    cnn_lowest: float
                        minimum required CNN threshold

                    gSig_range: list
                        gSig scale values for CNN classifier

        Returns:
            self: estimates object
                self.idx_components: np.array
                    indices of accepted components
                self.idx_components_bad: np.array
                    indices of rejected components
                self.SNR_comp: np.array
                    SNR values for each temporal trace
                self.r_values: np.array
                    space correlation values for each component
                self.cnn_preds: np.array
                    CNN classifier values for each component
        """
        dims = imgs.shape[1:]
        params.set('quality', new_dict)

        opts = params.get_group('quality')
        flag = [a is None for a in [self.r_values, self.SNR_comp, self.cnn_preds]]

        if any(flag):
            self.evaluate_components(imgs, params, dview=dview)
        else:
            self.idx_components, self.idx_components_bad, self.cnn_preds = \
            select_components_from_metrics(self.A, dims, params.get('init', 'gSig'),
                                           self.r_values, self.SNR_comp,
                                           predictions=self.cnn_preds,
                                           r_values_min=opts['rval_thr'],
                                           r_values_lowest=opts['rval_lowest'],
                                           min_SNR=opts['min_SNR'],
                                           min_SNR_reject=opts['SNR_lowest'],
                                           thresh_cnn_min=opts['min_cnn_thr'],
                                           thresh_cnn_lowest=opts['cnn_lowest'],
                                           use_cnn=opts['use_cnn'],
                                           gSig_range=opts['gSig_range'])

        if select_mode == 'Accepted':
           self.idx_components = np.array(np.intersect1d(self.idx_components,self.accepted_list))
        elif select_mode == 'Rejected':
           self.idx_components = np.array(np.intersect1d(self.idx_components,self.rejected_list))
        elif select_mode == 'Unassigned':
           self.idx_components = np.array(np.setdiff1d(self.idx_components,np.union1d(self.rejected_list,self.accepted_list)))

        self.idx_components_bad = np.array(np.setdiff1d(range(len(self.SNR_comp)),self.idx_components))

        return self

    def deconvolve(self, params, dview=None, dff_flag=False):
        ''' performs deconvolution on the estimated traces using the parameters
        specified in params. Deconvolution on detrended and normalized (DF/F)
        traces can be performed by setting dff_flag=True. In this case the
        results of the deconvolution are stored in F_dff_dec and S_dff
        
        Args:
            params: params object
                Parameters of the algorithm
            dff_flag: bool (True)
                Flag for deconvolving the DF/F traces

        Returns:
            self: estimates object
        '''

        F = self.C + self.YrA
        args = dict()
        args['p'] = params.get('preprocess', 'p')
        args['method_deconvolution'] = params.get('temporal', 'method_deconvolution')
        args['bas_nonneg'] = params.get('temporal', 'bas_nonneg')
        args['noise_method'] = params.get('temporal', 'noise_method')
        args['s_min'] = params.get('temporal', 's_min')
        args['optimize_g'] = params.get('temporal', 'optimize_g')
        args['noise_range'] = params.get('temporal', 'noise_range')
        args['fudge_factor'] = params.get('temporal', 'fudge_factor')

        args_in = [(F[jj], None, jj, None, None, None, None,
                    args) for jj in range(F.shape[0])]

        if 'multiprocessing' in str(type(dview)):
            results = dview.map_async(
                constrained_foopsi_parallel, args_in).get(4294967)
        elif dview is not None:
            results = dview.map_sync(constrained_foopsi_parallel, args_in)
        else:
            results = list(map(constrained_foopsi_parallel, args_in))

        results = list(zip(*results))

        order = list(results[7])
        self.C = np.stack([results[0][i] for i in order])
        self.S = np.stack([results[1][i] for i in order])
        self.bl = [results[3][i] for i in order]
        self.c1 = [results[4][i] for i in order]
        self.g = [results[6][i] for i in order]
        self.neurons_sn = [results[5][i] for i in order]
        self.lam = [results[8][i] for i in order]
        self.YrA = F - self.C
        
        if dff_flag:
            if self.F_dff is None:
                logging.warning('The F_dff field is empty. Run the method' +
                                ' estimates.detrend_df_f before attempting' +
                                ' to deconvolve.')
            else:
                args_in = [(self.F_dff[jj], None, jj, 0, 0, self.g[jj], None,
                        args) for jj in range(F.shape[0])]
    
                if 'multiprocessing' in str(type(dview)):
                    results = dview.map_async(
                        constrained_foopsi_parallel, args_in).get(4294967)
                elif dview is not None:
                    results = dview.map_sync(constrained_foopsi_parallel,
                                             args_in)
                else:
                    results = list(map(constrained_foopsi_parallel, args_in))
        
                results = list(zip(*results))
                order = list(results[7])
                self.F_dff_dec = np.stack([results[0][i] for i in order])
                self.S_dff = np.stack([results[1][i] for i in order])
            

    def manual_merge(self, components, params):
        ''' merge a given list of components. The indices
        of components are not pythonic, i.e., they start from 1. Moreover,
        the indices refer to the absolute indices, i.e., the indices before
        spliting the components in accepted and rejected. If you want to e.g.
        merge components 1 from idx_components and 10 from idx_components_bad
        you will to set
        ```
        components = [[self.idx_components[0], self.idx_components_bad[9]]]
        ```

        Args:
            components: list
                list of components to be merged. Each element should be a
                tuple, list or np.array of the components to be merged. No
                duplicates are allowed. If you're merging only one pair (or
                set) of components, then use a list with a single (list)
                element
            params: params object
                
        Returns:
            self: estimates object
        '''

        ln = np.sum(np.array([len(comp) for comp in components]))
        ids = set.union(*[set(comp) for comp in components])
        if ln != len(ids):
            raise Exception('The given list contains duplicate entries')

        p = params.temporal['p']
        nbmrg = len(components)   # number of merging operations
        d = self.A.shape[0]
        T = self.C.shape[1]
        # we initialize the values
        A_merged = scipy.sparse.lil_matrix((d, nbmrg))
        C_merged = np.zeros((nbmrg, T))
        R_merged = np.zeros((nbmrg, T))
        S_merged = np.zeros((nbmrg, T))
        bl_merged = np.zeros((nbmrg, 1))
        c1_merged = np.zeros((nbmrg, 1))
        sn_merged = np.zeros((nbmrg, 1))
        g_merged = np.zeros((nbmrg, p))
        merged_ROIs = []

        for i in range(nbmrg):
            merged_ROI = list(set(components[i]))
            logging.info('Merging components {}'.format(merged_ROI))
            merged_ROIs.append(merged_ROI)

            Acsc = self.A.tocsc()[:, merged_ROI]
            Ctmp = np.array(self.C[merged_ROI]) + np.array(self.YrA[merged_ROI])

            C_to_norm = np.sqrt(np.ravel(Acsc.power(2).sum(
                axis=0)) * np.sum(Ctmp ** 2, axis=1))
            indx = np.argmax(C_to_norm)
            g_idx = [merged_ROI[indx]]
            fast_merge = True
            bm, cm, computedA, computedC, gm, \
            sm, ss, yra = merge_iteration(Acsc, C_to_norm, Ctmp, fast_merge,
                                          None, g_idx, indx, params.temporal)

            A_merged[:, i] = computedA
            C_merged[i, :] = computedC
            R_merged[i, :] = yra
            S_merged[i, :] = ss[:T]
            bl_merged[i] = bm
            c1_merged[i] = cm
            sn_merged[i] = sm
            g_merged[i, :] = gm

        empty = np.ravel((C_merged.sum(1) == 0) + (A_merged.sum(0) == 0))
        nbmrg -= len(empty)
        if np.any(empty):
            A_merged = A_merged[:, ~empty]
            C_merged = C_merged[~empty]
            R_merged = R_merged[~empty]
            S_merged = S_merged[~empty]
            bl_merged = bl_merged[~empty]
            c1_merged = c1_merged[~empty]
            sn_merged = sn_merged[~empty]
            g_merged = g_merged[~empty]

        neur_id = np.unique(np.hstack(merged_ROIs))
        nr = self.C.shape[0]
        good_neurons = np.setdiff1d(list(range(nr)), neur_id)
        if self.idx_components is not None:
            new_indices = list(range(len(good_neurons),
                                     len(good_neurons) + nbmrg))

            mapping_mat = np.zeros(nr)
            mapping_mat[good_neurons] = np.arange(len(good_neurons), dtype=int)
            gn_ = good_neurons.tolist()
            new_idx = [mapping_mat[i] for i in self.idx_components if i in gn_]
            new_idx_bad = [mapping_mat[i] for i in self.idx_components_bad if i in gn_]
            new_idx.sort()
            new_idx_bad.sort()
            self.idx_components = np.array(new_idx + new_indices, dtype=int)
            self.idx_components_bad = np.array(new_idx_bad, dtype=int)

        self.A = scipy.sparse.hstack((self.A.tocsc()[:, good_neurons],
                                      A_merged.tocsc()))
        self.C = np.vstack((self.C[good_neurons, :], C_merged))
        # we continue for the variables
        if self.YrA is not None:
            self.YrA = np.vstack((self.YrA[good_neurons, :], R_merged))
            self.R = self.YrA
        if self.S is not None:
            self.S = np.vstack((self.S[good_neurons, :], S_merged))
        if self.bl is not None:
            self.bl = np.hstack((self.bl[good_neurons],
                                 np.array(bl_merged).flatten()))
        if self.c1 is not None:
            self.c1 = np.hstack((self.c1[good_neurons],
                                 np.array(c1_merged).flatten()))
        if self.sn is not None:
            self.sn = np.hstack((self.sn[good_neurons],
                                 np.array(sn_merged).flatten()))
        if self.g is not None:
            self.g = np.vstack((np.vstack(self.g)[good_neurons], g_merged))
        self.nr = nr - len(neur_id) + len(C_merged)
        if self.coordinates is not None:
            self.coordinates = caiman.utils.visualization.get_contours(self.A,\
                                self.dims, thr_method='max', thr='0.2')

    def threshold_spatial_components(self, maxthr=0.25, dview=None):
        ''' threshold spatial components. See parameters of
        spatial.threshold_components

        @param medw:
        @param thr_method:
        @param maxthr:
        @param extract_cc:
        @param se:
        @param ss:
        @param dview:
        @return:
        '''

        if self.A_thr is None:
            A_thr = threshold_components(self.A, self.dims,  maxthr=maxthr, dview=dview,
                                         medw=None, thr_method='max', nrgthr=0.99,
                                         extract_cc=True, se=None, ss=None)

            self.A_thr = A_thr
        else:
            print('A_thr already computed. If you want to recompute set self.A_thr to None')

    def remove_small_large_neurons(self, min_size_neuro, max_size_neuro,
                                   select_comp=False):
        ''' remove neurons that are too large or too small

    	Args:
            min_size_neuro: int
                min size in pixels
            max_size_neuro: int
                max size in pixels
            select_comp: bool
                remove components that are too small/large from main estimates
                fields. See estimates.selecte_components() for more details.

        Returns:
            neurons_to_keep: np.array
                indeces of components with size within the acceptable range
        '''
        if self.A_thr is None:
            raise Exception('You need to compute thresolded components before calling remove_duplicates: use the threshold_components method')

        A_gt_thr_bin = self.A_thr.toarray() > 0
        size_neurons_gt = A_gt_thr_bin.sum(0)
        neurons_to_keep = np.where((size_neurons_gt > min_size_neuro) & (size_neurons_gt < max_size_neuro))[0]
#        self.select_components(idx_components=neurons_to_keep)
        if self.idx_components is None:
            self.idx_components = np.arange(self.A.shape[-1])
        self.idx_components = np.intersect1d(self.idx_components, neurons_to_keep)
        self.idx_components_bad = np.setdiff1d(np.arange(self.A.shape[-1]), self.idx_components)
        if select_comp:
            self.select_components(use_object=True)
        return neurons_to_keep



    def remove_duplicates(self, predictions=None, r_values=None, dist_thr=0.1,
                          min_dist=10, thresh_subset=0.6, plot_duplicates=False,
                          select_comp=False):
        ''' remove neurons that heavily overlapand might be duplicates

        Args:
            predictions
            r_values
            dist_thr
            min_dist
            thresh_subset
            plot_duplicates
        '''
        if self.A_thr is None:
            raise Exception('You need to compute thresolded components before calling remove_duplicates: use the threshold_components method')

        A_gt_thr_bin = (self.A_thr.toarray() > 0).reshape([self.dims[0], self.dims[1], -1], order='F').transpose([2, 0, 1]) * 1.

        duplicates_gt, indices_keep_gt, indices_remove_gt, D_gt, overlap_gt = detect_duplicates_and_subsets(
            A_gt_thr_bin,predictions=predictions, r_values=r_values,dist_thr=dist_thr, min_dist=min_dist,
            thresh_subset=thresh_subset)
        print('Duplicates gt:' + str(len(duplicates_gt)))
        if len(duplicates_gt) > 0:
            if plot_duplicates:
                plt.figure()
                plt.subplot(1, 3, 1)
                plt.imshow(A_gt_thr_bin[np.array(duplicates_gt).flatten()].sum(0))
                plt.colorbar()
                plt.subplot(1, 3, 2)
                plt.imshow(A_gt_thr_bin[np.array(indices_keep_gt)[:]].sum(0))
                plt.colorbar()
                plt.subplot(1, 3, 3)
                plt.imshow(A_gt_thr_bin[np.array(indices_remove_gt)[:]].sum(0))
                plt.colorbar()
                plt.pause(1)

            components_to_keep = np.delete(np.arange(self.A.shape[-1]), indices_remove_gt)

        else:
            components_to_keep = np.arange(self.A.shape[-1])



        self.select_components(idx_components=components_to_keep)

        return components_to_keep

    def masks_2_neurofinder(self, dataset_name):
        if self.A_thr is None:
            raise Exception(
                'You need to compute thresolded components before calling this method: use the threshold_components method')
        bin_masks = self.A_thr.reshape([self.dims[0], self.dims[1], -1], order='F').transpose([2, 0, 1])
        return nf_masks_to_neurof_dict(bin_masks, dataset_name)

    def save_NWB(self,
                 filename,
                 imaging_plane_name=None,
                 imaging_series_name=None,
                 sess_desc='CaImAn Results',
                 exp_desc=None,
                 imaging_rate=30,
                 starting_time = 0.,
                 location='somewhere in the brain',
                 orig_file_format='tiff'):
        """save object in hdf5 file format

        Args:
            filename: str
                path to the hdf5 file containing the saved object
        """
        from pynwb import NWBHDF5IO
        from pynwb.ophys import ImageSegmentation, Fluorescence, MotionCorrection
        import os
        if '.nwb' != os.path.splitext(filename)[-1].lower():
            raise Exception("Wrong filename")

        if not os.path.isfile(filename): # if the file doesn't exist create new and add the orginal data path
            raise Exception('filename should be an existing NWB file.\
                            Consider using the cnmf.movie.save method to create one.')
        
        else: # if the file already exist in the .nwb format then just add the results to it
            logging.info('Saving the results in the NWB file...')
            with  NWBHDF5IO(filename, 'r+') as io:
                nwbfile = io.read()
                # Add processing results

                # Create the module as 'ophys' unless it is taken and append 'ophysX' instead
                ophysmodules = [s[5:] for s in list(nwbfile.modules) if s.startswith('ophys')]
                if any('' in s for s in ophysmodules):
                    if any([s for s in ophysmodules if s.isdigit()]):
                        nummodules = max([int(s) for s in ophysmodules if s.isdigit()])+1
                        print('ophys module previously created, writing to ophys'+str(nummodules)+' instead')
                        mod = nwbfile.create_processing_module('ophys'+str(nummodules), 'contains caiman estimates for the main imaging plane')                        
                    else:
                        print('ophys module previously created, writing to ophys1 instead')
                        mod = nwbfile.create_processing_module('ophys1', 'contains caiman estimates for the main imaging plane')                        
                else:
                    mod = nwbfile.create_processing_module('ophys', 'contains caiman estimates for the main imaging plane')
                      
                img_seg = ImageSegmentation()
                mod.add_data_interface(img_seg)
                fl = Fluorescence()
                mod.add_data_interface(fl)
    #            mot_crct = MotionCorrection()
    #            mod.add_data_interface(mot_crct)

                # Add the ROI-related stuff
                if imaging_plane_name is None:
                    imaging_plane_name = [imp for imp in nwbfile.imaging_planes.keys()]
                    if len(imaging_plane_name)>1:
                        raise Exception('There is more than one imaging plane in the file, you need to specify the name via '
                                        'the "imaging_plane_name" parameter')
                    else:
                        imaging_plane_name = imaging_plane_name[0]

                if imaging_series_name is None:
                    imaging_series_name = [imp for imp in nwbfile.acquisition.keys()]
                    if len(imaging_series_name)>1:
                        raise Exception('There is more than one imaging plane in the file, you need to specify the name via '
                                        'the "imaging_series_name" parameter')
                    else:
                        imaging_series_name = imaging_series_name[0]


                imaging_plane = nwbfile.imaging_planes[imaging_plane_name]
                image_series = nwbfile.acquisition[imaging_series_name]

                ps = img_seg.create_plane_segmentation('CNMF_ROIs',
                                                       imaging_plane, 'planeseg', image_series)

                # Add ROIs
                for roi in self.A.T:  # Neurons
                    ps.add_roi(image_mask=roi.T.toarray().reshape(self.dims))
                for bg in self.b.T:  # Backgrounds
                    ps.add_roi(image_mask=bg.reshape(self.dims))
                # Add Traces
                n_rois = self.A.shape[-1]
                n_bg = len(self.f)
                rt_region_roi = ps.create_roi_table_region('ROIs',
                                                       region=list(range(n_rois)))

                rt_region_bg = ps.create_roi_table_region('Background',
                                                       region=list(range(n_rois,n_rois+n_bg)))

                timestamps = np.arange(self.f.shape[1])/imaging_rate+starting_time

                # Neurons
                rrs1 = fl.create_roi_response_series('RoiResponseSeries', self.C.T, 'lumens', rt_region_roi, timestamps=timestamps)
                # Background
                rrs2 = fl.create_roi_response_series('Background_Fluorescence_Response', self.f.T, 'lumens', rt_region_bg, timestamps=timestamps)

                # Add MotionCorreciton
    #            create_corrected_image_stack(corrected, original, xy_translation, name='CorrectedImageStack')
                io.write(nwbfile)


def compare_components(estimate_gt, estimate_cmp,  Cn=None, thresh_cost=.8, min_dist=10, print_assignment=False, labels=['GT', 'CMP'], plot_results=False):
    if estimate_gt.A_thr is None:
        raise Exception(
            'You need to compute thresolded components for first argument before calling remove_duplicates: use the threshold_components method')
    if estimate_cmp.A_thr is None:
        raise Exception(
            'You need to compute thresolded components for second argument before calling remove_duplicates: use the threshold_components method')

    if plot_results:
        plt.figure(figsize=(20, 10))

    dims = estimate_gt.dims
    A_gt_thr_bin = (estimate_gt.A_thr.toarray()>0).reshape([dims[0], dims[1], -1], order='F').transpose([2, 0, 1]) * 1.
    A_thr_bin = (estimate_cmp.A_thr.toarray()>0).reshape([dims[0], dims[1], -1], order='F').transpose([2, 0, 1]) * 1.

    tp_gt, tp_comp, fn_gt, fp_comp, performance_cons_off = nf_match_neurons_in_binary_masks(
        A_gt_thr_bin, A_thr_bin, thresh_cost=thresh_cost, min_dist=min_dist, print_assignment=print_assignment,
        plot_results=plot_results, Cn=Cn, labels=labels)

    return tp_gt, tp_comp, fn_gt, fp_comp, performance_cons_off<|MERGE_RESOLUTION|>--- conflicted
+++ resolved
@@ -440,14 +440,10 @@
     def play_movie(self, imgs, q_max=99.75, q_min=2, gain_res=1,
                    magnification=1, include_bck=True,
                    frame_range=slice(None, None, None),
-<<<<<<< HEAD
-                   bpx=0, thr=0.):
-
-=======
                    bpx=0, thr=0., save_movie=False,
                    movie_name='results_movie.avi'):
->>>>>>> 2df0b468
-        """Displays a movie with three panels (original data (left panel),
+
+	"""Displays a movie with three panels (original data (left panel),
         reconstructed data (middle panel), residual (right panel))
 
         Args:
@@ -523,12 +519,6 @@
 
         Y_res = imgs[frame_range] - Y_rec - B
 
-<<<<<<< HEAD
-        mov = caiman.concatenate((imgs[frame_range] - (not include_bck)
-                                  * B, Y_rec + include_bck*B, Y_res*gain_res), axis=2)
-        if thr:
-            import cv2
-=======
         mov = caiman.concatenate((imgs[frame_range] - (not include_bck) * B,
                                   Y_rec + include_bck * B, Y_res * gain_res), axis=2)
         
@@ -541,7 +531,6 @@
                 fourcc = cv2.VideoWriter_fourcc(*'MP4V')
                 out = cv2.VideoWriter(movie_name, fourcc, 30.0,
                                       tuple([int(magnification*s) for s in mov.shape[1:][::-1]]))
->>>>>>> 2df0b468
             contours = []
             for a in self.A.T.toarray():
                 a = a.reshape(dims, order='F')
