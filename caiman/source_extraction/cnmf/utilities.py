#!/usr/bin/env python
# -*- coding: utf-8 -*-

""" A set of utilities, mostly for post-processing and visualization

We put arrays on disk as raw bytes, extending along the first dimension.
Alongside each array x we ensure the value x.dtype which stores the string
description of the array's dtype.

See Also:
------------

@url
.. image::
@author  epnev
"""
# \package caiman/dource_ectraction/cnmf
# \version   1.0
# \copyright GNU General Public License v2.0
# \date Created on Sat Sep 12 15:52:53 2015

from builtins import str
from builtins import range
from past.utils import old_div

import cv2
import h5py
import logging
import numpy as np
import os
import pylab as pl
import scipy
from scipy.sparse import spdiags, issparse, csc_matrix, csr_matrix
import scipy.ndimage.morphology as morph
from skimage.feature.peak import _get_high_intensity_peaks
import tifffile
from typing import List

from .initialization import greedyROI
from ...base.rois import com
from ...mmapping import parallel_dot_product, load_memmap
from ...utils.stats import df_percentile


def decimation_matrix(dims, sub):
    D = np.prod(dims)
    if sub == 2 and D <= 10000:  # faster for small matrices
        ind = np.arange(D) // 2 - \
            np.arange(dims[0], dims[0] + D) // (dims[0] * 2) * (dims[0] // 2) - \
            (dims[0] % 2) * (np.arange(D) % (2 * dims[0]) > dims[0]) * (np.arange(1, 1 + D) % 2)
    else:
        def create_decimation_matrix_bruteforce(dims, sub):
            dims_ds = tuple(1 + (np.array(dims) - 1) // sub)
            d_ds = np.prod(dims_ds)
            ds_matrix = np.eye(d_ds)
            ds_matrix = np.repeat(np.repeat(
                ds_matrix.reshape((d_ds,) + dims_ds, order='F'), sub, 1),
                sub, 2)[:, :dims[0], :dims[1]].reshape((d_ds, -1), order='F')
            ds_matrix /= ds_matrix.sum(1)[:, None]
            ds_matrix = csc_matrix(ds_matrix, dtype=np.float32)
            return ds_matrix
        tmp = create_decimation_matrix_bruteforce((dims[0], sub), sub).indices
        ind = np.concatenate([tmp] * (dims[1] // sub + 1))[:D] + \
            np.arange(D) // (dims[0] * sub) * ((dims[0] - 1) // sub + 1)
    data = 1. / np.unique(ind, return_counts=True)[1][ind]
    return csc_matrix((data, ind, np.arange(1 + D)), dtype=np.float32)


def peak_local_max(image, min_distance=1, threshold_abs=None,
                   threshold_rel=None, exclude_border=True, indices=True,
                   num_peaks=np.inf, footprint=None):
    """Find peaks in an image as coordinate list or boolean mask.

    Adapted from skimage to use opencv for speed.
    Replaced scipy.ndimage.maximum_filter by cv2.dilate.

    Peaks are the local maxima in a region of `2 * min_distance + 1`
    (i.e. peaks are separated by at least `min_distance`).

    If peaks are flat (i.e. multiple adjacent pixels have identical
    intensities), the coordinates of all such pixels are returned.

    If both `threshold_abs` and `threshold_rel` are provided, the maximum
    of the two is chosen as the minimum intensity threshold of peaks.

    Parameters
    ----------
    image : ndarray
        Input image.
    min_distance : int, optional
        Minimum number of pixels separating peaks in a region of `2 *
        min_distance + 1` (i.e. peaks are separated by at least
        `min_distance`).
        To find the maximum number of peaks, use `min_distance=1`.
    threshold_abs : float, optional
        Minimum intensity of peaks. By default, the absolute threshold is
        the minimum intensity of the image.
    threshold_rel : float, optional
        Minimum intensity of peaks, calculated as `max(image) * threshold_rel`.
    exclude_border : int, optional
        If nonzero, `exclude_border` excludes peaks from
        within `exclude_border`-pixels of the border of the image.
    indices : bool, optional
        If True, the output will be an array representing peak
        coordinates.  If False, the output will be a boolean array shaped as
        `image.shape` with peaks present at True elements.
    num_peaks : int, optional
        Maximum number of peaks. When the number of peaks exceeds `num_peaks`,
        return `num_peaks` peaks based on highest peak intensity.
    footprint : ndarray of bools, optional
        If provided, `footprint == 1` represents the local region within which
        to search for peaks at every point in `image`.  Overrides
        `min_distance` (also for `exclude_border`).

    Returns
    -------
    output : ndarray or ndarray of bools

        * If `indices = True`  : (row, column, ...) coordinates of peaks.
        * If `indices = False` : Boolean array shaped like `image`, with peaks
          represented by True values.

    Notes
    -----
    The peak local maximum function returns the coordinates of local peaks
    (maxima) in an image. A maximum filter is used for finding local maxima.
    This operation dilates the original image. After comparison of the dilated
    and original image, this function returns the coordinates or a mask of the
    peaks where the dilated image equals the original image.

    Examples
    --------
    >>> img1 = np.zeros((7, 7))
    >>> img1[3, 4] = 1
    >>> img1[3, 2] = 1.5
    >>> img1
    array([[ 0. ,  0. ,  0. ,  0. ,  0. ,  0. ,  0. ],
           [ 0. ,  0. ,  0. ,  0. ,  0. ,  0. ,  0. ],
           [ 0. ,  0. ,  0. ,  0. ,  0. ,  0. ,  0. ],
           [ 0. ,  0. ,  1.5,  0. ,  1. ,  0. ,  0. ],
           [ 0. ,  0. ,  0. ,  0. ,  0. ,  0. ,  0. ],
           [ 0. ,  0. ,  0. ,  0. ,  0. ,  0. ,  0. ],
           [ 0. ,  0. ,  0. ,  0. ,  0. ,  0. ,  0. ]])

    >>> peak_local_max(img1, min_distance=1)
    array([[3, 4],
           [3, 2]])

    >>> peak_local_max(img1, min_distance=2)
    array([[3, 2]])

    >>> img2 = np.zeros((20, 20, 20))
    >>> img2[10, 10, 10] = 1
    >>> peak_local_max(img2, exclude_border=0)
    array([[10, 10, 10]])

    """
    if type(exclude_border) == bool:
        exclude_border = min_distance if exclude_border else 0

    out = np.zeros_like(image, dtype=np.bool)

    if np.all(image == image.flat[0]):
        if indices is True:
            return np.empty((0, 2), np.int)
        else:
            return out

    # Non maximum filter
    if footprint is not None:
        # image_max = ndi.maximum_filter(image, footprint=footprint,
        #                                mode='constant')
        image_max = cv2.dilate(image, footprint=footprint, iterations=1)
    else:
        size = 2 * min_distance + 1
        # image_max = ndi.maximum_filter(image, size=size, mode='constant')
        image_max = cv2.dilate(image, cv2.getStructuringElement(
            cv2.MORPH_RECT, (size, size)), iterations=1)
    mask = image == image_max

    if exclude_border:
        # zero out the image borders
        for i in range(mask.ndim):
            mask = mask.swapaxes(0, i)
            remove = (footprint.shape[i] if footprint is not None
                      else 2 * exclude_border)
            mask[:remove // 2] = mask[-remove // 2:] = False
            mask = mask.swapaxes(0, i)

    # find top peak candidates above a threshold
    thresholds = []
    if threshold_abs is None:
        threshold_abs = image.min()
    thresholds.append(threshold_abs)
    if threshold_rel is not None:
        thresholds.append(threshold_rel * image.max())
    if thresholds:
        mask &= image > max(thresholds)

    # Select highest intensities (num_peaks)
    coordinates = _get_high_intensity_peaks(image, mask, num_peaks)

    if indices is True:
        return coordinates
    else:
        nd_indices = tuple(coordinates.T)
        out[nd_indices] = True
        return out


def dict_compare(d1, d2):
    d1_keys = set(d1.keys())
    d2_keys = set(d2.keys())
    intersect_keys = d1_keys.intersection(d2_keys)
    added = d1_keys - d2_keys
    removed = d2_keys - d1_keys
    modified = {o : (d1[o], d2[o]) for o in intersect_keys if np.any(d1[o] != d2[o])}
    same = set(o for o in intersect_keys if np.all(d1[o] == d2[o]))
    return added, removed, modified, same


def computeDFF_traces(Yr, A, C, bl, quantileMin=8, frames_window=200):
    extract_DF_F(Yr, A, C, bl, quantileMin, frames_window)


def extract_DF_F(Yr, A, C, bl, quantileMin=8, frames_window=200, block_size=400, dview=None):
    """ Compute DFF function from cnmf output.

     Disclaimer: it might be memory inefficient

    Args:
        Yr: ndarray (2D)
            movie pixels X time

        A: scipy.sparse.coo_matrix
            spatial components (from cnmf cnm.A)

        C: ndarray
            temporal components (from cnmf cnm.C)

        bl: ndarray
            baseline for each component (from cnmf cnm.bl)

        quantile_min: float
            quantile minimum of the

        frames_window: int
            number of frames for running quantile

    Returns:
        Cdf:
            the computed Calcium acitivty to the derivative of f

    See Also:
        ..image::docs/img/onlycnmf.png
    """
    nA = np.array(np.sqrt(A.power(2).sum(0)).T)
    A = scipy.sparse.coo_matrix(A / nA.T)
    C = C * nA
    bl = (bl * nA.T).squeeze()
    nA = np.array(np.sqrt(A.power(2).sum(0)).T)

    T = C.shape[-1]
    if 'memmap' in str(type(Yr)):
        if block_size >= 500:
            print('Forcing single thread for memory issues')
            dview_res = None
        else:
            print('Using thread. If memory issues set block_size larger than 500')
            dview_res = dview

        AY = parallel_dot_product(Yr, A, dview=dview_res, block_size=block_size,
                                  transpose=True).T
    else:
        AY = A.T.dot(Yr)

    bas_val = bl[None, :]
    Bas = np.repeat(bas_val, T, 0).T
    AA = A.T.dot(A)
    AA.setdiag(0)
    Cf = (C - Bas) * (nA**2)
    C2 = AY - AA.dot(C)

    if frames_window is None or frames_window > T:
        Df = np.percentile(C2, quantileMin, axis=1)
        C_df = Cf / Df[:, None]

    else:
        Df = scipy.ndimage.percentile_filter(
            C2, quantileMin, (frames_window, 1))
        C_df = Cf / Df

    return C_df

def detrend_df_f(A, b, C, f, YrA=None, quantileMin=8, frames_window=500, 
                 flag_auto=True, use_fast=False, detrend_only=False):
    """ Compute DF/F signal without using the original data.
    In general much faster than extract_DF_F

    Args:
        A: scipy.sparse.csc_matrix
            spatial components (from cnmf cnm.A)

        b: ndarray
            spatial background components

        C: ndarray
            temporal components (from cnmf cnm.C)

        f: ndarray
            temporal background components

        YrA: ndarray
            residual signals

        quantile_min: float
            quantile used to estimate the baseline (values in [0,100])

        frames_window: int
            number of frames for computing running quantile

        flag_auto: bool
            flag for determining quantile automatically

        use_fast: bool
            flag for u´sing approximate fast percentile filtering

        detrend_only: bool (False)
            flag for only subtracting baseline and not normalizing by it.
            Used in 1p data processing where baseline fluorescence cannot be
            determined.

    Returns:
        F_df:
            the computed Calcium acitivty to the derivative of f
    """

    if C is None:
        logging.warning("There are no components for DF/F extraction!")
        return None
    
    if b is None or f is None:
        b = np.zeros((A.shape[0], 1))
        f = np.zeros((1, C.shape[1]))
        logging.warning("Background components not present. Results should" +
                        " not be interpreted as DF/F normalized but only" +
                        " as detrended.")
        detrend_only = True
    if 'csc_matrix' not in str(type(A)):
        A = scipy.sparse.csc_matrix(A)
    if 'array' not in str(type(b)):
        b = b.toarray()
    if 'array' not in str(type(C)):
        C = C.toarray()
    if 'array' not in str(type(f)):
        f = f.toarray()

    nA = np.sqrt(np.ravel(A.power(2).sum(axis=0)))
    nA_mat = scipy.sparse.spdiags(nA, 0, nA.shape[0], nA.shape[0])
    nA_inv_mat = scipy.sparse.spdiags(1. / nA, 0, nA.shape[0], nA.shape[0])
    A = A * nA_inv_mat
    C = nA_mat * C
    if YrA is not None:
        YrA = nA_mat * YrA

    F = C + YrA if YrA is not None else C
    B = A.T.dot(b).dot(f)
    T = C.shape[-1]

    if flag_auto:
        data_prct, val = df_percentile(F[:, :frames_window], axis=1)
        if frames_window is None or frames_window > T:
            Fd = np.stack([np.percentile(f, prctileMin) for f, prctileMin in
                           zip(F, data_prct)])
            Df = np.stack([np.percentile(f, prctileMin) for f, prctileMin in
                           zip(B, data_prct)])
            if not detrend_only:
                F_df = (F - Fd[:, None]) / (Df[:, None] + Fd[:, None])
            else:
                F_df = F - Fd[:, None]
        else:
            if use_fast:
                Fd = np.stack([fast_prct_filt(f, level=prctileMin,
                                              frames_window=frames_window) for
                               f, prctileMin in zip(F, data_prct)])
                Df = np.stack([fast_prct_filt(f, level=prctileMin,
                                              frames_window=frames_window) for
                               f, prctileMin in zip(B, data_prct)])
            else:
                Fd = np.stack([scipy.ndimage.percentile_filter(
                    f, prctileMin, (frames_window)) for f, prctileMin in
                    zip(F, data_prct)])
                Df = np.stack([scipy.ndimage.percentile_filter(
                    f, prctileMin, (frames_window)) for f, prctileMin in
                    zip(B, data_prct)])
            if not detrend_only:
                F_df = (F - Fd) / (Df + Fd)
            else:
                F_df = F - Fd
    else:
        if frames_window is None or frames_window > T:
            Fd = np.percentile(F, quantileMin, axis=1)
            Df = np.percentile(B, quantileMin, axis=1)
            if not detrend_only:
                F_df = (F - Fd[:, None]) / (Df[:, None] + Fd[:, None])
            else:
                F_df = F - Fd[:, None]
        else:
            Fd = scipy.ndimage.percentile_filter(
                F, quantileMin, (frames_window, 1))
            Df = scipy.ndimage.percentile_filter(
                B, quantileMin, (frames_window, 1))
            if not detrend_only:
                F_df = (F - Fd) / (Df + Fd)
            else:
                F_df = F - Fd

    return F_df

def fast_prct_filt(input_data, level=8, frames_window=1000):
    """
    Fast approximate percentage filtering
    """

    data = np.atleast_2d(input_data).copy()
    T = np.shape(data)[-1]
    downsampfact = frames_window

    elm_missing = int(np.ceil(T * 1.0 / downsampfact)
                      * downsampfact - T)
    padbefore = int(np.floor(elm_missing / 2.))
    padafter = int(np.ceil(elm_missing / 2.))
    tr_tmp = np.pad(data.T, ((padbefore, padafter), (0, 0)), mode='reflect')
    numFramesNew, num_traces = np.shape(tr_tmp)
    #% compute baseline quickly

    tr_BL = np.reshape(tr_tmp, (downsampfact, int(numFramesNew / downsampfact),
                                num_traces), order='F')
    #import pdb
    #pdb.set_trace()
    tr_BL = np.percentile(tr_BL, level, axis=0)
    tr_BL = scipy.ndimage.zoom(np.array(tr_BL, dtype=np.float32),
                               [downsampfact, 1], order=3, mode='nearest',
                               cval=0.0, prefilter=True)

    if padafter == 0:
        data -= tr_BL.T
    else:
        data -= tr_BL[padbefore:-padafter].T

    return data.squeeze()
#%%
def detrend_df_f_auto(A, b, C, f, dims=None, YrA=None, use_annulus = True, 
                      dist1 = 7, dist2 = 5, frames_window=1000, 
                      use_fast = False):
    """
    Compute DF/F using an automated level of percentile filtering based on
    kernel density estimation.

    Args:
        A: scipy.sparse.csc_matrix
            spatial components (from cnmf cnm.A)

        b: ndarray
            spatial backgrounds

        C: ndarray
            temporal components (from cnmf cnm.C)

        f: ndarray
            temporal background components

        YrA: ndarray
            residual signals

        frames_window: int
            number of frames for running quantile

        use_fast: bool
            flag for using fast approximate percentile filtering

    Returns:
        F_df:
            the computed Calcium acitivty to the derivative of f
    """

    if 'csc_matrix' not in str(type(A)):
        A = scipy.sparse.csc_matrix(A)
    if 'array' not in str(type(b)):
        b = b.toarray()
    if 'array' not in str(type(C)):
        C = C.toarray()
    if 'array' not in str(type(f)):
        f = f.toarray()

    nA = np.sqrt(np.ravel(A.power(2).sum(axis=0)))
    nA_mat = scipy.sparse.spdiags(nA, 0, nA.shape[0], nA.shape[0])
    nA_inv_mat = scipy.sparse.spdiags(1. / nA, 0, nA.shape[0], nA.shape[0])
    A = A * nA_inv_mat
    C = nA_mat * C
    if YrA is not None:
        YrA = nA_mat * YrA

    F = C + YrA if YrA is not None else C
    K = A.shape[-1]
    A_ann = A.copy()

    if use_annulus:
        dist1 = 7
        dist2 = 5
        X, Y = np.meshgrid(np.arange(-dist1, dist1), np.arange(-dist1, dist1))
        R = np.sqrt(X**2+Y**2)
        R[R > dist1] = 0
        R[R < dist2] = 0
        R = R.astype('bool')

        for k in range(K):
            a = A[:, k].toarray().reshape(dims, order='F') > 0
            a2 = np.bitwise_xor(morph.binary_dilation(a, R), a)
            a2 = a2.astype(float).flatten(order='F')
            a2 /= np.sqrt(a2.sum())
            a2 = scipy.sparse.csc_matrix(a2)
            A_ann[:, k] = a2.T

    B = A_ann.T.dot(b).dot(f)
    T = C.shape[-1]

    data_prct, val = df_percentile(F[:, :frames_window], axis=1)

    if frames_window is None or frames_window > T:
        Fd = np.stack([np.percentile(f, prctileMin) for f, prctileMin in
                       zip(F, data_prct)])
        Df = np.stack([np.percentile(f, prctileMin) for f, prctileMin in
                       zip(B, data_prct)])
        F_df = (F - Fd[:, None]) / (Df[:, None] + Fd[:, None])
    else:
        if use_fast:
            Fd = np.stack([fast_prct_filt(f, level=prctileMin,
                                          frames_window=frames_window) for
                           f, prctileMin in zip(F, data_prct)])
            Df = np.stack([fast_prct_filt(f, level=prctileMin,
                                          frames_window=frames_window) for
                           f, prctileMin in zip(B, data_prct)])
        else:
            Fd = np.stack([scipy.ndimage.percentile_filter(
                f, prctileMin, (frames_window)) for f, prctileMin in
                zip(F, data_prct)])
            Df = np.stack([scipy.ndimage.percentile_filter(
                f, prctileMin, (frames_window)) for f, prctileMin in
                zip(B, data_prct)])
        F_df = (F - Fd) / (Df + Fd)

    return F_df

#%%


def manually_refine_components(Y, xxx_todo_changeme, A, C, Cn, thr=0.9, display_numbers=True,
                               max_number=None, cmap=None, **kwargs):
    """Plots contour of spatial components
     against a background image and allows to interactively add novel components by clicking with mouse

     Args:
         Y: ndarray
                   movie in 2D

         (dx,dy): tuple
                   dimensions of the square used to identify neurons (should be set to the galue of gsiz)

         A:   np.ndarray or sparse matrix
                   Matrix of Spatial components (d x K)

         Cn:  np.ndarray (2D)
                   Background image (e.g. mean, correlation)

         thr: scalar between 0 and 1
                   Energy threshold for computing contours (default 0.995)

         display_number:     Boolean
                   Display number of ROIs if checked (default True)

         max_number:    int
                   Display the number for only the first max_number components (default None, display all numbers)

         cmap:     string
                   User specifies the colormap (default None, default colormap)

     Returns:
         A: np.ndarray
             matrix A os estimated spatial component contributions

         C: np.ndarray
             array of estimated calcium traces
    """
    (dx, dy) = xxx_todo_changeme
    if issparse(A):
        A = np.array(A.todense())
    else:
        A = np.array(A)

    d1, d2 = np.shape(Cn)
    d, nr = np.shape(A)
    if max_number is None:
        max_number = nr

    x, y = np.mgrid[0:d1:1, 0:d2:1]

    pl.imshow(Cn, interpolation=None, cmap=cmap)
    cm = com(A, d1, d2)

    Bmat = np.zeros((np.minimum(nr, max_number), d1, d2))
    for i in range(np.minimum(nr, max_number)):
        indx = np.argsort(A[:, i], axis=None)[::-1]
        cumEn = np.cumsum(A[:, i].flatten()[indx]**2)
        cumEn /= cumEn[-1]
        Bvec = np.zeros(d)
        Bvec[indx] = cumEn
        Bmat[i] = np.reshape(Bvec, np.shape(Cn), order='F')

    T = np.shape(Y)[-1]

    pl.close()
    fig = pl.figure()
    ax = pl.gca()
    ax.imshow(Cn, interpolation=None, cmap=cmap,
              vmin=np.percentile(Cn[~np.isnan(Cn)], 1), vmax=np.percentile(Cn[~np.isnan(Cn)], 99))
    for i in range(np.minimum(nr, max_number)):
        pl.contour(y, x, Bmat[i], [thr])

    if display_numbers:
        for i in range(np.minimum(nr, max_number)):
            ax.text(cm[i, 1], cm[i, 0], str(i + 1))

    A3 = np.reshape(A, (d1, d2, nr), order='F')
    while True:
        pts = fig.ginput(1, timeout=0)

        if pts != []:
            print(pts)
            xx, yy = np.round(pts[0]).astype(np.int)
            coords_y = np.array(list(range(yy - dy, yy + dy + 1)))
            coords_x = np.array(list(range(xx - dx, xx + dx + 1)))
            coords_y = coords_y[(coords_y >= 0) & (coords_y < d1)]
            coords_x = coords_x[(coords_x >= 0) & (coords_x < d2)]
            a3_tiny = A3[coords_y[0]:coords_y[-1] +
                         1, coords_x[0]:coords_x[-1] + 1, :]
            y3_tiny = Y[coords_y[0]:coords_y[-1] +
                        1, coords_x[0]:coords_x[-1] + 1, :]

            dy_sz, dx_sz = np.shape(a3_tiny)[:-1]
            y2_tiny = np.reshape(y3_tiny, (dx_sz * dy_sz, T), order='F')
            a2_tiny = np.reshape(a3_tiny, (dx_sz * dy_sz, nr), order='F')
            y2_res = y2_tiny - a2_tiny.dot(C)

            y3_res = np.reshape(y2_res, (dy_sz, dx_sz, T), order='F')
            a__, c__, center__, b_in__, f_in__ = greedyROI(
                y3_res, nr=1, gSig=[np.floor(old_div(dx_sz, 2)), np.floor(old_div(dy_sz, 2))], gSiz=[dx_sz, dy_sz])

            a_f = np.zeros((d, 1))
            idxs = np.meshgrid(coords_y, coords_x)
            a_f[np.ravel_multi_index(
                idxs, (d1, d2), order='F').flatten()] = a__

            A = np.concatenate([A, a_f], axis=1)
            C = np.concatenate([C, c__], axis=0)
            indx = np.argsort(a_f, axis=None)[::-1]
            cumEn = np.cumsum(a_f.flatten()[indx]**2)
            cumEn /= cumEn[-1]
            Bvec = np.zeros(d)
            Bvec[indx] = cumEn
            bmat = np.reshape(Bvec, np.shape(Cn), order='F')
            pl.contour(y, x, bmat, [thr])
            pl.pause(.01)

        elif pts == []:
            break

        nr += 1
        A3 = np.reshape(A, (d1, d2, nr), order='F')

    return A, C

def app_vertex_cover(A):
    """ Finds an approximate vertex cover for a symmetric graph with adjacency matrix A.

    Args:
        A:  boolean 2d array (K x K)
            Adjacency matrix. A is boolean with diagonal set to 0

    Returns:
        L:   A vertex cover of A

    Authors:
    Eftychios A. Pnevmatikakis, Simons Foundation, 2015
    """

    L = []
    while A.any():
        nz = np.nonzero(A)[0]          # find non-zero edges
        u = nz[np.random.randint(0, len(nz))]
        A[u, :] = False
        A[:, u] = False
        L.append(u)

    return np.asarray(L)


def update_order(A, new_a=None, prev_list=None, method='greedy'):
    '''Determines the update order of the temporal components given the spatial
    components by creating a nest of random approximate vertex covers

     Args:
         A:    np.ndarray
              matrix of spatial components (d x K)
         new_a: sparse array
              spatial component that is added, in order to efficiently update the orders in online scenarios
         prev_list: list of list
              orders from previous iteration, you need to pass if new_a is not None

     Returns:
         O:  list of sets
             list of subsets of components. The components of each subset can be updated in parallel
         lo: list
             length of each subset

    Written by Eftychios A. Pnevmatikakis, Simons Foundation, 2015
    '''
    K = np.shape(A)[-1]
    if new_a is None and prev_list is None:

        if method is 'greedy':
            prev_list, count_list = update_order_greedy(A, flag_AA=False)
        else:
            prev_list, count_list = update_order_random(A, flag_AA=False)
        return prev_list, count_list

    else:

        if new_a is None or prev_list is None:
            raise Exception(
                'In the online update order you need to provide both new_a and prev_list')

        counter = 0

        AA = A.T.dot(new_a)
        for group in prev_list:
            if AA[list(group)].sum() == 0:
                group.append(K)
                counter += 1
                break

        if counter == 0:
            if prev_list is not None:
                prev_list = list(prev_list)
                prev_list.append([K])

        count_list = [len(gr) for gr in prev_list]

        return prev_list, count_list

def order_components(A, C):
    """Order components based on their maximum temporal value and size

    Args:
        A:  sparse matrix (d x K)
            spatial components

        C:  matrix or np.ndarray (K x T)
            temporal components

    Returns:
        A_or:  np.ndarray
            ordered spatial components

        C_or:  np.ndarray
            ordered temporal components

        srt:   np.ndarray
            sorting mapping
    """

    A = np.array(A.todense())
    nA2 = np.sqrt(np.sum(A**2, axis=0))
    K = len(nA2)
    A = np.array(np.matrix(A) * spdiags(old_div(1, nA2), 0, K, K))
    nA4 = np.sum(A**4, axis=0)**0.25
    C = np.array(spdiags(nA2, 0, K, K) * np.matrix(C))
    mC = np.ndarray.max(np.array(C), axis=1)
    srt = np.argsort(nA4 * mC)[::-1]
    A_or = A[:, srt] * spdiags(nA2[srt], 0, K, K)
    C_or = spdiags(old_div(1., nA2[srt]), 0, K, K) * (C[srt, :])

    return A_or, C_or, srt

def update_order_random(A, flag_AA=True):
    """Determies the update order of temporal components using
    randomized partitions of non-overlapping components
    """

    K = np.shape(A)[-1]
    if flag_AA:
        AA = A.copy()
    else:
        AA = A.T.dot(A)

    AA.setdiag(0)
    F = (AA) > 0
    F = F.toarray()
    rem_ind = np.arange(K)
    O = []
    lo = []
    while len(rem_ind) > 0:
        L = np.sort(app_vertex_cover(F[rem_ind, :][:, rem_ind]))
        if L.size:
            ord_ind = set(rem_ind) - set(rem_ind[L])
            rem_ind = rem_ind[L]
        else:
            ord_ind = set(rem_ind)
            rem_ind = []

        O.append(ord_ind)
        lo.append(len(ord_ind))

    return O[::-1], lo[::-1]


def update_order_greedy(A, flag_AA=True):
    """Determines the update order of the temporal components

    this, given the spatial components using a greedy method
    Basically we can update the components that are not overlapping, in parallel

    Args:
        A:  sparse crc matrix
            matrix of spatial components (d x K)
        OR:
            A.T.dot(A) matrix (d x d) if flag_AA = true

        flag_AA: boolean (default true)

     Returns:
         parllcomp:   list of sets
             list of subsets of components. The components of each subset can be updated in parallel

         len_parrllcomp:  list
             length of each subset

    Author:
        Eftychios A. Pnevmatikakis, Simons Foundation, 2017
    """
    K = np.shape(A)[-1]
    parllcomp:List = []
    for i in range(K):
        new_list = True
        for ls in parllcomp:
            if flag_AA:
                if A[i, ls].nnz == 0:
                    ls.append(i)
                    new_list = False
                    break
            else:
                if (A[:, i].T.dot(A[:, ls])).nnz == 0:
                    ls.append(i)
                    new_list = False
                    break

        if new_list:
            parllcomp.append([i])
    len_parrllcomp = [len(ls) for ls in parllcomp]
    return parllcomp, len_parrllcomp
#%%


def compute_residuals(Yr_mmap_file, A_, b_, C_, f_, dview=None, block_size=1000, num_blocks_per_run=5):
    '''compute residuals from memory mapped file and output of CNMF
        Args:
            A_,b_,C_,f_:
                from CNMF

            block_size: int
                number of pixels processed together

            num_blocks_per_run: int
                nnumber of parallel blocks processes

        Returns:
            YrA: ndarray
                residuals per neuron
    '''
    if not ('sparse' in str(type(A_))):
        A_ = scipy.sparse.coo_matrix(A_)

    Ab = scipy.sparse.hstack((A_, b_)).tocsc()

    Cf = np.vstack((C_, f_))

    nA = np.ravel(Ab.power(2).sum(axis=0))

    if 'mmap' in str(type(Yr_mmap_file)):
        YA = parallel_dot_product(Yr_mmap_file, Ab, dview=dview, block_size=block_size,
                                  transpose=True, num_blocks_per_run=num_blocks_per_run) * scipy.sparse.spdiags(old_div(1., nA), 0, Ab.shape[-1], Ab.shape[-1])
    else:
        YA = (Ab.T.dot(Yr_mmap_file)).T * \
            spdiags(old_div(1., nA), 0, Ab.shape[-1], Ab.shape[-1])

    AA = ((Ab.T.dot(Ab)) * scipy.sparse.spdiags(old_div(1., nA),
                                                0, Ab.shape[-1], Ab.shape[-1])).tocsr()

    return (YA - (AA.T.dot(Cf)).T)[:, :A_.shape[-1]].T

def normalize_AC(A, C, YrA, b, f, neurons_sn):
    """ Normalize to unit norm A and b
    Args:
        A,C,Yr,b,f:
            outputs of CNMF
    """
    if 'sparse' in str(type(A)):
        nA = np.ravel(np.sqrt(A.power(2).sum(0)))
    else:
        nA = np.ravel(np.sqrt((A**2).sum(0)))

    if A is not None:
        A /= nA

    if C is not None:
        C = np.array(C)
        C *= nA[:, None]

    if YrA is not None:
        YrA = np.array(YrA)
        YrA *= nA[:, None]

    if b is not None:
        if issparse(b):
            nB = np.ravel(np.sqrt(b.power(2).sum(0)))
            b = csc_matrix(b)
            for k, i in enumerate(b.indptr[:-1]):
                b.data[i:b.indptr[k + 1]] /= nB[k]
        else:
            nB = np.ravel(np.sqrt((b**2).sum(0)))
            b = np.atleast_2d(b)
            b /= nB
        if issparse(f):
            f = csr_matrix(f)
            for k, i in enumerate(f.indptr[:-1]):
                f.data[i:f.indptr[k + 1]] *= nB[k]
        else:
            f = np.atleast_2d(f)
            f *= nB[:, np.newaxis]

    if neurons_sn is not None:
        neurons_sn *= nA

    return csc_matrix(A), C, YrA, b, f, neurons_sn


def get_file_size(file_name, var_name_hdf5='mov'):
    """ Computes the dimensions of a file or a list of files without loading
    it/them in memory. An exception is thrown if the files have FOVs with
    different sizes
        Args:
            file_name: str or list
                locations of file(s) in memory

            var_name_hdf5: 'str'
                if loading from hdf5 name of the variable to load

        Returns:
            dims: list
                dimensions of FOV

            T: list
                number of timesteps in each file
    """
    if isinstance(file_name, str):
        if os.path.exists(file_name):
            _, extension = os.path.splitext(file_name)[:2]
            extension = extension.lower()
            if extension == '.tif' or extension == '.tiff':
                tffl = tifffile.TiffFile(file_name)
                siz = tffl.series[0].shape
                T, dims = siz[0], siz[1:]
            elif extension == '.avi':
                cap = cv2.VideoCapture(file_name)
                dims = [0, 0]
                try:
                    T = int(cap.get(cv2.CAP_PROP_FRAME_COUNT))
                    dims[0] = int(cap.get(cv2.CAP_PROP_FRAME_WIDTH))
                    dims[1] = int(cap.get(cv2.CAP_PROP_FRAME_HEIGHT))
                except():
                    print('Roll back to opencv 2')
                    T = int(cap.get(cv2.cv.CV_CAP_PROP_FRAME_COUNT))
                    dims[0] = int(cap.get(cv2.cv.CV_CAP_PROP_FRAME_WIDTH))
                    dims[1] = int(cap.get(cv2.cv.CV_CAP_PROP_FRAME_HEIGHT))
            elif extension == '.mmap':
                filename = os.path.split(file_name)[-1]
                Yr, dims, T = load_memmap(os.path.join(
                        os.path.split(file_name)[0], filename))
            elif extension in ('.h5', '.hdf5', '.nwb'):
                with h5py.File(file_name, "r") as f:
                    kk = list(f.keys())
                    if len(kk) == 1:
                        siz = f[kk[0]].shape
                    elif var_name_hdf5 in f:
                        if extension == '.nwb':
<<<<<<< HEAD
                            siz = f[var_name_hdf5]['data'].shape  
=======
                            siz = f[var_name_hdf5]['data'].shape
>>>>>>> 6fb4f853
                        else:
                            siz = f[var_name_hdf5].shape
                    else:
                        logging.error('The file does not contain a variable' +
                                      'named {0}'.format(var_name_hdf5))
                        raise Exception('Variable not found. Use one of the above')
                T, dims = siz[0], siz[1:]
            else:
                raise Exception('Unknown file type')
        else:
            raise Exception('File not found!')
    elif isinstance(file_name, list):
        if len(file_name) == 1:
            dims, T = get_file_size(file_name[0], var_name_hdf5=var_name_hdf5)
        else:
            dims, T = zip(*[get_file_size(fn, var_name_hdf5=var_name_hdf5)
                for fn in file_name])
            if len(list(set(dims))) > 1:
                raise Exception("Files have different FOV sizes.")
            else:
                dims = dims[0]
    else:
        raise Exception('Unknown input type')
    return dims, T<|MERGE_RESOLUTION|>--- conflicted
+++ resolved
@@ -1003,11 +1003,7 @@
                         siz = f[kk[0]].shape
                     elif var_name_hdf5 in f:
                         if extension == '.nwb':
-<<<<<<< HEAD
-                            siz = f[var_name_hdf5]['data'].shape  
-=======
                             siz = f[var_name_hdf5]['data'].shape
->>>>>>> 6fb4f853
                         else:
                             siz = f[var_name_hdf5].shape
                     else:
