--- conflicted
+++ resolved
@@ -52,7 +52,7 @@
     list_conxcomp = np.asarray(list_conxcomp_initial).T
 
     if list_conxcomp.ndim > 1:
-        cor = np.zeros((np.shape(list_conxcomp)[1], 1))
+        cor = np.zeros((list_conxcomp.shape[1], 1))
         for i in range(np.size(cor)):
             fm = np.where(list_conxcomp[:, i])[0]
             for j1 in range(np.size(fm)):
@@ -194,52 +194,8 @@
     if R is None:
         R = np.zeros_like(C)
 
-<<<<<<< HEAD
-    [d, t] = np.shape(Y)
+    d, t = Y.shape
     p = temporal_params['p']
-=======
-    d, t = Y.shape
-
-    # find graph of overlapping spatial components
-    A_corr = scipy.sparse.triu(A.T * A)
-    A_corr.setdiag(0)
-    A_corr = A_corr.tocsc()
-    FF2 = A_corr > 0
-    C_corr = scipy.sparse.lil_matrix(A_corr.shape)
-    for ii in range(nr):
-        overlap_indices = A_corr[ii, :].nonzero()[1]
-        if len(overlap_indices) > 0:
-            # we chesk the correlation of the calcium traces for each overlapping components
-            corr_values = [scipy.stats.pearsonr(C[ii, :], C[jj, :])[
-                0] for jj in overlap_indices]
-            C_corr[ii, overlap_indices] = corr_values
-
-    FF1 = (C_corr + C_corr.T) > thr
-    FF3 = FF1.multiply(FF2)
-
-    nb, connected_comp = csgraph.connected_components(
-        FF3)  # % extract connected components
-
-    p = temporal_params['p']
-    list_conxcomp_initial = []
-    for i in range(nb):  # we list them
-        if np.sum(connected_comp == i) > 1:
-            list_conxcomp_initial.append((connected_comp == i).T)
-    list_conxcomp = np.asarray(list_conxcomp_initial).T
-
-    if list_conxcomp.ndim > 1:
-        cor = np.zeros((list_conxcomp.shape[1], 1))
-        for i in range(np.size(cor)):
-            fm = np.where(list_conxcomp[:, i])[0]
-            for j1 in range(np.size(fm)):
-                for j2 in range(j1 + 1, np.size(fm)):
-                    cor[i] = cor[i] + C_corr[fm[j1], fm[j2]]
-        if np.size(cor) > 1:
-            # we get the size (indices)
-            ind = np.argsort(np.squeeze(cor))[::-1]
-        else:
-            ind = [0]
->>>>>>> bd18f10b
 
     merged_ROIs = get_ROIs_to_merge(A, C, thr=thr)[0]
     nbmrg = min(len(merged_ROIs), mx)   # number of merging operations
