--- conflicted
+++ resolved
@@ -158,11 +158,7 @@
         A_in = caiman.utils.stats.csc_column_remove(A_in, list(ff))
         C = np.delete(C, list(ff), 0)
         # update indices
-<<<<<<< HEAD
-        ind_list = list(range(nr+nb-np.size(ff)))
-=======
-        ind_list = list(range(nr - np.size(ff)))
->>>>>>> bd18f10b
+        ind_list = list(range(nr + nb - np.size(ff)))
         for i in ff:
             ind_list.insert(i, 0)
         ind_list = np.array(ind_list, dtype=int)
@@ -1056,17 +1052,13 @@
             px = (np.sum(dist_indicator, axis=1) > 0)
             not_px = ~px
 
-<<<<<<< HEAD
             n_bytes = np.sum(not_px) * Y.shape[1] * 4
             n_bytes_avail = psutil.virtual_memory().available / 4
             in_memory = n_bytes < n_bytes_avail
 
-            if nb>1:
+            if nb > 1:
                 if in_memory:
                     logging.info('estimating f using NMF')
-=======
-            if nb > 1:
->>>>>>> bd18f10b
                     f = NMF(nb, init='nndsvda').fit(np.maximum(Y[not_px, :], 0)).components_
                 else:
                     # fit NMF in chunks, have to implement manually because we don't want to load
@@ -1091,8 +1083,7 @@
             C = np.maximum(csr_matrix(dist_indicator_av.T).dot(
                 Y) - dist_indicator_av.T.dot(b).dot(f), 0)
             A_in = scipy.sparse.coo_matrix(A_in.astype(np.float32))
-<<<<<<< HEAD
-            nr, _ = np.shape(C)  # number of neurons
+            nr, _ = C.shape  # number of neurons
             ind2_ = []
             for iid_ in dist_indicator:
                 if scipy.sparse.issparse(iid_):
@@ -1102,11 +1093,6 @@
                     ind2_.append(np.hstack((comps, nr + np.arange(f.shape[0]))))
                 else:
                     ind2_.append([])
-=======
-            nr, _ = C.shape  # number of neurons
-            ind2_ = [np.hstack((np.where(iid_)[0], nr + np.arange(f.shape[0])))
-                     if np.size(np.where(iid_)[0]) > 0 else [] for iid_ in dist_indicator]
->>>>>>> bd18f10b
 
     else:
         if C is None:
