--- conflicted
+++ resolved
@@ -888,12 +888,8 @@
 
 
 def plot_contours(A, Cn, thr=None, thr_method='max', maxthr=0.2, nrgthr=0.9, display_numbers=True, max_number=None,
-<<<<<<< HEAD
-                  cmap=None, swap_dim=False, color='w', vmin=None, vmax=None, coordinates=None, **kwargs):
-=======
                   cmap=None, swap_dim=False, colors='w', vmin=None, vmax=None, coordinates=None,
                   contour_args={}, number_args={}, **kwargs):
->>>>>>> 2df0b468
     """Plots contour of spatial components against a background image and returns their coordinates
 
      Args:
@@ -963,11 +959,7 @@
         v = c['coordinates']
         c['bbox'] = [np.floor(np.nanmin(v[:, 1])), np.ceil(np.nanmax(v[:, 1])),
                      np.floor(np.nanmin(v[:, 0])), np.ceil(np.nanmax(v[:, 0]))]
-<<<<<<< HEAD
-        pl.plot(*v.T, c=color, **kwargs)
-=======
         pl.plot(*v.T, c=colors, **contour_args)
->>>>>>> 2df0b468
 
     if display_numbers:
         d1, d2 = np.shape(Cn)
@@ -977,16 +969,9 @@
             max_number = A.shape[1]
         for i in range(np.minimum(nr, max_number)):
             if swap_dim:
-<<<<<<< HEAD
-                ax.text(cm[i, 0], cm[i, 1], str(i + 1), color=color)
-            else:
-                ax.text(cm[i, 1], cm[i, 0], str(i + 1), color=color)
-
-=======
                 ax.text(cm[i, 0], cm[i, 1], str(i + 1), color=colors, **number_args)
             else:
                 ax.text(cm[i, 1], cm[i, 0], str(i + 1), color=colors, **number_args)
->>>>>>> 2df0b468
     return coordinates
 
 def plot_shapes(Ab, dims, num_comps=15, size=(15, 15), comps_per_row=None,
