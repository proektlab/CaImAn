#!/usr/bin/env python

""" pure utilities (other)

generally useful functions for CaImAn

See Also
------------
https://docs.python.org/3/library/urllib.request.htm

"""

#\package Caiman/utils
#\version   1.0
#\bug
#\warning
#\copyright GNU General Public License v2.0
#\date Created on Tue Jun 30 21:01:17 2015
#\author: andrea giovannucci
#\namespace utils
#\pre none

import cv2
import h5py
<<<<<<< HEAD
import multiprocessing
=======
import logging
import matplotlib.pyplot as plt
>>>>>>> 548a12d4
import numpy as np
import os
import pickle
import scipy
from scipy.ndimage.filters import gaussian_filter
from tifffile import TiffFile
from typing import Any, Dict, List, Tuple, Union

try:
    cv2.setNumThreads(0)
except:
    pass

from urllib.request import urlopen

from ..external.cell_magic_wand import cell_magic_wand
from ..source_extraction.cnmf.spatial import threshold_components
from caiman.paths import caiman_datadir

#%%


def download_demo(name:str='Sue_2x_3000_40_-46.tif', save_folder:str='') -> str:
    """download a file from the file list with the url of its location


    using urllib, you can add you own name and location in this global parameter

        Args:
            name: str
                the path of the file correspondong to a file in the filelist (''Sue_2x_3000_40_-46.tif' or 'demoMovieJ.tif')
    
            save_folder: str
                folder inside ./example_movies to which the files will be saved. Will be created if it doesn't exist
        Returns:
            Path of the saved file
    Raise:
        WrongFolder Exception
    """

    #\bug
    #\warning

    file_dict = {'Sue_2x_3000_40_-46.tif': 'https://caiman.flatironinstitute.org/~neuro/caiman_downloadables/Sue_2x_3000_40_-46.tif',
                 'demoMovieJ.tif': 'https://caiman.flatironinstitute.org/~neuro/caiman_downloadables/demoMovieJ.tif',
                 'demo_behavior.h5': 'https://caiman.flatironinstitute.org/~neuro/caiman_downloadables/demo_behavior.h5',
                 'Tolias_mesoscope_1.hdf5': 'https://caiman.flatironinstitute.org/~neuro/caiman_downloadables/Tolias_mesoscope_1.hdf5',
                 'Tolias_mesoscope_2.hdf5': 'https://caiman.flatironinstitute.org/~neuro/caiman_downloadables/Tolias_mesoscope_2.hdf5',
                 'Tolias_mesoscope_3.hdf5': 'https://caiman.flatironinstitute.org/~neuro/caiman_downloadables/Tolias_mesoscope_3.hdf5',
                 'data_endoscope.tif': 'https://caiman.flatironinstitute.org/~neuro/caiman_downloadables/data_endoscope.tif'}
    #          ,['./example_movies/demoMovie.tif','https://caiman.flatironinstitute.org/~neuro/caiman_downloadables/demoMovie.tif']]
    base_folder = os.path.join(caiman_datadir(), 'example_movies')
    if os.path.exists(base_folder):
        if not os.path.isdir(os.path.join(base_folder, save_folder)):
            os.makedirs(os.path.join(base_folder, save_folder))
        path_movie = os.path.join(base_folder, save_folder, name)
        if not os.path.exists(path_movie):
            url = file_dict[name]
            logging.info(f"downloading {name} with urllib")
            logging.info(f"GET {url} HTTP/1.1")
            try:
                f = urlopen(url)
            except:
                logging.info(f"Trying to set user agent to download demo")
                from urllib.request import Request
                req = Request(url, headers={'User-Agent': 'Mozilla/5.0'})
                f = urlopen(req)
                
                
            data = f.read()
            with open(path_movie, "wb") as code:
                code.write(data)
        else:
            logging.info("File " + str(name) + " already downloaded")
    else:
        raise Exception('Cannot find the example_movies folder in your caiman_datadir - did you make one with caimanmanager.py?')
    return path_movie

def val_parse(v):
    """parse values from si tags into python objects if possible from si parse

     Args:
         v: si tags

     Returns:
        v: python object

    """

    try:
        return eval(v)
    except:
        if v == 'true':
            return True
        elif v == 'false':
            return False
        elif v == 'NaN':
            return np.nan
        elif v == 'inf' or v == 'Inf':
            return np.inf
        else:
            return v


def si_parse(imd:str) -> Dict:
    """parse image_description field embedded by scanimage from get image description

     Args:
         imd: image description

    Returns:
        imd: the parsed description

    """

    imddata:Any = imd.split('\n')
    imddata = [i for i in imddata if '=' in i]
    imddata = [i.split('=') for i in imddata]
    imddata = [[ii.strip(' \r') for ii in i] for i in imddata]
    imddata = {i[0]: val_parse(i[1]) for i in imddata}
    return imddata


def get_image_description_SI(fname:str) -> List:
    """Given a tif file acquired with Scanimage it returns a dictionary containing the information in the image description field

     Args:
         fname: name of the file
     Returns:
        image_description: information of the image
    """

    image_descriptions = []

    tf = TiffFile(fname)

    for idx, pag in enumerate(tf.pages):
        if idx % 1000 == 0:
            logging.debug(idx) # progress report to the user
        field = pag.tags['image_description'].value

        image_descriptions.append(si_parse(field))

    return image_descriptions


#%% Generate data
def gen_data(dims:Tuple[int,int]=(48, 48), N:int=10, sig:Tuple[int,int]=(3, 3), tau:float=1., noise:float=.3, T:int=2000,
             framerate:int=30, firerate:float=.5, seed:int=3, cmap:bool=False, truncate:float=np.exp(-2),
             difference_of_Gaussians:bool=True, fluctuating_bkgrd:List=[50, 300]) -> Tuple[np.ndarray, np.ndarray, np.ndarray, np.ndarray, np.ndarray, np.ndarray, np.ndarray, Tuple[int, int]]:
    bkgrd = 10  # fluorescence baseline
    np.random.seed(seed)
    boundary = 4
    M = int(N * 1.5)
    # centers = boundary + (np.array(GeneralizedHalton(2, seed).get(M)) *
    #                       (np.array(dims) - 2 * boundary)).astype('uint16')
    centers = boundary + (np.random.rand(M, 2) *
                          (np.array(dims) - 2 * boundary)).astype('uint16')
    trueA = np.zeros(dims + (M,), dtype='float32')
    for i in range(M):
        trueA[tuple(centers[i]) + (i,)] = 1.
    if difference_of_Gaussians:
        q = .75
        for n in range(M):
            s = (.67 + .33 * np.random.rand(2)) * np.array(sig)
            tmp = gaussian_filter(trueA[:, :, n], s)
            trueA[:, :, n] = np.maximum(tmp - gaussian_filter(trueA[:, :, n], q * s) *
                                        q**2 * (.2 + .6 * np.random.rand()), 0)

    else:
        for n in range(M):
            s = [ss * (.75 + .25 * np.random.rand()) for ss in sig]
            trueA[:, :, n] = gaussian_filter(trueA[:, :, n], s)
    trueA = trueA.reshape((-1, M), order='F')
    trueA *= (trueA >= trueA.max(0) * truncate)
    trueA /= np.linalg.norm(trueA, 2, 0)
    keep = np.ones(M, dtype=bool)
    overlap = trueA.T.dot(trueA) - np.eye(M)
    while keep.sum() > N:
        keep[np.argmax(overlap * np.outer(keep, keep)) % M] = False
    trueA = trueA[:, keep]
    trueS = np.random.rand(N, T) < firerate / float(framerate)
    trueS[:, 0] = 0
    for i in range(N // 2):
        trueS[i, :500 + i * T // N * 2 // 3] = 0
    trueC = trueS.astype('float32')
    for i in range(N):
        # * (.9 + .2 * np.random.rand())))
        gamma = np.exp(-1. / (tau * framerate))
        for t in range(1, T):
            trueC[i, t] += gamma * trueC[i, t - 1]

    if fluctuating_bkgrd:
        K = np.array([[np.exp(-(i - j)**2 / 2. / fluctuating_bkgrd[0]**2)
                       for i in range(T)] for j in range(T)])
        ch = np.linalg.cholesky(K + 1e-10 * np.eye(T))
        truef = 1e-2 * ch.dot(np.random.randn(T)).astype('float32') / bkgrd
        truef -= truef.mean()
        truef += 1
        K = np.array([[np.exp(-(i - j)**2 / 2. / fluctuating_bkgrd[1]**2)
                       for i in range(dims[0])] for j in range(dims[0])])
        ch = np.linalg.cholesky(K + 1e-10 * np.eye(dims[0]))
        trueb = 3 * 1e-2 * \
            np.outer(
                *ch.dot(np.random.randn(dims[0], 2)).T).ravel().astype('float32')
        trueb -= trueb.mean()
        trueb += 1
    else:
        truef = np.ones(T, dtype='float32')
        trueb = np.ones(np.prod(dims), dtype='float32')
    trueb *= bkgrd
    Yr = np.outer(trueb, truef) + noise * np.random.randn(
        * (np.prod(dims), T)).astype('float32') + trueA.dot(trueC)

    if cmap:
        import caiman as cm
        Y = np.reshape(Yr, dims + (T,), order='F')
        Cn = cm.local_correlations(Y)
        plt.figure(figsize=(20, 3))
        plt.plot(trueC.T)
        plt.figure(figsize=(20, 3))
        plt.plot((trueA.T.dot(Yr - bkgrd) / np.sum(trueA**2, 0).reshape(-1, 1)).T)
        plt.figure(figsize=(12, 4))
        plt.subplot(131)
        plt.scatter(*centers[keep].T[::-1], c='g')
        plt.scatter(*centers[~keep].T[::-1], c='r')
        plt.imshow(Y[:T // 10 * 10].reshape(dims +
                                            (T // 10, 10)).mean(-1).max(-1), cmap=cmap)
        plt.title('Max')
        plt.subplot(132)
        plt.scatter(*centers[keep].T[::-1], c='g')
        plt.scatter(*centers[~keep].T[::-1], c='r')
        plt.imshow(Y.mean(-1), cmap=cmap)
        plt.title('Mean')
        plt.subplot(133)
        plt.scatter(*centers[keep].T[::-1], c='g')
        plt.scatter(*centers[~keep].T[::-1], c='r')
        plt.imshow(Cn, cmap=cmap)
        plt.title('Correlation')
        plt.show()
    return Yr, trueC, trueS, trueA, trueb, truef, centers, dims # XXX dims is always the same as passed into the function?


#%%
def save_object(obj, filename:str) -> None:
    with open(filename, 'wb') as output:
        pickle.dump(obj, output, pickle.HIGHEST_PROTOCOL)


def load_object(filename:str) -> Any:
    with open(filename, 'rb') as input_obj:
        obj = pickle.load(input_obj)
    return obj
#%%
def apply_magic_wand(A, gSig, dims, A_thr=None, coms=None, dview=None,
                     min_frac=0.7, max_frac=1.0, roughness=2, zoom_factor=1,
                     center_range=2) -> np.ndarray:
    """ Apply cell magic Wand to results of CNMF to ease matching with labels

    Args:
        A:
            output of CNMF
    
        gSig: tuple
            input of CNMF (half neuron size)
    
        A_thr:
            thresholded version of A
    
        coms:
            centers of the magic wand
    
        dview:
            for parallelization
    
        min_frac:
            fraction of minimum of gSig to take as minimum size
    
        max_frac:
            multiplier of maximum of gSig to take as maximum size

    Returns:
        masks: ndarray
            binary masks
    """

    if (A_thr is None) and (coms is None):
        import pdb
        pdb.set_trace()
        A_thr = threshold_components(
                        A.tocsc()[:], dims, medw=None, thr_method='max',
                        maxthr=0.2, nrgthr=0.99, extract_cc=True,se=None,
                        ss=None, dview=dview)>0

        coms = [scipy.ndimage.center_of_mass(mm.reshape(dims, order='F')) for
                mm in A_thr.T]

    if coms is None:
        coms = [scipy.ndimage.center_of_mass(mm.reshape(dims, order='F')) for
                mm in A_thr.T]

    min_radius = np.round(np.min(gSig)*min_frac).astype(np.int)
    max_radius = np.round(max_frac*np.max(gSig)).astype(np.int)


    params = []
    for idx in range(A.shape[-1]):
        params.append([A.tocsc()[:,idx].toarray().reshape(dims, order='F'),
            coms[idx], min_radius, max_radius, roughness, zoom_factor, center_range])

    logging.debug(len(params))

    if dview is not None:
        masks = np.array(list(dview.map(cell_magic_wand_wrapper, params)))
    else:
        masks = np.array(list(map(cell_magic_wand_wrapper, params)))

    return masks

def cell_magic_wand_wrapper(params):
      a, com, min_radius, max_radius, roughness, zoom_factor, center_range = params
      msk = cell_magic_wand(a, com, min_radius, max_radius, roughness,
                            zoom_factor, center_range)
      return msk
#%% From https://codereview.stackexchange.com/questions/120802/recursively-save-python-dictionaries-to-hdf5-files-using-h5py


def save_dict_to_hdf5(dic:Dict, filename:str) -> None:
    ''' Save dictionary to hdf5 file
    Args:
        dic: dictionary
            input (possibly nested) dictionary
        filename: str
            file name to save the dictionary to (in hdf5 format for now)
    '''

    with h5py.File(filename, 'w') as h5file:
        recursively_save_dict_contents_to_group(h5file, '/', dic)

def load_dict_from_hdf5(filename:str) -> Dict:
    ''' Load dictionary from hdf5 file

    Args:
        filename: str
            input file to load
    Returns:
        dictionary
    '''

    with h5py.File(filename, 'r') as h5file:
        return recursively_load_dict_contents_from_group(h5file, '/')


def recursively_save_dict_contents_to_group(h5file:h5py.File, path:str, dic:Dict) -> None:
    '''
    Args:
        h5file: hdf5 object
            hdf5 file where to store the dictionary
        path: str
            path within the hdf5 file structure
        dic: dictionary
            dictionary to save
    '''
    # argument type checking
    if not isinstance(dic, dict):
        raise ValueError("must provide a dictionary")

    if not isinstance(path, str):
        raise ValueError("path must be a string")

    if not isinstance(h5file, h5py._hl.files.File):
        raise ValueError("must be an open h5py file")

    # save items to the hdf5 file
    for key, item in dic.items():
        key = str(key)

        if key == 'g':
            logging.info(key + ' is an object type')
            item = np.array(list(item))
        if key == 'g_tot':
            item = np.asarray(item, dtype=np.float)
        if key in ['groups', 'idx_tot', 'ind_A', 'Ab_epoch','coordinates','loaded_model', 'optional_outputs','merged_ROIs']:
            logging.info(['groups', 'idx_tot', 'ind_A', 'Ab_epoch', 'coordinates', 'loaded_model', 'optional_outputs', 'merged_ROIs',
                   '** not saved'])
            continue

        if isinstance(item, list):
            item = np.array(item)
        if not isinstance(key, str):
            raise ValueError("dict keys must be strings to save to hdf5")
        # save strings, numpy.int64, numpy.int32, and numpy.float64 types
        if isinstance(item, (np.int64, np.int32, np.float64, str, np.float, float, np.float32,int)):
            h5file[path + key] = item
            if not h5file[path + key].value == item:
                raise ValueError('The data representation in the HDF5 file does not match the original dict.')
        # save numpy arrays
        elif isinstance(item, np.ndarray):
            try:
                h5file[path + key] = item
            except:
                item = np.array(item).astype('|S32')
                h5file[path + key] = item
            if not np.array_equal(h5file[path + key].value, item):
                raise ValueError('The data representation in the HDF5 file does not match the original dict.')
        # save dictionaries
        elif isinstance(item, dict):
            recursively_save_dict_contents_to_group(h5file, path + key + '/', item)
        elif 'sparse' in str(type(item)):
            logging.info(key + ' is sparse ****')
            h5file[path + key + '/data'] = item.tocsc().data
            h5file[path + key + '/indptr'] = item.tocsc().indptr
            h5file[path + key + '/indices'] = item.tocsc().indices
            h5file[path + key + '/shape'] = item.tocsc().shape
        # other types cannot be saved and will result in an error
        elif item is None or key == 'dview':
            h5file[path + key] = 'NoneType'
        elif key in ['dims','medw', 'sigma_smooth_snmf', 'dxy', 'max_shifts', 'strides', 'overlaps', 'gSig']:
            logging.info(key + ' is a tuple ****')
            h5file[path + key] = np.array(item)
        elif type(item).__name__ in ['CNMFParams', 'Estimates']: # parameter object
            recursively_save_dict_contents_to_group(h5file, path + key + '/', item.__dict__)
        else:
            raise ValueError("Cannot save %s type for key '%s'." % (type(item), key))


def recursively_load_dict_contents_from_group(h5file:h5py.File, path:str) -> Dict:
    '''load dictionary from hdf5 object
    Args:
        h5file: hdf5 object
            object where dictionary is stored
        path: str
            path within the hdf5 file
    '''

    ans:Dict = {}
    for key, item in h5file[path].items():

        if isinstance(item, h5py._hl.dataset.Dataset):
            val_set = np.nan
            if isinstance(item.value, str):
                if item.value == 'NoneType':
                    ans[key] = None
                else:
                    ans[key] = item.value
            elif key in ['dims', 'medw', 'sigma_smooth_snmf', 'dxy', 'max_shifts', 'strides', 'overlaps']:

                if type(item.value) == np.ndarray:
                    ans[key] = tuple(item.value)
                else:
                    ans[key] = item.value
            else:
                if type(item.value) == np.bool_:
                    ans[key] = bool(item.value)
                else:
                    ans[key] = item.value

        elif isinstance(item, h5py._hl.group.Group):
            if key == 'A':
                data =  item[path + key + '/data']
                indices = item[path + key + '/indices']
                indptr = item[path + key + '/indptr']
                shape = item[path + key + '/shape']
                ans[key] = scipy.sparse.csc_matrix((data[:], indices[:],
                    indptr[:]), shape[:])
            else:
                ans[key] = recursively_load_dict_contents_from_group(h5file, path + key + '/')
    return ans


def fun(f, q_in, q_out):
    while True:
        i, x = q_in.get()
        if i is None:
            break
        q_out.put((i, f(x)))


def parmap(f, X, nprocs=multiprocessing.cpu_count()):
    q_in = multiprocessing.Queue(1)
    q_out = multiprocessing.Queue()

    proc = [multiprocessing.Process(target=fun, args=(f, q_in, q_out))
            for _ in range(nprocs)]
    for p in proc:
        p.daemon = True
        p.start()

    sent = [q_in.put((i, x)) for i, x in enumerate(X)]
    [q_in.put((None, None)) for _ in range(nprocs)]
    res = [q_out.get() for _ in range(len(sent))]

    [p.join() for p in proc]

    return [x for i, x in sorted(res)]<|MERGE_RESOLUTION|>--- conflicted
+++ resolved
@@ -22,12 +22,9 @@
 
 import cv2
 import h5py
-<<<<<<< HEAD
 import multiprocessing
-=======
 import logging
 import matplotlib.pyplot as plt
->>>>>>> 548a12d4
 import numpy as np
 import os
 import pickle
