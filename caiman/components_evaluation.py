--- conflicted
+++ resolved
@@ -277,13 +277,8 @@
         os.environ["KERAS_BACKEND"] = "tensorflow"
         model_from_json = caiman.keras.models.model_from_json
         use_keras = True
-<<<<<<< HEAD
-        logging.info('Using Keras')
+        logger.info('Using Keras')
     else:
-=======
-        logger.info('Using Keras')
-    except (ModuleNotFoundError):
->>>>>>> 7c72e86f
         use_keras = False
         logger.info('Using Tensorflow')
 
