import cv2
import numpy as np
import pyqtgraph as pg
import scipy
from pyqtgraph import FileDialog
from pyqtgraph.Qt import QtGui
from pyqtgraph.parametertree import Parameter, ParameterTree

import caiman as cm
from caiman.source_extraction.cnmf.cnmf import load_CNMF
from caiman.source_extraction.cnmf.params import CNMFParams

# Always start by initializing Qt (only once per application)
app = QtGui.QApplication([])

try:
    cv2.setNumThreads(1)
except:
    print('Open CV is naturally single threaded')

try:
    if __IPYTHON__:
        print(1)
        # this is used for debugging purposes only. allows to reload classes
        # when changed
        get_ipython().magic('load_ext autoreload')
        get_ipython().magic('autoreload 2')
except NameError:
    print('Not launched under iPython')


def make_color_img(img, gain=255, min_max=None,out_type=np.uint8):
    if min_max is None:
        min_ = img.min()
        max_ = img.max()
    else:
        min_, max_ = min_max    
        
    img = (img-min_)/(max_-min_)*gain
    img = img.astype(out_type)
    img = np.dstack([img]*3)
    return img


F = FileDialog()

# load object saved by CNMF
<<<<<<< HEAD
# cnm_obj = load_CNMF('/Users/agiovann/caiman_data/example_movies/memmap__d1_60_d2_80_d3_1_order_C_frames_2000_save.hdf5')
fpath = F.getOpenFileName(caption='Load CNMF Object', filter='HDF5 (*.h5 *.hdf5);;NWB (*.nwb)')[0]
cnm_obj = load_CNMF(fpath)

# movie
# mov = cm.load('/Users/agiovann/caiman_data/example_movies/memmap__d1_60_d2_80_d3_1_order_C_frames_2000_.mmap')
if fpath[-3:] == 'nwb':
    mov = cm.load(cnm_obj.mmap_file, var_name_hdf5='acquisition/TwoPhotonSeries')
else:
    mov = cm.load(cnm_obj.mmap_file)
# load summary image
# Cn = cm.load('/Users/agiovann/caiman_data/example_movies/memmap__d1_60_d2_80_d3_1_order_C_frames_2000__Cn.tif')
estimates = cnm_obj.estimates
params_obj = cnm_obj.params
=======
CNMF_filename = F.getOpenFileName(caption='Load CNMF Object',filter='*.*5')[0]
cnm_obj = load_CNMF(CNMF_filename)

# load movie
if not os.path.exists(cnm_obj.mmap_file):
    M = FileDialog()
    cnm_obj.mmap_file = M.getOpenFileName(caption='Load memory mapped file', filter='*.mmap')[0]

mov = cm.load(cnm_obj.mmap_file)
min_mov = np.min(mov)
max_mov = np.max(mov)

# load summary image
Cn = cnm_obj.estimates.Cn
>>>>>>> 892eec95

if not hasattr(estimates, 'Cn'):
    estimates.Cn = cm.local_correlations(mov, swap_dim=False)

min_mov = np.min(mov)
max_mov = np.max(mov)

min_mov_denoise = np.min(estimates.A.dot(estimates.C))
max_mov_denoise = np.max(estimates.A.dot(estimates.C))
background_num = -1
neuron_selected = False
nr_index = 0

min_background = np.min(estimates.b, axis=0)*np.min(estimates.f, axis=1)
max_background = np.max(estimates.b, axis=0)*np.max(estimates.f, axis=1)


if not hasattr(estimates, 'accepted_list'):
    # if estimates.discarded_components.A.shape[-1] > 0:
    #     estimates.restore_discarded_components()
    estimates.accepted_list = np.array([], dtype=np.int)
    estimates.rejected_list = np.array([], dtype=np.int)
    estimates.img_components = estimates.A.toarray().reshape((estimates.dims[0], estimates.dims[1], -1), order='F').transpose([2,0,1])
    estimates.cms = np.array([scipy.ndimage.measurements.center_of_mass(comp) for comp in estimates.img_components])
    estimates.idx_components = np.arange(estimates.nr)
    estimates.idx_components_bad = np.array([])
    estimates.background_image = make_color_img(estimates.Cn)
    # Generate image data
    estimates.img_components /= estimates.img_components.max(axis=(1, 2))[:, None, None]
    estimates.img_components *= 255
    estimates.img_components = estimates.img_components.astype(np.uint8)
 

def draw_contours_overall(md):
    if md is "reset":
        draw_contours()
    elif md is "neurons":
        if neuron_selected is True:
            #if a specific neuron has been selected, only one contour should be changed while thrshcomp_line is changing
            if nr_index is 0:
                #if user does not start to move through the frames
                draw_contours_update(estimates.background_image, img)
                draw_contours_update(comp2_scaled, img2)
            else:
                draw_contours_update(raw_mov_scaled, img)
                draw_contours_update(frame_denoise_scaled, img2)
        else: 
            #if no specific neuron has been selected, all the contours are changing
            draw_contours() 
    else:
        #md is "background":
        return
        

def draw_contours():
    global thrshcomp_line, estimates, img
    bkgr_contours = estimates.background_image.copy()
    
    if len(estimates.idx_components) > 0:
        contours = [cv2.findContours(cv2.threshold(img, np.int(thrshcomp_line.value()), 255, 0)[1], cv2.RETR_TREE,
                                     cv2.CHAIN_APPROX_SIMPLE)[0] for img in estimates.img_components[estimates.idx_components]]
        SNRs = np.array(estimates.r_values)
        iidd = np.array(estimates.idx_components)
        
        idx1 = np.where(SNRs[iidd] < 0.1)[0]
        idx2 = np.where((SNRs[iidd] >= 0.1) &
                        (SNRs[iidd] < 0.25))[0]
        idx3 = np.where((SNRs[iidd] >= 0.25) &
                        (SNRs[iidd] < 0.5))[0]
        idx4 = np.where((SNRs[iidd] >= 0.5) &
                        (SNRs[iidd] < 0.75))[0]
        idx5 = np.where((SNRs[iidd] >= 0.75) &
                        (SNRs[iidd] < 0.9))[0]
        idx6 = np.where(SNRs[iidd] >= 0.9)[0]

        cv2.drawContours(bkgr_contours, sum([contours[jj] for jj in idx1], []), -1, (255, 0, 0), 1)
        cv2.drawContours(bkgr_contours, sum([contours[jj] for jj in idx2], []), -1, (0, 255, 0), 1)
        cv2.drawContours(bkgr_contours, sum([contours[jj] for jj in idx3], []), -1, (0, 0, 255), 1)
        cv2.drawContours(bkgr_contours, sum([contours[jj] for jj in idx4], []), -1, (255, 255, 0), 1)
        cv2.drawContours(bkgr_contours, sum([contours[jj] for jj in idx5], []), -1, (255, 0, 255), 1)
        cv2.drawContours(bkgr_contours, sum([contours[jj] for jj in idx6], []), -1, (0, 255, 255), 1)
    
    img.setImage(bkgr_contours, autoLevels=False)
# pg.setConfigOptions(imageAxisOrder='row-major')
    

def draw_contours_update(cf, im):
    global thrshcomp_line, estimates
    curFrame = cf.copy()
    
    if len(estimates.idx_components) > 0:
        contours = [cv2.findContours(cv2.threshold(img, np.int(thrshcomp_line.value()), 255, 0)[1], cv2.RETR_TREE,
                                     cv2.CHAIN_APPROX_SIMPLE)[0] for img in estimates.img_components[estimates.idx_components]]
        SNRs = np.array(estimates.r_values)
        iidd = np.array(estimates.idx_components)

        idx1 = np.where(SNRs[iidd] < 0.1)[0]
        idx2 = np.where((SNRs[iidd] >= 0.1) &
                        (SNRs[iidd] < 0.25))[0]
        idx3 = np.where((SNRs[iidd] >= 0.25) &
                        (SNRs[iidd] < 0.5))[0]
        idx4 = np.where((SNRs[iidd] >= 0.5) &
                        (SNRs[iidd] < 0.75))[0]
        idx5 = np.where((SNRs[iidd] >= 0.75) &
                        (SNRs[iidd] < 0.9))[0]
        idx6 = np.where(SNRs[iidd] >= 0.9)[0]
        
        if min_dist_comp in idx1:
            cv2.drawContours(curFrame, contours[min_dist_comp], -1, (255, 0, 0), 1)
        if min_dist_comp in idx2:
            cv2.drawContours(curFrame, contours[min_dist_comp], -1, (0, 255, 0), 1)
        if min_dist_comp in idx3:
            cv2.drawContours(curFrame, contours[min_dist_comp], -1, (0, 0, 255), 1)
        if min_dist_comp in idx4:
            cv2.drawContours(curFrame, contours[min_dist_comp], -1, (255, 255, 0), 1)
        if min_dist_comp in idx5:
            cv2.drawContours(curFrame, contours[min_dist_comp], -1, (255, 0, 255), 1)
        if min_dist_comp in idx6:
            cv2.drawContours(curFrame, contours[min_dist_comp], -1, (0, 255, 255), 1)
    
    im.setImage(curFrame, autoLevels=False)




#%%


## Define a top-level widget to hold everything
w = QtGui.QWidget()

## Create some widgets to be placed inside
btn = QtGui.QPushButton('press me')
text = QtGui.QLineEdit('enter text')
win = pg.GraphicsLayoutWidget()
win.setMaximumWidth(300)
win.setMinimumWidth(200)
hist = pg.HistogramLUTItem() # Contrast/color control
win.addItem(hist)
p1 =  pg.PlotWidget()
p2 =  pg.PlotWidget()
p3 =  pg.PlotWidget()
t = ParameterTree()
t_action = ParameterTree()
action_layout = QtGui.QGridLayout()


## Create a grid layout to manage the widgets size and position
layout = QtGui.QGridLayout()
w.setLayout(layout)

# A plot area (ViewBox + axes) for displaying the image
#p1 = win.addPlot(title="Image here")
# Item for displaying image data
img = pg.ImageItem()
p1.addItem(img)

img2 = pg.ImageItem()
p3.addItem(img2)

hist.setImageItem(img)

# Draggable line for setting isocurve level
thrshcomp_line = pg.InfiniteLine(angle=0, movable=True, pen='g')
hist.vb.addItem(thrshcomp_line)
hist.vb.setMouseEnabled(y=False) # makes user interaction a little easier
thrshcomp_line.setValue(100)
thrshcomp_line.setZValue(1000) # bring iso line above contrast controls


## Add widgets to the layout in their proper positions
layout.addWidget(win, 1, 0)   # text edit goes in middle-left
layout.addWidget(p3, 0, 2)   # text edit goes in middle-left

layout.addWidget(t, 0, 0)   # button goes in upper-left
layout.addWidget(t_action, 1, 2)  # list widget goes in bottom-left
layout.addWidget(p1, 0, 1)  # plot goes on right side, spanning 2 rows
layout.addWidget(p2, 1, 1)  # plot goes on right side, spanning 2 rows


#enable only horizontal zoom for the traces component
p2.setMouseEnabled(x=True, y=False)


draw_contours()

hist.setLevels(estimates.background_image.min(), estimates.background_image.max())


# Another plot area for displaying ROI data
#win.nextRow()
#p2 = win.addPlot(colspan=2)
p2.setMaximumHeight(250)
#win.resize(800, 800)
#win.show()


# set position and scale of image
img.scale(1, 1)
# img.translate(-50, 0)

# zoom to fit imageo
p1.autoRange()


mode = "reset"
p2.setTitle("mode: %s" % (mode))

thrshcomp_line.sigDragged.connect(lambda: draw_contours_overall(mode))


def imageHoverEvent(event):
    #Show the position, pixel, and value under the mouse cursor.
    global x,y,i,j,val
    pos = event.pos()
    i, j = pos.y(), pos.x()
    i = int(np.clip(i, 0, estimates.background_image.shape[0] - 1))
    j = int(np.clip(j, 0, estimates.background_image.shape[1] - 1))
    val = estimates.background_image[i, j, 0]
    ppos = img.mapToParent(pos)
    x, y = ppos.x(), ppos.y()

# Monkey-patch the image to use our custom hover function.
# This is generally discouraged (you should subclass ImageItem instead),
# but it works for a very simple use like this.
img.hoverEvent = imageHoverEvent



def mouseClickEvent(event):
    global mode
    global x,y,i,j,val

    pos = img.mapFromScene(event.pos())
    x = int(pos.x())
    y = int(pos.y())
    
    if x < 0 or x > mov.shape[1] or y < 0 or y > mov.shape[2]:
        # if the user click outside of the movie, do nothing and jump out of the function
        return

    i, j = pos.y(), pos.x()
    i = int(np.clip(i, 0, estimates.background_image.shape[0] - 1))
    j = int(np.clip(j, 0, estimates.background_image.shape[1] - 1))
    val = estimates.background_image[i, j, 0]
    
    if mode is "neurons":
        show_neurons_clicked()
    
p1.mousePressEvent = mouseClickEvent


#A general rule in Qt is that if you override one mouse event handler, you must override all of them.
def release(event):
    pass

p1.mouseReleaseEvent = release

def move(event):
    pass

p1.mouseMoveEvent = move 




## PARAMS
params = [{'name': 'min_cnn_thr', 'type': 'float', 'value': 0.99, 'limits': (0, 1),'step':0.01},
            {'name': 'cnn_lowest', 'type': 'float', 'value': 0.1, 'limits': (0, 1),'step':0.01},
            {'name': 'rval_thr', 'type': 'float', 'value': 0.85, 'limits': (-1, 1),'step':0.01},
            {'name': 'rval_lowest', 'type': 'float', 'value': -1, 'limits': (-1, 1),'step':0.01},
            {'name': 'min_SNR', 'type': 'float', 'value': 2, 'limits': (0, 20),'step':0.1},
            {'name': 'SNR_lowest', 'type': 'float', 'value': 0, 'limits': (0, 20),'step':0.1},
            {'name': 'RESET', 'type': 'action'},
            {'name': 'SHOW BACKGROUND', 'type': 'action'},
            {'name': 'SHOW NEURONS', 'type': 'action'}
            ]
    
## Create tree of Parameter objects
pars = Parameter.create(name='params', type='group', children=params) 


params_action = [{'name': 'Filter components', 'type': 'bool', 'value': True, 'tip': "Filter components"},          
                 {'name': 'View components', 'type': 'list', 'values': ['All','Accepted',
                                                       'Rejected', 'Unassigned'], 'value': 'All'},
                 {'name': 'ADD GROUP', 'type': 'action'},
                 {'name': 'REMOVE GROUP', 'type': 'action'},
                 {'name': 'ADD SINGLE', 'type': 'action'},
                 {'name': 'REMOVE SINGLE', 'type': 'action'},
                 {'name': 'SAVE OBJECT', 'type': 'action'}
                 ]


pars_action = Parameter.create(name='params_action', type='group', children=params_action) 
   
t_action.setParameters(pars_action, showTop=False)
t_action.setWindowTitle('Parameter Action')


def reset_button():
    global mode
    mode = "reset"
    p2.setTitle("mode: %s" % (mode))
    #clear the upper right image
    zeros = np.asarray([ [0] * 80 for _ in range(60)])
    img2.setImage(make_color_img(zeros), autoLevels=False)
    draw_contours()
    

pars.param('RESET').sigActivated.connect(reset_button)


def show_background_button():
    global bg_vline, min_background, max_background, background_num
    global mode, background_first_frame_scaled
    #clear thhe upper right image
    zeros = np.asarray([ [0] * 80 for _ in range(60)])
    img2.setImage(make_color_img(zeros), autoLevels=False)
    
    background_num = (background_num + 1) % estimates.f.shape[0]
    mode = "background"
    p2.setTitle("mode: %s %d" % (mode,background_num))

    # display the first frame of the background
    background_first_frame = estimates.b[:,background_num].reshape(estimates.dims, order='F')
    min_background_first_frame = np.min(background_first_frame)
    max_background_first_frame = np.max(background_first_frame)
    background_first_frame_scaled = make_color_img(background_first_frame, min_max=(min_background_first_frame, max_background_first_frame))
    img.setImage(background_first_frame_scaled,autoLevels=False)
    
    # draw the trace and the infinite line
    trace_background = estimates.f[background_num]
    p2.plot(trace_background, clear=True)
    bg_vline = pg.InfiniteLine(angle = 90, movable = True)
    p2.addItem(bg_vline, ignoreBounds=True)
    bg_vline.setValue(0)
    bg_vline.sigPositionChanged.connect(show_background_update)
    

def show_background_update():
    global bg_index, min_background, max_background, background_scaled
    bg_index = int(bg_vline.value())
    if bg_index > -1 and bg_index < estimates.f.shape[-1]:
        # upper left component scrolls through the frames of the background
        background = estimates.b[:,background_num].dot(estimates.f[background_num,bg_index]).reshape(estimates.dims, order='F')
        background_scaled = make_color_img(background, min_max=(min_background[background_num], max_background[background_num]))
        img.setImage(background_scaled,autoLevels=False)

pars.param('SHOW BACKGROUND').sigActivated.connect(show_background_button)





def show_neurons_button():
    global mode, neuron_selected
    mode = "neurons"
    neuron_selected = False
    p2.setTitle("mode: %s" % (mode))
    #clear the upper right image
    zeros = np.asarray([ [0] * 80 for _ in range(60)])
    img2.setImage(make_color_img(zeros), autoLevels=False)



def show_neurons_clicked():
    global nr_vline, nr_index
    global x,y,i,j,val,min_dist_comp,contour_single, neuron_selected, comp2_scaled
    neuron_selected = True
    distances = np.sum(((x,y)-estimates.cms[estimates.idx_components])**2, axis=1)**0.5
    min_dist_comp = np.argmin(distances)
    contour_all =[cv2.threshold(img, np.int(thrshcomp_line.value()), 255, 0)[1] for img in estimates.img_components[estimates.idx_components]]
    contour_single = contour_all[min_dist_comp] 
    
    # draw the traces (lower left component)
    estimates.components_to_plot = estimates.idx_components[min_dist_comp]
    p2.plot(estimates.C[estimates.components_to_plot] + estimates.YrA[estimates.components_to_plot], clear=True)   
    
    # plot img (upper left component)
    img.setImage(estimates.background_image, autoLevels=False)
    draw_contours_update(estimates.background_image, img)
    # plot img2 (upper right component)
    comp2 = np.multiply(estimates.Cn, contour_single > 0)
    comp2_scaled = make_color_img(comp2, min_max=(np.min(comp2), np.max(comp2)))
    img2.setImage(comp2_scaled,autoLevels=False)
    draw_contours_update(comp2_scaled, img2)
    # set title for the upper two components
    p3.setTitle("pos: (%0.1f, %0.1f)  component: %d  value: %g dist:%f" % (x, y, estimates.components_to_plot,
                                                                            val, distances[min_dist_comp]))
    p1.setTitle("pos: (%0.1f, %0.1f)  component: %d  value: %g dist:%f" % (x, y, estimates.components_to_plot,
                                                                           val, distances[min_dist_comp]))
    # draw the infinite line
    nr_vline = pg.InfiniteLine(angle=90, movable=True)
    p2.addItem(nr_vline, ignoreBounds=True)
    nr_vline.setValue(0)
    nr_vline.sigPositionChanged.connect(show_neurons_update)
    nr_index = 0


def show_neurons_update():
    global nr_index, frame_denoise_scaled, estimates, raw_mov_scaled
    global min_mov, max_mov, min_mov_denoise, max_mov_denoise
    if neuron_selected is False:
        return
    nr_index = int(nr_vline.value())
    if nr_index > 0 and nr_index < mov[:,0,0].shape[0]:
        # upper left compoenent scrolls through the raw movie        
        raw_mov = mov[nr_index,:,:]
        raw_mov_scaled = make_color_img(raw_mov, min_max=(min_mov,max_mov))
        img.setImage(raw_mov_scaled, autoLevels=False)
        draw_contours_update(raw_mov_scaled, img)
        # upper right component scrolls through the denoised movie
        frame_denoise = estimates.A[:,estimates.idx_components].dot(estimates.C[estimates.idx_components,nr_index]).reshape(estimates.dims, order='F')
        frame_denoise_scaled = make_color_img(frame_denoise, min_max=(min_mov_denoise,max_mov_denoise))
        img2.setImage(frame_denoise_scaled,autoLevels=False)
        draw_contours_update(frame_denoise_scaled, img2)
        

pars.param('SHOW NEURONS').sigActivated.connect(show_neurons_button)







def add_group():
    estimates.accepted_list = np.union1d(estimates.accepted_list,estimates.idx_components)
    estimates.rejected_list = np.setdiff1d(estimates.rejected_list,estimates.idx_components)
    change(None, None)

pars_action.param('ADD GROUP').sigActivated.connect(add_group)

def remove_group():
    estimates.rejected_list = np.union1d(estimates.rejected_list,estimates.idx_components)
    estimates.accepted_list = np.setdiff1d(estimates.accepted_list,estimates.idx_components)
    change(None, None)
    
pars_action.param('REMOVE GROUP').sigActivated.connect(remove_group)

def add_single():
    estimates.accepted_list = np.union1d(estimates.accepted_list,estimates.components_to_plot)
    estimates.rejected_list = np.setdiff1d(estimates.rejected_list,estimates.components_to_plot)
    change(None, None)
    
pars_action.param('ADD SINGLE').sigActivated.connect(add_single)

def remove_single():
    estimates.rejected_list = np.union1d(estimates.rejected_list,estimates.components_to_plot)
    estimates.accepted_list = np.setdiff1d(estimates.accepted_list,estimates.components_to_plot)
    change(None, None)
    
pars_action.param('REMOVE SINGLE').sigActivated.connect(remove_single)

def save_object():
    print('Saving')
    
    ffll = F.getSaveFileName(filter='*.hdf5')
    print(ffll[0])
    cnm_obj.estimates = estimates
    cnm_obj.save(ffll[0])

pars_action.param('SAVE OBJECT').sigActivated.connect(save_object)

    
def action_pars_activated(param, changes):  
    change(None, None)
    
pars_action.sigTreeStateChanged.connect(action_pars_activated)


## If anything changes in the tree, print a message
def change(param, changes):
    global estimates, pars, pars_action
    set_par = pars.getValues()
    if pars_action.param('Filter components').value():
        for keyy in set_par.keys():
            params_obj.quality.update({keyy: set_par[keyy][0]})
    else:
            params_obj.quality.update({'cnn_lowest': .1,
                                       'min_cnn_thr': 0.99,
                                       'rval_thr': 0.85,
                                       'rval_lowest': -1,
                                       'min_SNR': 2,
                                       'SNR_lowest': 0})
    estimates.filter_components(mov, params_obj, dview=None,
                                select_mode=pars_action.param('View components').value())
    if mode is "background":
        return
    else:
        draw_contours()                
    
pars.sigTreeStateChanged.connect(change)

change(None, None) # set params to default
t.setParameters(pars, showTop=False)
t.setWindowTitle('Parameter Quality')

## END PARAMS    

## Display the widget as a new window
w.show()

## Start the Qt event loop
app.exec_()
<|MERGE_RESOLUTION|>--- conflicted
+++ resolved
@@ -35,7 +35,7 @@
         max_ = img.max()
     else:
         min_, max_ = min_max    
-        
+
     img = (img-min_)/(max_-min_)*gain
     img = img.astype(out_type)
     img = np.dstack([img]*3)
@@ -45,46 +45,33 @@
 F = FileDialog()
 
 # load object saved by CNMF
-<<<<<<< HEAD
-# cnm_obj = load_CNMF('/Users/agiovann/caiman_data/example_movies/memmap__d1_60_d2_80_d3_1_order_C_frames_2000_save.hdf5')
 fpath = F.getOpenFileName(caption='Load CNMF Object', filter='HDF5 (*.h5 *.hdf5);;NWB (*.nwb)')[0]
 cnm_obj = load_CNMF(fpath)
 
 # movie
-# mov = cm.load('/Users/agiovann/caiman_data/example_movies/memmap__d1_60_d2_80_d3_1_order_C_frames_2000_.mmap')
+if not os.path.exists(cnm_obj.mmap_file):
+    M = FileDialog()
+    cnm_obj.mmap_file = M.getOpenFileName(caption='Load memory mapped file', filter='*.mmap')[0]
+
 if fpath[-3:] == 'nwb':
     mov = cm.load(cnm_obj.mmap_file, var_name_hdf5='acquisition/TwoPhotonSeries')
 else:
     mov = cm.load(cnm_obj.mmap_file)
-# load summary image
-# Cn = cm.load('/Users/agiovann/caiman_data/example_movies/memmap__d1_60_d2_80_d3_1_order_C_frames_2000__Cn.tif')
+
 estimates = cnm_obj.estimates
 params_obj = cnm_obj.params
-=======
-CNMF_filename = F.getOpenFileName(caption='Load CNMF Object',filter='*.*5')[0]
-cnm_obj = load_CNMF(CNMF_filename)
-
-# load movie
-if not os.path.exists(cnm_obj.mmap_file):
-    M = FileDialog()
-    cnm_obj.mmap_file = M.getOpenFileName(caption='Load memory mapped file', filter='*.mmap')[0]
-
-mov = cm.load(cnm_obj.mmap_file)
+
 min_mov = np.min(mov)
 max_mov = np.max(mov)
 
-# load summary image
-Cn = cnm_obj.estimates.Cn
->>>>>>> 892eec95
 
 if not hasattr(estimates, 'Cn'):
     estimates.Cn = cm.local_correlations(mov, swap_dim=False)
-
-min_mov = np.min(mov)
-max_mov = np.max(mov)
-
-min_mov_denoise = np.min(estimates.A.dot(estimates.C))
-max_mov_denoise = np.max(estimates.A.dot(estimates.C))
+Cn = estimates.Cn
+
+
+min_mov_denoise = np.min(estimates.A)*estimates.C.min()
+max_mov_denoise = np.max(estimates.A)*estimates.C.max()
 background_num = -1
 neuron_selected = False
 nr_index = 0
@@ -133,7 +120,7 @@
 def draw_contours():
     global thrshcomp_line, estimates, img
     bkgr_contours = estimates.background_image.copy()
-    
+
     if len(estimates.idx_components) > 0:
         contours = [cv2.findContours(cv2.threshold(img, np.int(thrshcomp_line.value()), 255, 0)[1], cv2.RETR_TREE,
                                      cv2.CHAIN_APPROX_SIMPLE)[0] for img in estimates.img_components[estimates.idx_components]]
