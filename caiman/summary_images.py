#!/usr/bin/env python

"""
functions that creates image from a video file

Primarily intended for plotting, returns correlation images ( local or max )
"""

import cv2
import logging
import numpy as np
from scipy.ndimage import convolve, generate_binary_structure
from scipy.sparse import coo_matrix
from typing import Any, Optional

import caiman
import caiman.base.movies
from caiman.source_extraction.cnmf.pre_processing import get_noise_fft

def max_correlation_image(Y, bin_size: int = 1000, eight_neighbours: bool = True, swap_dim: bool = True) -> np.ndarray:
    """Computes the max-correlation image for the input dataset Y with bin_size

    Args:
        Y:  np.ndarray (3D or 4D)
            Input movie data in 3D or 4D format

        bin_size: scalar (integer)
             Length of bin_size (if last bin is smaller than bin_size < 2 bin_size is increased to impose uniform bins)

        eight_neighbours: Boolean
            Use 8 neighbors if true, and 4 if false for 3D data (default = True)
            Use 6 neighbors for 4D data, irrespectively

        swap_dim: Boolean
            True indicates that time is listed in the last axis of Y (matlab format)
            and moves it in the front

    Returns:
        Cn: d1 x d2 [x d3] matrix,
            max correlation image
    """
    logger = logging.getLogger("caiman")

    if swap_dim:
        Y = np.transpose(Y, tuple(np.hstack((Y.ndim - 1, list(range(Y.ndim))[:-1]))))

    T = Y.shape[0]
    if T <= bin_size:
        Cn_bins = local_correlations_fft(Y, eight_neighbours=eight_neighbours, swap_dim=False)
        return Cn_bins
    else:
        if T % bin_size < bin_size / 2.:
            bin_size = T // (T // bin_size)

        n_bins = T // bin_size
        Cn_bins = np.zeros(((n_bins,) + Y.shape[1:]))
        for i in range(n_bins):
            Cn_bins[i] = local_correlations_fft(Y[i * bin_size:(i + 1) * bin_size],
                                                eight_neighbours=eight_neighbours,
                                                swap_dim=False)
            logger.debug(i * bin_size)

        Cn = np.max(Cn_bins, axis=0)
        return Cn

def local_correlations_fft(Y,
                           eight_neighbours: bool = True,
                           swap_dim: bool = True,
                           opencv: bool = True,
                           rolling_window=None) -> np.ndarray:
    """Computes the correlation image for the input dataset Y using a faster FFT based method

    Args:
        Y:  np.ndarray (3D or 4D)
            Input movie data in 3D or 4D format
    
        eight_neighbours: Boolean
            Use 8 neighbors if true, and 4 if false for 3D data (default = True)
            Use 6 neighbors for 4D data, irrespectively
    
        swap_dim: Boolean
            True indicates that time is listed in the last axis of Y (matlab format)
            and moves it in the front
    
        opencv: Boolean
            If True process using OpenCV method

        rolling_window: (undocumented)

    Returns:
        Cn: d1 x d2 [x d3] matrix, cross-correlation with adjacent pixels
    """

    if swap_dim:
        Y = np.transpose(Y, tuple(np.hstack((Y.ndim - 1, list(range(Y.ndim))[:-1]))))

    Y = Y.astype('float32')
    if rolling_window is None:
        Y -= np.mean(Y, axis=0)
        Ystd = np.std(Y, axis=0)
        Ystd[Ystd == 0] = np.inf
        Y /= Ystd
    else:
        Ysum = np.cumsum(Y, axis=0)
        Yrm = (Ysum[rolling_window:] - Ysum[:-rolling_window]) / rolling_window
        Y[:rolling_window] -= Yrm[0]
        Y[rolling_window:] -= Yrm
        del Yrm, Ysum
        Ystd = np.cumsum(Y**2, axis=0)
        Yrst = np.sqrt((Ystd[rolling_window:] - Ystd[:-rolling_window]) / rolling_window)
        Yrst[Yrst == 0] = np.inf
        Y[:rolling_window] /= Yrst[0]
        Y[rolling_window:] /= Yrst
        del Ystd, Yrst

    if Y.ndim == 4:
        if eight_neighbours:
            sz = np.ones((3, 3, 3), dtype='float32')
            sz[1, 1, 1] = 0
        else:
            # yapf: disable
            sz = np.array([[[0, 0, 0], [0, 1, 0], [0, 0, 0]],
                           [[0, 1, 0], [1, 0, 1], [0, 1, 0]],
                           [[0, 0, 0], [0, 1, 0], [0, 0, 0]]],
                          dtype='float32')
            # yapf: enable
    else:
        if eight_neighbours:
            sz = np.ones((3, 3), dtype='float32')
            sz[1, 1] = 0
        else:
            sz = np.array([[0, 1, 0], [1, 0, 1], [0, 1, 0]], dtype='float32')

    if opencv and Y.ndim == 3:
        Yconv = np.stack([cv2.filter2D(img, -1, sz, borderType=0) for img in Y])
        MASK = cv2.filter2D(np.ones(Y.shape[1:], dtype='float32'), -1, sz, borderType=0)
    else:
        Yconv = convolve(Y, sz[np.newaxis, :], mode='constant')
        MASK = convolve(np.ones(Y.shape[1:], dtype='float32'), sz, mode='constant')

    YYconv = Yconv * Y
    del Y, Yconv
    if rolling_window is None:
        Cn = np.mean(YYconv, axis=0) / MASK
    else:
        YYconv_cs = np.cumsum(YYconv, axis=0)
        del YYconv
        YYconv_rm = (YYconv_cs[rolling_window:] - YYconv_cs[:-rolling_window]) / rolling_window
        del YYconv_cs
        Cn = YYconv_rm / MASK

    return Cn


def local_correlations_multicolor(Y, swap_dim: bool = True) -> np.ndarray:
    """Computes the correlation image with color depending on orientation

    Args:
        Y:  np.ndarray (3D or 4D)
            Input movie data in 3D or 4D format

        swap_dim: Boolean
            True indicates that time is listed in the last axis of Y (matlab format)
            and moves it in the front

    Returns:
        rho: d1 x d2 [x d3] matrix, cross-correlation with adjacent pixels
    """
    if Y.ndim == 4:
        raise Exception('Not Implemented')

    if swap_dim:
        Y = np.transpose(Y, tuple(np.hstack((Y.ndim - 1, list(range(Y.ndim))[:-1]))))

    w_mov = (Y - np.mean(Y, axis=0)) / np.std(Y, axis=0)

    rho_h = np.mean(np.multiply(w_mov[:, :-1, :], w_mov[:, 1:, :]), axis=0)
    rho_w = np.mean(np.multiply(w_mov[:, :, :-1], w_mov[:, :, 1:]), axis=0)
    rho_d1 = np.mean(np.multiply(w_mov[:, 1:, :-1], w_mov[:, :-1, 1:,]), axis=0)
    rho_d2 = np.mean(np.multiply(w_mov[:, :-1, :-1], w_mov[:, 1:, 1:,]), axis=0)

    return np.dstack([rho_h[:, 1:] / 2, rho_d1 / 2, rho_d2 / 2])


def local_correlations(Y, eight_neighbours: bool = True, swap_dim: bool = True, order_mean=1) -> np.ndarray:
    """Computes the correlation image for the input dataset Y

    Args:
        Y:  np.ndarray (3D or 4D)
            Input movie data in 3D or 4D format
    
        eight_neighbours: Boolean
            Use 8 neighbors if true, and 4 if false for 3D data (default = True)
            Use 6 neighbors for 4D data, irrespectively
    
        swap_dim: Boolean
            True indicates that time is listed in the last axis of Y (matlab format)
            and moves it in the front

        order_mean: (undocumented)

    Returns:
        rho: d1 x d2 [x d3] matrix, cross-correlation with adjacent pixels
    """

    if swap_dim:
        Y = np.transpose(Y, tuple(np.hstack((Y.ndim - 1, list(range(Y.ndim))[:-1]))))

<<<<<<< HEAD
    rho = np.zeros(np.shape(Y)[1:])
    with np.errstate(invalid='ignore'):
        w_mov = (Y - np.mean(Y, axis=0)) / np.std(Y, axis=0)
=======
    rho = np.zeros(Y.shape[1:])
    w_mov = (Y - np.mean(Y, axis=0)) / np.std(Y, axis=0)
>>>>>>> bd18f10b

    rho_h = np.mean(np.multiply(w_mov[:, :-1, :], w_mov[:, 1:, :]), axis=0)
    rho_w = np.mean(np.multiply(w_mov[:, :, :-1], w_mov[:, :, 1:]), axis=0)

    # yapf: disable
    if order_mean == 0:
        rho = np.ones(Y.shape[1:])
        rho_h = rho_h
        rho_w = rho_w
        rho[:-1, :] = rho[:-1, :] * rho_h
        rho[1:,  :] = rho[1:,  :] * rho_h
        rho[:, :-1] = rho[:, :-1] * rho_w
        rho[:,  1:] = rho[:,  1:] * rho_w
    else:
        rho[:-1, :] = rho[:-1, :] + rho_h**(order_mean)
        rho[1:,  :] = rho[1:,  :] + rho_h**(order_mean)
        rho[:, :-1] = rho[:, :-1] + rho_w**(order_mean)
        rho[:,  1:] = rho[:,  1:] + rho_w**(order_mean)

    if Y.ndim == 4:
        rho_d = np.mean(np.multiply(w_mov[:, :, :, :-1], w_mov[:, :, :, 1:]), axis=0)
        rho[:, :, :-1] = rho[:, :, :-1] + rho_d
        rho[:, :, 1:] = rho[:, :, 1:] + rho_d

        neighbors = 6 * np.ones(Y.shape[1:])
        neighbors[0]        = neighbors[0]        - 1
        neighbors[-1]       = neighbors[-1]       - 1
        neighbors[:,     0] = neighbors[:,     0] - 1
        neighbors[:,    -1] = neighbors[:,    -1] - 1
        neighbors[:,  :, 0] = neighbors[:,  :, 0] - 1
        neighbors[:, :, -1] = neighbors[:, :, -1] - 1

    else:
        if eight_neighbours:
            rho_d1 = np.mean(np.multiply(w_mov[:, 1:, :-1], w_mov[:, :-1, 1:,]), axis=0)
            rho_d2 = np.mean(np.multiply(w_mov[:, :-1, :-1], w_mov[:, 1:, 1:,]), axis=0)

            if order_mean == 0:
                rho_d1 = rho_d1
                rho_d2 = rho_d2
                rho[:-1, :-1] = rho[:-1, :-1] * rho_d2
                rho[1:,   1:] = rho[1:,   1:] * rho_d1
                rho[1:,  :-1] = rho[1:,  :-1] * rho_d1
                rho[:-1,  1:] = rho[:-1,  1:] * rho_d2
            else:
                rho[:-1, :-1] = rho[:-1, :-1] + rho_d2**(order_mean)
                rho[1:,   1:] = rho[1:,   1:] + rho_d1**(order_mean)
                rho[1:,  :-1] = rho[1:,  :-1] + rho_d1**(order_mean)
                rho[:-1,  1:] = rho[:-1,  1:] + rho_d2**(order_mean)

            neighbors = 8 * np.ones(Y.shape[1:3])
            neighbors[0,   :] = neighbors[0,   :] - 3
            neighbors[-1,  :] = neighbors[-1,  :] - 3
            neighbors[:,   0] = neighbors[:,   0] - 3
            neighbors[:,  -1] = neighbors[:,  -1] - 3
            neighbors[0,   0] = neighbors[0,   0] + 1
            neighbors[-1, -1] = neighbors[-1, -1] + 1
            neighbors[-1,  0] = neighbors[-1,  0] + 1
            neighbors[0,  -1] = neighbors[0,  -1] + 1
        else:
            neighbors = 4 * np.ones(Y.shape[1:3])
            neighbors[0,  :]  = neighbors[0,  :] - 1
            neighbors[-1, :]  = neighbors[-1, :] - 1
            neighbors[:,  0]  = neighbors[:,  0] - 1
            neighbors[:, -1]  = neighbors[:, -1] - 1

    # yapf: enable
    if order_mean == 0:
        rho = np.power(rho, 1. / neighbors)
    else:
        rho = np.power(np.divide(rho, neighbors), 1 / order_mean)

    return rho


def correlation_pnr(Y, gSig=None, center_psf: bool = True, swap_dim: bool = True,
                    background_filter: str = 'disk') -> tuple[np.ndarray, np.ndarray]:
    """
    compute the correlation image and the peak-to-noise ratio (PNR) image.
    If gSig is provided, then spatially filtered the video.

    Args:
        Y:  np.ndarray (3D or 4D).
            Input movie data in 3D or 4D format
        gSig:  scalar or vector.
            gaussian width. If gSig == None, no spatial filtering
        center_psf: Boolean
            True indicates subtracting the mean of the filtering kernel
        swap_dim: Boolean
            True indicates that time is listed in the last axis of Y (matlab format)
            and moves it in the front
        background_filter: str
            (undocumented)

    Returns:
        cn: np.ndarray (2D or 3D).
            local correlation image of the spatially filtered (or not)
            data
        pnr: np.ndarray (2D or 3D).
            peak-to-noise ratios of all pixels/voxels

    """
    if swap_dim:
        Y = np.transpose(Y, tuple(np.hstack((Y.ndim - 1, list(range(Y.ndim))[:-1]))))

    # parameters
    _, d1, d2 = Y.shape
    data_raw = Y.reshape(-1, d1, d2).astype('float32')

    # filter data
    data_filtered = data_raw.copy()
    if gSig:
        if not isinstance(gSig, list):
            gSig = [gSig, gSig]
        ksize = tuple([int(2 * i) * 2 + 1 for i in gSig])

        if center_psf:
            if background_filter == 'box':
                for idx, img in enumerate(data_filtered):
                    data_filtered[idx, ] = cv2.GaussianBlur(
                        img, ksize=ksize, sigmaX=gSig[0], sigmaY=gSig[1], borderType=1) \
                        - cv2.boxFilter(img, ddepth=-1, ksize=ksize, borderType=1)
            else:
                psf = cv2.getGaussianKernel(ksize[0], gSig[0],
                                            cv2.CV_32F).dot(cv2.getGaussianKernel(ksize[1], gSig[1], cv2.CV_32F).T)
                ind_nonzero = psf >= psf[0].max()
                psf -= psf[ind_nonzero].mean()
                psf[~ind_nonzero] = 0
                for idx, img in enumerate(data_filtered):
                    data_filtered[idx,] = cv2.filter2D(img, -1, psf, borderType=1)

            # data_filtered[idx, ] = cv2.filter2D(img, -1, psf, borderType=1)
        else:
            for idx, img in enumerate(data_filtered):
                data_filtered[idx,] = cv2.GaussianBlur(img, ksize=ksize, sigmaX=gSig[0], sigmaY=gSig[1], borderType=1)

    # compute peak-to-noise ratio
    data_filtered -= data_filtered.mean(axis=0)
    data_max = np.max(data_filtered, axis=0)
    data_std = get_noise_fft(data_filtered.T, noise_method='mean')[0].T
    pnr = np.divide(data_max, data_std)
    pnr[pnr < 0] = 0

    # remove small values
    tmp_data = data_filtered.copy() / data_std
    tmp_data[tmp_data < 3] = 0

    # compute correlation image
    cn = local_correlations_fft(tmp_data, swap_dim=False)

    return cn, pnr


def iter_chunk_array(arr: np.array, chunk_size: int):
    if ((arr.shape[0] // chunk_size) - 1) > 0:
        for i in range((arr.shape[0] // chunk_size) - 1):
            yield arr[chunk_size * i:chunk_size * (i + 1)]
        yield arr[chunk_size * (i + 1):]
    else:
        yield arr


def correlation_image_ecobost(mov, chunk_size: int = 1000, dview=None):
    """ Compute correlation image as Erick. Removes the mean from each chunk
    before computing the correlation
    Args:
        mov: ndarray or list of str
            time x w x h

    chunk_size: int
        number of frames over which to compute the correlation (not working if
        passing list of string)
    """
    # MAP
    if isinstance(mov, list):
        if dview is not None:
            res = dview.map(map_corr, mov)
        else:
            res = map(map_corr, mov)

    else:
        scan = mov.astype(np.float32)
        num_frames = scan.shape[0]
        res = map(map_corr, iter_chunk_array(scan, chunk_size))

    sum_x, sum_sqx, sum_xy, num_frames = [np.sum(np.array(a), 0) for a in zip(*res)]
    denom_factor = np.sqrt(num_frames * sum_sqx - sum_x**2)
    corrs = np.zeros(sum_xy.shape)
    for k in [0, 1, 2, 3]:
        rotated_corrs = np.rot90(corrs, k=k)
        rotated_sum_x = np.rot90(sum_x, k=k)
        rotated_dfactor = np.rot90(denom_factor, k=k)
        rotated_sum_xy = np.rot90(sum_xy, k=k)

        # Compute correlation
        rotated_corrs[1:, :, k] = (num_frames * rotated_sum_xy[1:, :, k] -
                                   rotated_sum_x[1:] * rotated_sum_x[:-1]) /\
                                  (rotated_dfactor[1:] * rotated_dfactor[:-1])
        rotated_corrs[1:, 1:, 4 + k] = (num_frames * rotated_sum_xy[1:, 1:, 4 + k]
                                        - rotated_sum_x[1:, 1:] * rotated_sum_x[:-1, : -1]) /\
                                       (rotated_dfactor[1:, 1:] * rotated_dfactor[:-1, :-1])

        # Return back to original orientation
        corrs = np.rot90(rotated_corrs, k=4 - k)
        sum_x = np.rot90(rotated_sum_x, k=4 - k)
        denom_factor = np.rot90(rotated_dfactor, k=4 - k)
        sum_xy = np.rot90(rotated_sum_xy, k=4 - k)

    correlation_image = np.sum(corrs, axis=-1)
    # edges
    norm_factor = 5 * np.ones(correlation_image.shape)
    # corners
    norm_factor[[0, -1, 0, -1], [0, -1, -1, 0]] = 3
    # center
    norm_factor[1:-1, 1:-1] = 8
    correlation_image /= norm_factor

    return correlation_image


def map_corr(scan) -> tuple[Any, Any, Any, int]:
    '''This part of the code is in a mapping function that's run over different
    movies in parallel
    '''
    # TODO: Tighten prototype above
    if isinstance(scan, str):
        scan = caiman.load(scan)

    # h x w x num_frames
    chunk = np.array(scan).transpose([1, 2, 0])
    # Subtract overall brightness per frame
    chunk -= chunk.mean(axis=(0, 1))

    # Compute sum_x and sum_x^2
    chunk_sum = np.sum(chunk, axis=-1, dtype=float)
    chunk_sqsum = np.sum(chunk**2, axis=-1, dtype=float)

    # Compute sum_xy: Multiply each pixel by its eight neighbors
    chunk_xysum = np.zeros((chunk.shape[0], chunk.shape[1], 8))
    # amount of 90 degree rotations
    for k in [0, 1, 2, 3]:
        rotated_chunk = np.rot90(chunk, k=k)
        rotated_xysum = np.rot90(chunk_xysum, k=k)

        # Multiply each pixel by one above and by one above to the left
        rotated_xysum[1:, :, k] = np.sum(rotated_chunk[1:] * rotated_chunk[:-1], axis=-1, dtype=float)
        rotated_xysum[1:, 1:, 4 + k] = np.sum(rotated_chunk[1:, 1:] * rotated_chunk[:-1, :-1], axis=-1, dtype=float)

        # Return back to original orientation
        chunk = np.rot90(rotated_chunk, k=4 - k)
        chunk_xysum = np.rot90(rotated_xysum, k=4 - k)

    num_frames = chunk.shape[-1]

    return chunk_sum, chunk_sqsum, chunk_xysum, num_frames


def prepare_local_correlations(Y, swap_dim: bool = False,
                               eight_neighbours: bool = False) -> tuple[Any, Any, Any, Any, Any, Any, Any, Any]:
    """Computes the correlation image and some statistics to update it online

    Args:
        Y:  np.ndarray (3D or 4D)
            Input movie data in 3D or 4D format

        swap_dim: Boolean
            True indicates that time is listed in the last axis of Y (matlab format)
            and moves it in the front

        eight_neighbours: Boolean
            Use 8 neighbors if true, and 4 if false for 3D data
            Use 18 neighbors if true, and 6 if false for 4D data

    """
    # TODO: Tighten prototype above
    if swap_dim:
        Y = np.transpose(Y, (Y.ndim - 1,) + tuple(range(Y.ndim - 1)))

    T = len(Y)
    dims = Y.shape[1:]
    Yr = Y.T.reshape(-1, T)
    if Y.ndim == 4:
        d1, d2, d3 = dims
        sz = generate_binary_structure(3, 2 if eight_neighbours else 1)
        sz[1, 1, 1] = 0
    else:
        d1, d2 = dims
        if eight_neighbours:
            sz = np.ones((3, 3), dtype='uint8')
            sz[1, 1] = 0
        else:
            sz = np.array([[0, 1, 0], [1, 0, 1], [0, 1, 0]], dtype='uint8')

    idx = [i - 1 for i in np.nonzero(sz)]

    def get_indices_of_neighbors(pixel):
        pixel = np.unravel_index(pixel, dims, order='F')
        x = pixel[0] + idx[0]
        y = pixel[1] + idx[1]
        if len(dims) == 3:
            z = pixel[2] + idx[2]
            inside = (x >= 0) * (x < d1) * (y >= 0) * (y < d2) * (z >= 0) * (z < d3)
            return np.ravel_multi_index((x[inside], y[inside], z[inside]), dims, order='F')
        else:
            inside = (x >= 0) * (x < d1) * (y >= 0) * (y < d2)
            return np.ravel_multi_index((x[inside], y[inside]), dims, order='F')

    N = [get_indices_of_neighbors(p) for p in range(np.prod(dims))]
    col_ind = np.concatenate(N)
    row_ind = np.concatenate([[i] * len(k) for i, k in enumerate(N)])
    num_neigbors = np.concatenate([[len(k)] * len(k) for k in N]).astype(Yr.dtype)

    first_moment = Yr.mean(1)
    second_moment = (Yr**2).mean(1)
    crosscorr = np.mean(Yr[row_ind] * Yr[col_ind], 1)
    sig = np.sqrt(second_moment - first_moment**2)

    M = coo_matrix(
        ((crosscorr - first_moment[row_ind] * first_moment[col_ind]) / (sig[row_ind] * sig[col_ind]) / num_neigbors,
         (row_ind, col_ind)),
        dtype=Yr.dtype)
    cn = M.dot(np.ones(M.shape[1], dtype=M.dtype)).reshape(dims, order='F')

    return first_moment, second_moment, crosscorr, col_ind, row_ind, num_neigbors, M, cn


def update_local_correlations(t,
                              frames,
                              first_moment,
                              second_moment,
                              crosscorr,
                              col_ind,
                              row_ind,
                              num_neigbors,
                              M,
                              del_frames=None) -> np.ndarray:
    """Updates sufficient statistics in place and returns correlation image"""
    dims = frames.shape[1:]
    stride = len(frames)
    if stride:
        frames = frames.reshape((stride, -1), order='F')
        if del_frames is None:
            tmp = 1 - float(stride) / t
            first_moment *= tmp
            second_moment *= tmp
            crosscorr *= tmp
        else:
            if stride > 10:
                del_frames = del_frames.reshape((stride, -1), order='F')
                first_moment -= del_frames.sum(0) / t
                second_moment -= (del_frames**2).sum(0) / t
                crosscorr -= np.sum(del_frames[:, row_ind] * del_frames[:, col_ind], 0) / t
            else:      # loop is faster
                for f in del_frames:
                    f = f.ravel(order='F')
                    first_moment -= f / t
                    second_moment -= (f**2) / t
                    crosscorr -= (f[row_ind] * f[col_ind]) / t
        if stride > 10:
            frames = frames.reshape((stride, -1), order='F')
            first_moment += frames.sum(0) / t
            second_moment += (frames**2).sum(0) / t
            crosscorr += np.sum(frames[:, row_ind] * frames[:, col_ind], 0) / t
        else:          # loop is faster
            for f in frames:
                f = f.ravel(order='F')
                first_moment += f / t
                second_moment += (f**2) / t
                crosscorr += (f[row_ind] * f[col_ind]) / t

    sig = np.sqrt(second_moment - first_moment**2)
    M.data = ((crosscorr - first_moment[row_ind] * first_moment[col_ind]) / (sig[row_ind] * sig[col_ind]) /
              num_neigbors)
    cn = M.dot(np.ones(M.shape[1], dtype=M.dtype)).reshape(dims, order='F')
    return cn


def local_correlations_movie(file_name,
                             tot_frames: Optional[int] = None,
                             fr: int = 30,
                             window: int = 30,
                             stride: int = 1,
                             swap_dim: bool = False,
                             eight_neighbours: bool = True,
                             mode: str = 'simple'):
    """
    Compute an online correlation image as moving average

    Args:
        Y:  string or np.ndarray (3D or 4D).
            Input movie filename or data
        tot_frames: int
            Number of frames considered
        fr: int
            Frame rate
        window: int
            Window length in frames
        stride: int
            Stride length in frames
        swap_dim: Boolean
            True indicates that time is listed in the last axis of Y (matlab format)
            and moves it in the front
        eight_neighbours: Boolean
            Use 8 neighbors if true, and 4 if false for 3D data
            Use 18 neighbors if true, and 6 if false for 4D data
        mode: 'simple', 'exponential', or 'cumulative'
            Mode of moving average

    Returns:
        corr_movie: caiman.movie (3D or 4D).
            local correlation movie

    """
    Y = caiman.load(file_name) if isinstance(file_name, str) else file_name
    Y = Y[..., :tot_frames] if swap_dim else Y[:tot_frames]
    first_moment, second_moment, crosscorr, col_ind, row_ind, num_neigbors, M, cn = \
        prepare_local_correlations(Y[..., :window] if swap_dim else Y[:window],
                                   swap_dim=swap_dim, eight_neighbours=eight_neighbours)
    if swap_dim:
        Y = np.transpose(Y, (Y.ndim - 1,) + tuple(range(Y.ndim - 1)))
    T = len(Y)
    dims = Y.shape[1:]
    corr_movie = np.zeros(((T - window) // stride + 1,) + dims, dtype=Y.dtype)
    corr_movie[0] = cn
    if mode == 'simple':
        for tt in range((T - window) // stride):
            corr_movie[tt + 1] = update_local_correlations(window, Y[tt * stride + window:(tt + 1) * stride + window],
                                                           first_moment, second_moment, crosscorr, col_ind, row_ind,
                                                           num_neigbors, M, cn, Y[tt * stride:(tt + 1) * stride]) # FIXME all params after M are invalid
    elif mode == 'exponential':
        for tt, frames in enumerate(Y[window:window + (T - window) // stride * stride].reshape((-1, stride) + dims)):
            corr_movie[tt + 1] = update_local_correlations(window, frames, first_moment, second_moment, crosscorr,
                                                           col_ind, row_ind, num_neigbors, M)
    elif mode == 'cumulative':
        for tt, frames in enumerate(Y[window:window + (T - window) // stride * stride].reshape((-1, stride) + dims)):
            corr_movie[tt + 1] = update_local_correlations(tt + window + 1, frames, first_moment, second_moment,
                                                           crosscorr, col_ind, row_ind, num_neigbors, M)
    else:
        raise Exception('mode of the moving average must be simple, exponential or cumulative')
    return caiman.movie(corr_movie, fr=fr)


def local_correlations_movie_offline(file_name,
                                     Tot_frames=None,
                                     fr: float = 10.,
                                     window: int = 100,
                                     stride: int = 100,
                                     swap_dim: bool = False,
                                     eight_neighbours: bool = True,
                                     order_mean: int = 1,
                                     ismulticolor: bool = False,
                                     dview=None,
                                     remove_baseline: bool = False,
                                     winSize_baseline: int = 50,
                                     quantil_min_baseline: float = 8,
                                     gaussian_blur: bool=False):
    """
    Efficient (parallel) computation of correlation image in shifting windows 
    with option for prior baseline removal

    Args:
        Y:  str
            path to movie file

        Tot_frames: int
            Number of total frames considered

        fr: int (100)
            Frame rate (optional)

        window: int (100)
            Window length in frames

        stride: int (30)
            Stride length in frames

        swap_dim: bool (False)
            True indicates that time is listed in the last axis of Y (matlab format)
            and moves it in the front (default: False)

        eight_neighbours: Boolean
            Use 8 neighbors if true, and 4 if false for 3D data
            Use 18 neighbors if true, and 6 if false for 4D data

        dview: map object
            Use it for parallel computation

        remove_baseline: bool (False)
            Flag for removing baseline prior to computation of CI

        winSize_baseline: int (50)
            Running window length for computing baseline

        quantile_min_baseline: float (8)
            Percentile used for baseline computations
            
        gaussian_blur: bool (False)
            Gaussian smooth the signal

    Returns:
        mm: caiman.movie (3D or 4D).
            local correlation movie

    """
    if Tot_frames is None:
        _, Tot_frames = caiman.base.movies.get_file_size(file_name)

    params:list = [[file_name, range(j, j + window), eight_neighbours, swap_dim,
                     order_mean, ismulticolor, remove_baseline, winSize_baseline,
                     quantil_min_baseline, gaussian_blur]
                    for j in range(0, Tot_frames - window, stride)]

    params.append([file_name, range(Tot_frames - window, Tot_frames), eight_neighbours, swap_dim,
                   order_mean, ismulticolor, remove_baseline, winSize_baseline,
                   quantil_min_baseline, gaussian_blur])

    if dview is None:
        parallel_result = list(map(local_correlations_movie_parallel, params))
    else:
        #TODO phrase better
        if 'multiprocessing' in str(type(dview)):
            parallel_result = dview.map_async(local_correlations_movie_parallel, params).get(4294967)
        else:
            parallel_result = dview.map_sync(local_correlations_movie_parallel, params)
            dview.results.clear()

    mm = caiman.movie(np.concatenate(parallel_result, axis=0), fr=fr/len(parallel_result))
    return mm


def local_correlations_movie_parallel(params:tuple) -> np.ndarray:
    mv_name, idx, eight_neighbours, swap_dim, order_mean, ismulticolor, remove_baseline, winSize_baseline, quantil_min_baseline, gaussian_blur = params
    mv = caiman.load(mv_name, subindices=idx, in_memory=True)
    if gaussian_blur:
        mv = mv.gaussian_blur_2D()

    if remove_baseline:
        mv.removeBL(quantilMin=quantil_min_baseline, windowSize=winSize_baseline, in_place=True)

    if ismulticolor:
        return local_correlations_multicolor(mv, swap_dim=swap_dim)[None, :, :].astype(np.float32)
    else:
        return local_correlations(mv, eight_neighbours=eight_neighbours, swap_dim=swap_dim,
                                  order_mean=order_mean)[None, :, :].astype(np.float32)
        
def mean_image(file_name,
                 Tot_frames=None,
                 fr: float = 10.,
                 window: int = 100,
                 dview=None):
    """
    Efficient (parallel) computation of mean image in chunks

    Args:
        Y:  str
            path to movie file

        Tot_frames: int
            Number of total frames considered

        fr: int (100)
            Frame rate (optional)

        window: int (100)
            Window length in frames

        dview: map object
            Use it for parallel computation
    
    Returns:
        mm: caiman.movie (2D).
            mean image

    """
    if Tot_frames is None:
        _, Tot_frames = caiman.base.movies.get_file_size(file_name)

    params:list = [[file_name, range(j * window, (j + 1) * window)]
                    for j in range(int(Tot_frames / window))]

    remain_frames = Tot_frames - int(Tot_frames / window) * window
    if remain_frames > 0:
        params.append([file_name, range(int(Tot_frames / window) * window, Tot_frames)])

    if dview is None:
        parallel_result = list(map(mean_image_parallel, params))
    else:
        if 'multiprocessing' in str(type(dview)):
            parallel_result = dview.map_async(mean_image_parallel, params).get(4294967)
        else:
            parallel_result = dview.map_sync(mean_image_parallel, params)
            dview.results.clear()

    mm = caiman.movie(np.concatenate(parallel_result, axis=0), fr=fr/len(parallel_result))
    if remain_frames > 0:
        mean_image = (mm[:-1].sum(axis=0) + (remain_frames / window) * mm[-1]) / (len(mm) - 1 + remain_frames / window)  
    else:
        mean_image = mm.mean(axis=0)
    return mean_image

def mean_image_parallel(params:tuple) -> np.ndarray:
    mv_name, idx = params
    mv = caiman.load(mv_name, subindices=idx, in_memory=True)
    return mv.mean(axis=0)[np.newaxis,:,:]<|MERGE_RESOLUTION|>--- conflicted
+++ resolved
@@ -206,14 +206,9 @@
     if swap_dim:
         Y = np.transpose(Y, tuple(np.hstack((Y.ndim - 1, list(range(Y.ndim))[:-1]))))
 
-<<<<<<< HEAD
-    rho = np.zeros(np.shape(Y)[1:])
+    rho = np.zeros(Y.shape[1:])
     with np.errstate(invalid='ignore'):
         w_mov = (Y - np.mean(Y, axis=0)) / np.std(Y, axis=0)
-=======
-    rho = np.zeros(Y.shape[1:])
-    w_mov = (Y - np.mean(Y, axis=0)) / np.std(Y, axis=0)
->>>>>>> bd18f10b
 
     rho_h = np.mean(np.multiply(w_mov[:, :-1, :], w_mov[:, 1:, :]), axis=0)
     rho_w = np.mean(np.multiply(w_mov[:, :, :-1], w_mov[:, :, 1:]), axis=0)
