--- conflicted
+++ resolved
@@ -352,9 +352,6 @@
             ax2.plot(np.arange(T),np.squeeze(np.array(f))) 
             ax2.set_title('Temporal background')  
      
-<<<<<<< HEAD
-def view_patches(Yr,A,C,b,f,d1,d2,YrA = None, secs=1):
-=======
     
     def arrow_key_image_control(event):
         
@@ -379,8 +376,7 @@
         
     
     
-def view_patches(Yr,A,C,b,f,d1,d2,secs=1):
->>>>>>> 2e1173cf
+def view_patches(Yr,A,C,b,f,d1,d2,YrA = None, secs=1):
     """view spatial and temporal components (secs=0 interactive)
      
      Parameters
