--- conflicted
+++ resolved
@@ -37,7 +37,6 @@
 
 All the results and figures of the paper can be regenerated using this package. For more information visit this [page](https://github.com/flatironinstitute/CaImAn/tree/master/use_cases/eLife_scripts).
 
-<<<<<<< HEAD
 ## New: Voltage Imaging (June 2019)
 
 We recently added the code for analyzing voltage imaging data. The analysis is based on following objects:
@@ -48,29 +47,7 @@
    
 To see examples of how these methods are used, please consult the demo_pipeline_voltage_imaging.py in demos. 
 
-## New: Code refactoring (October 2018)
-
-We recently refactored the code to simplify the parameter setting and usage of the various algorithms. The code now is based around the following objects:
-
-* `params`: A single object containing a set of dictionaries with the parameters used in all the algorithms. It can be set and changed easily and is passed into all the algorithms.
-* `MotionCorrect`: An object for motion correction which can be used for both rigid and piece-wise rigid motion correction.
-* `cnmf`: An object for running the CaImAn batch algorithm either in patches or not, suitable for both two-photon (CNMF) and one-photon (CNMF-E) data.
-* `online_cnmf`: An object for running the CaImAn online (OnACID) algorithm on two-photon data with or without motion correction.
-* `estimates`: A single object that stores the results of the algorithms (CaImAn batch, CaImAn online) in a unified way that also contains plotting methods. For an interpretation of the various entries of the `estimates` object see [here](https://github.com/flatironinstitute/CaImAn/wiki/Interpreting-Results).
-   
-To see examples of how these methods are used, please consult the demos. While the `cnmf` methods can also be called in the old way by passing all the parameters when initializing the `cnmf` object, we recommend using the `params` object. Similarly, to run the CaImAn online algorithm it is recommended to pass a `params` object inside the `online_cnmf` object. Older scripts should be usable with the latest version of the code except for online analysis where the `cnmf` object will need to be replaced with an `online_cnmf` object. The results should be read from `estimates`, i.e., `cnm.estimates.C` as opposed to `cnm.C`.
-
-## Installation for calcium imaging data analysis
-
-### Installation Changes
-In May 2018, the way CaImAn is installed changed; we now register the package with Python's package management facilities rather than rely on people working out of the source tree. If you have an older install, these are things you should be aware of:
-* You should not set PYTHONPATH to the CaImAn source directory any more. If you did this before (in your dotfiles or elsewhere) you should remove that.
-* Unless you're installing with `pip install -e` (documented below), you should no longer work out of your checkout directory. The new install mode expects you to use caimanmanager (also documented below) to manage the demos and the place in which you'll be running code. An installed version of caimanmanager will be added to your path and should not be run out of the checkout directory.
-
-In July 2018, Python 2.x support was removed; Python 3.6 or higher is required for CaImAn.
-=======
 ## New: Installation through conda-forge (August 2019)
->>>>>>> 7148a1c5
 
 Beginning in August 2019 we have an experimental binary release of the software in the conda-forge package repos. This is intended for people who can use CaImAn as a library, interacting with it as the demos do. It also does not need a compiler. It is not suitable for people intending to change the CaImAn codebase. Comfort with conda is still required. If you wish to use the binary package, you do not need the sources (including this repo) at all. Installation and updating instructions can be found [here](./docs/source/Installation.rst).
 
