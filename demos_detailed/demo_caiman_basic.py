# -*- coding: utf-8 -*-
"""
Stripped demo for running the CNMF source extraction algorithm with CaImAn and
evaluation the components. 

For a complete pipeline (including motion correction and analysis on patches) 
check demo_pipeline.py

Data courtesy of W. Yang, D. Peterka and R. Yuste (Columbia University)

@authors: @agiovann and @epnev

"""
from __future__ import print_function
from builtins import range
<<<<<<< HEAD
try:
    if __IPYTHON__:
        print('Running under ipython')
        # this is used for debugging purposes only. allows to reload classes when changed
        get_ipython().magic('load_ext autoreload')
        get_ipython().magic('autoreload 2')
except NameError:
    print('ipython not detected')
    pass

=======
get_ipython().magic('load_ext autoreload')
get_ipython().magic('autoreload 2')
>>>>>>> a6dcbc1a
import numpy as np
import glob
import matplotlib.pyplot as plt
import caiman as cm
from caiman.components_evaluation import estimate_components_quality_auto
from caiman.source_extraction.cnmf import cnmf as cnmf
import os
<<<<<<< HEAD
#%% start cluster
c,dview,n_processes = cm.cluster.setup_cluster(backend = 'local',n_processes = None,single_thread = False)
#%% Loads all TIFFs in the following list and writes them to a memory-mappable file
fnames = ['example_movies/demoMovie.tif'] # This demo only uses 1, but you could list many
add_to_movie='auto' # Frame values in the movie must be positive
downsample_factor=1 # use .2 or .1 if file is large and you want a quick answer
base_name='Yr'
name_new=cm.save_memmap_each(fnames,
                             dview=dview,
                             base_name=base_name,
                             resize_fact=(1, 1, downsample_factor),
=======

#%% start a cluster

c, dview, n_processes =\
     cm.cluster.setup_cluster(backend = 'local', n_processes = None, 
                              single_thread = False)

#%% save files to be processed 

fnames = ['example_movies/demoMovie.tif']                                       
    # location of dataset  (can actually be a list of filed to be concatenated)
add_to_movie = -np.min(cm.load(fnames[0],subindices=range(200))).astype(float)  
    # determine minimum value on a small chunk of data
add_to_movie = np.maximum(add_to_movie,0)                                       
    # if minimum is negative subtract to make the data non-negative
base_name='Yr'
name_new=cm.save_memmap_each(fnames, dview=dview, base_name=base_name,
>>>>>>> a6dcbc1a
                             add_to_movie=add_to_movie)
name_new.sort()
fname_new = cm.save_memmap_join(name_new, base_name='Yr', dview=dview)
#%% LOAD MEMORY MAPPABLE FILE
Yr, dims, T = cm.load_memmap(fname_new)
d1, d2 = dims
images = np.reshape(Yr.T, [T] + list(dims), order='F')

#%% play movie, press q to quit
play_movie = False
if play_movie:     
<<<<<<< HEAD
    cm.movie(images).play(fr=50, magnification=3, gain=2.)
#%% Check to see (unsupported) negative values in the movie frames
if np.min(images)<0:
    raise Exception('Movie too negative, increase the add_to_movie value')
=======
    cm.movie(images).play(fr=50,magnification=4,gain=2.)
    
>>>>>>> a6dcbc1a
#%% correlation image. From here infer neuron size and density
Cn = cm.movie(images).local_correlations(swap_dim=False)
plt.imshow(Cn,cmap='gray')  
plt.title('Correlation Image')

#%% set up some parameters
K = 35                  # number of neurons expected (in the whole FOV)
gSig = [6, 6]           # expected half size of neurons
merge_thresh = 0.8      # merging threshold, max correlation allowed
p = 2                   # order of the autoregressive system
gnb = 2                 # background order

cnm = cnmf.CNMF(n_processes, method_init='greedy_roi', k=K, gSig=gSig, 
                merge_thresh=merge_thresh, p=p, dview=dview, gnb = gnb,
                method_deconvolution='oasis', rolling_sum = True)
cnm = cnm.fit(images)
A, C, b, f, YrA, sn = cnm.A, cnm.C, cnm.b, cnm.f, cnm.YrA, cnm.sn
#%% plot contour plots of components

plt.figure();
crd = cm.utils.visualization.plot_contours(cnm.A, Cn, thr=0.9)
plt.title('Contour plots of components')

#%% COMPONENT EVALUATION
# the components are evaluated in three ways:
#   a) the shape of each component must be correlated with the data
#   b) a minimum peak SNR is required over the length of a transient
#   c) each shape passes a CNN based classifier

fr = 10             # approximate frame rate of data
decay_time = 0.5    # length of transient
min_SNR = 3.0       # peak SNR for accepted components
rval_thr = 0.90     # space corrlation threshold

idx_components, idx_components_bad, SNR_comp, r_values, cnn_preds = \
    estimate_components_quality_auto(images, cnm.A, cnm.C, cnm.b, cnm.f, 
                                     cnm.YrA, fr, decay_time, gSig, dims, 
                                     dview = dview, min_SNR=min_SNR, 
                                     r_values_min = rval_thr, use_cnn = True)

#%% visualize components
# pl.figure();
plt.subplot(1, 2, 1)
cm.utils.visualization.plot_contours(cnm.A[:, idx_components], Cn, thr=0.9);
plt.title('Selected components')
plt.subplot(1, 2, 2)
plt.title('Discaded components')
cm.utils.visualization.plot_contours(cnm.A[:, idx_components_bad], Cn, thr=0.9);

#%% visualize selected components
cm.utils.visualization.view_patches_bar(Yr, A.tocsc()[:, idx_components], C[
                                idx_components, :], b, f, dims[0], dims[1], 
                                YrA=YrA[idx_components, :], img=Cn)

#%% STOP CLUSTER and clean up log files   
cm.stop_server()

log_files = glob.glob('Yr*_LOG_*')
for log_file in log_files:
    os.remove(log_file)<|MERGE_RESOLUTION|>--- conflicted
+++ resolved
@@ -13,21 +13,8 @@
 """
 from __future__ import print_function
 from builtins import range
-<<<<<<< HEAD
-try:
-    if __IPYTHON__:
-        print('Running under ipython')
-        # this is used for debugging purposes only. allows to reload classes when changed
-        get_ipython().magic('load_ext autoreload')
-        get_ipython().magic('autoreload 2')
-except NameError:
-    print('ipython not detected')
-    pass
-
-=======
 get_ipython().magic('load_ext autoreload')
 get_ipython().magic('autoreload 2')
->>>>>>> a6dcbc1a
 import numpy as np
 import glob
 import matplotlib.pyplot as plt
@@ -35,19 +22,6 @@
 from caiman.components_evaluation import estimate_components_quality_auto
 from caiman.source_extraction.cnmf import cnmf as cnmf
 import os
-<<<<<<< HEAD
-#%% start cluster
-c,dview,n_processes = cm.cluster.setup_cluster(backend = 'local',n_processes = None,single_thread = False)
-#%% Loads all TIFFs in the following list and writes them to a memory-mappable file
-fnames = ['example_movies/demoMovie.tif'] # This demo only uses 1, but you could list many
-add_to_movie='auto' # Frame values in the movie must be positive
-downsample_factor=1 # use .2 or .1 if file is large and you want a quick answer
-base_name='Yr'
-name_new=cm.save_memmap_each(fnames,
-                             dview=dview,
-                             base_name=base_name,
-                             resize_fact=(1, 1, downsample_factor),
-=======
 
 #%% start a cluster
 
@@ -65,7 +39,6 @@
     # if minimum is negative subtract to make the data non-negative
 base_name='Yr'
 name_new=cm.save_memmap_each(fnames, dview=dview, base_name=base_name,
->>>>>>> a6dcbc1a
                              add_to_movie=add_to_movie)
 name_new.sort()
 fname_new = cm.save_memmap_join(name_new, base_name='Yr', dview=dview)
@@ -77,15 +50,8 @@
 #%% play movie, press q to quit
 play_movie = False
 if play_movie:     
-<<<<<<< HEAD
-    cm.movie(images).play(fr=50, magnification=3, gain=2.)
-#%% Check to see (unsupported) negative values in the movie frames
-if np.min(images)<0:
-    raise Exception('Movie too negative, increase the add_to_movie value')
-=======
     cm.movie(images).play(fr=50,magnification=4,gain=2.)
     
->>>>>>> a6dcbc1a
 #%% correlation image. From here infer neuron size and density
 Cn = cm.movie(images).local_correlations(swap_dim=False)
 plt.imshow(Cn,cmap='gray')  
