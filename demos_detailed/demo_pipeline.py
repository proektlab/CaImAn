--- conflicted
+++ resolved
@@ -564,84 +564,4 @@
 #%% show background(s)
 BB  = cm.movie(b.reshape(dims+(-1,), order = 'F').transpose(2,0,1))
 BB.play(gain=2, offset=0, fr=2, magnification=4)
-BB.zproject()
-<<<<<<< HEAD
-
-#%% *************************************************************************************************************************#%%
-
-#%% *************************************************************************************************************************#%%
-
-#%% *************************************************************************************************************************#%%
-
-#%% *************************************************************************************************************************#%%
-
-#%% *************************************************************************************************************************#%%
-
-#%% LOAD DATA
-params_display = {
-    'downsample_ratio': .2,
-    'thr_plot': 0.8
-}
-
-
-analysis_file = '/mnt/ceph/neuro/jeremie_analysis/neurofinder.03.00.test/Yr_d1_498_d2_467_d3_1_order_C_frames_2250_._results_analysis.npz'
-with np.load(analysis_file) as ld:
-    print(ld.keys())
-    locals().update(ld) 
-    dims_off = d1,d2    
-    A = scipy.sparse.coo_matrix(A[()])
-    dims = (d1,d2)
-    
-#%%    
-idx_components_r = np.where((r_values >= .85))[0]
-idx_components_raw = np.where(fitness_raw < -40)[0]
-idx_components_delta = np.where(fitness_delta < -40)[0]    
-#idx_and_condition_1 = np.where((r_values >= .65) & ((fitness_raw < -20) | (fitness_delta < -20)) )[0]
-
-idx_components = np.union1d(idx_components_r, idx_components_raw)
-idx_components = np.union1d(idx_components, idx_components_delta)
-#idx_components = np.union1d(idx_components, idx_and_condition_1)
-#idx_components = np.union1d(idx_components, idx_and_condition_2)
-
-#idx_blobs = np.intersect1d(idx_components, idx_blobs)
-idx_components_bad = np.setdiff1d(list(range(len(r_values))), idx_components)
-
-print(' ***** ')
-print((len(r_values)))
-print((len(idx_components)))  
-#%%
-pl.subplot(1, 2, 1)
-crd = plot_contours(A.tocsc()[:, idx_components], Cn, thr=params_display['thr_plot'], vmax = 0.35)
-pl.subplot(1, 2, 2)
-crd = plot_contours(A.tocsc()[:, idx_components_bad], Cn, thr=params_display['thr_plot'], vmax = 0.35)
-#%%
-c, dview, n_processes = cm.cluster.setup_cluster(
-    backend='local', n_processes=None, single_thread=False)
-#%% threshold components
-min_size_neuro = 5**2*np.pi
-max_size_neuro = 15**2*np.pi
-A_thr = cm.source_extraction.cnmf.spatial.threshold_components(A.tocsc()[:,idx_components].toarray(), dims, medw=None, thr_method='max', maxthr=0.2, nrgthr=0.99, extract_cc=True,
-                         se=None, ss=None, dview=dview) 
-
-A_thr = A_thr > 0  
-size_neurons = A_thr.sum(0)
-A_thr = A_thr[:,(size_neurons>min_size_neuro) & (size_neurons<max_size_neuro)]
-print(A_thr.shape)
-#%%
-crd = plot_contours(scipy.sparse.coo_matrix(A_thr*1.), Cn, thr=.99, vmax = 0.35)
-#%%
-roi_cons = np.load('/mnt/ceph/neuro/labeling/neurofinder.03.00.test/regions/joined_consensus_active_regions.npy')
-print(roi_cons.shape)
-pl.imshow(roi_cons.sum(0))
-#%%
-#%%
-pl.figure(figsize=(30,20))
-tp_gt, tp_comp, fn_gt, fp_comp, performance_cons_off =  cm.base.rois.nf_match_neurons_in_binary_masks(roi_cons,A_thr[:,:].reshape([dims[0],dims[1],-1],order = 'F').transpose([2,0,1])*1.,thresh_cost=.7, min_dist = 10,
-                                                                              print_assignment= False,plot_results=True,Cn=Cn, labels = ['GT','Offline'])
-pl.rcParams['pdf.fonttype'] = 42
-font = {'family' : 'Myriad Pro',
-        'weight' : 'regular',
-        'size'   : 20}
-pl.rc('font', **font)
-=======
->>>>>>> 8fa0b8aa
+BB.zproject()